--- conflicted
+++ resolved
@@ -82,7 +82,6 @@
         ]
     name: ${{ matrix.tests }}
     steps:
-<<<<<<< HEAD
       - name: Checkout Repository
         uses: actions/checkout@v4
 
@@ -109,34 +108,6 @@
           name: ${{ env.ARTIFACT_NAME }}
           path: target/jacoco.exec
           retention-days: 1
-=======
-    - name: Checkout Repository
-      uses: actions/checkout@v4
-
-
-    - name: ${{ matrix.tests }}
-      uses: ./.github/action/
-      id: test
-      with:
-        test-to-run: ${{ matrix.tests }}
-
-    - name: Clean Github Artifact Name of Asterisks
-      run: |
-        ARTIFACT_NAME="transient_jacoco"
-        ARTIFACT_NAME+="-${{ matrix.os }}"
-        ARTIFACT_NAME+="-java-${{ matrix.java }}"
-        ARTIFACT_NAME+="-${{ matrix.javadist }}"
-        ARTIFACT_NAME+="-${{ matrix.tests }}"
-        ARTIFACT_NAME=${ARTIFACT_NAME//\*/x} # replace * with x
-        echo "ARTIFACT_NAME=$ARTIFACT_NAME" >> $GITHUB_ENV
-
-    - name: Save Java Test Coverage as Artifact
-      uses: actions/upload-artifact@v3
-      with:
-        name: ${{ env.ARTIFACT_NAME }}
-        path: target/jacoco.exec
-        retention-days: 1
->>>>>>> f7e98e3d
 
   determine_test_coverage:
     name: Determine Test Coverage
@@ -145,56 +116,6 @@
       java_tests
     ]
     steps:
-<<<<<<< HEAD
-      - name: Checkout Repository
-        uses: actions/checkout@v4
-
-      - name: Cache Maven Dependencies
-        uses: actions/cache@v3
-        with:
-          path: ~/.m2/repository
-          key: ${{ runner.os }}-maven-test-${{ hashFiles('**/pom.xml') }}
-          restore-keys: |
-            ${{ runner.os }}-maven-test-
-
-      - name: Download all Jacoco Artifacts
-        uses: actions/download-artifact@v3
-        with:
-          path: target
-
-      - name: Merge Jacoco Artifacts
-        run: mvn jacoco:merge
-
-      - name: Process Classes
-        run: mvn process-classes
-
-      - name: Generate Code Coverage Report
-        run: mvn jacoco:report
-
-      - name: Upload Jacoco Report Artifact PR
-        if: (github.repository_owner == 'apache') && (github.ref_name != 'main')
-        uses: actions/upload-artifact@v3
-        with:
-          name: Java Code Coverage (Jacoco)
-          path: target/site/jacoco
-          retention-days: 7
-
-      - name: Upload Jacoco Report Artifact Main
-        if: (github.repository_owner == 'apache') && (github.ref_name == 'main')
-        uses: actions/upload-artifact@v3
-        with:
-          name: Java Code Coverage (Jacoco)
-          path: target/site/jacoco
-          retention-days: 30
-
-      - name: Upload Jacoco Report Artifact Fork
-        if: (github.repository_owner != 'apache')
-        uses: actions/upload-artifact@v3
-        with:
-          name: Java Code Coverage (Jacoco)
-          path: target/site/jacoco
-          retention-days: 3
-=======
     - name: Checkout Repository
       uses: actions/checkout@v4
 
@@ -242,5 +163,4 @@
       with:
         name: Java Code Coverage (Jacoco)
         path: target/site/jacoco
-        retention-days: 3
->>>>>>> f7e98e3d
+        retention-days: 3