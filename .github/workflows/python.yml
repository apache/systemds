--- conflicted
+++ resolved
@@ -100,11 +100,6 @@
         pip install --upgrade pip 
         pip install --upgrade pip
         pip install wheel
-<<<<<<< HEAD
-        pip install numpy py4j scipy scikit-learn requests pandas unittest-parallel \
-        keras==3.5.0 torch opencv-python h5py transformers librosa tensorflow==2.17.0 opencv-python torchvision \
-        opt-einsum
-=======
         pip install \
           numpy \
           py4j \
@@ -119,7 +114,6 @@
           torch \
           librosa \
           h5py
->>>>>>> 95c74be1
 
     - name: Build Python Package
       run: |
