--- conflicted
+++ resolved
@@ -74,14 +74,7 @@
           ${{ runner.os }}-pip-${{ matrix.python-version }}-
   
     - name: Install pip Dependencies
-<<<<<<< HEAD
-      run: |
-        pip install numpy py4j wheel
-        pip install scipy
-        pip install sklearn
-=======
       run: pip install numpy py4j wheel scipy sklearn
->>>>>>> a7f17b3d
 
     - name: Build Python Package
       run: |
