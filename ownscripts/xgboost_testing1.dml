
# variables
full_path = "/home/d/Desktop/TU-UNI/8.SEMESTER/AMLS/systemds/"



print("[DEBUG] starting script calling xgboost")
<<<<<<< HEAD
X = read(full_path + "ownscripts/small_train.csv", format="csv");
Y = read(full_path + "ownscripts/small_test.csv", format="csv");


if(as.scalar(X[1,]) > 2.0)
    print("hello")

printMatrix(X, "training set")
#printMatrix(Y, "testing set")
print("[DEBUG] calling xgboost")
M = xgboost(X = X, Y = Y);
=======
X = read(full_path + "ownscripts/small_X.csv", format="csv");
y = read(full_path + "ownscripts/small_y.csv", format="csv");


#printMatrix(X, "training set")
#printMatrix(Y, "testing set")
print("[DEBUG] calling xgboost")
M = xgboost(X = X, y = y);
>>>>>>> 36b0e249


print("[DEBUG] calling xgboostPredict")
#y_predict = xgboostPredict(X, M)

print("[DEBUG] finish script")


printMatrix = function(Matrix[Double] m, string name) return() {
    print("--------------------------------------")
    print(":: [MATRIX] " + name + "  (col:" + ncol(m) + ",row:" + nrow(m) + ")")
    for(i in 1:nrow(m)) {
        print(":(" + i + ")   " + toString(m[i,], linesep=" ", sep="    "))
    }
    print("--------------------------------------")
}<|MERGE_RESOLUTION|>--- conflicted
+++ resolved
@@ -5,19 +5,6 @@
 
 
 print("[DEBUG] starting script calling xgboost")
-<<<<<<< HEAD
-X = read(full_path + "ownscripts/small_train.csv", format="csv");
-Y = read(full_path + "ownscripts/small_test.csv", format="csv");
-
-
-if(as.scalar(X[1,]) > 2.0)
-    print("hello")
-
-printMatrix(X, "training set")
-#printMatrix(Y, "testing set")
-print("[DEBUG] calling xgboost")
-M = xgboost(X = X, Y = Y);
-=======
 X = read(full_path + "ownscripts/small_X.csv", format="csv");
 y = read(full_path + "ownscripts/small_y.csv", format="csv");
 
@@ -26,7 +13,6 @@
 #printMatrix(Y, "testing set")
 print("[DEBUG] calling xgboost")
 M = xgboost(X = X, y = y);
->>>>>>> 36b0e249
 
 
 print("[DEBUG] calling xgboostPredict")
