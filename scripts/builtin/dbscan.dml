#-------------------------------------------------------------
#
# Licensed to the Apache Software Foundation (ASF) under one
# or more contributor license agreements.  See the NOTICE file
# distributed with this work for additional information
# regarding copyright ownership.  The ASF licenses this file
# to you under the Apache License, Version 2.0 (the
# "License"); you may not use this file except in compliance
# with the License.  You may obtain a copy of the License at
#
#   http://www.apache.org/licenses/LICENSE-2.0
#
# Unless required by applicable law or agreed to in writing,
# software distributed under the License is distributed on an
# "AS IS" BASIS, WITHOUT WARRANTIES OR CONDITIONS OF ANY
# KIND, either express or implied.  See the License for the
# specific language governing permissions and limitations
# under the License.
#
#-------------------------------------------------------------
#
# Implements the DBSCAN clustering algorithm using Euclidian distance matrix
#
# INPUT PARAMETERS:
# ----------------------------------------------------------------------------
# NAME  TYPE   DEFAULT  MEANING
# ----------------------------------------------------------------------------
# X     String   ---    Location to read matrix X with the input data records
# eps   Double   ---    Radius for core points
# minPts Int     ---    Minimum number of points within eps
#

m_dbscan = function (Matrix[double] X, Double eps = 0.5, Integer minPts = 5)
    return (Matrix[double] clusterMembers)
{
    assert(eps > 0);
    assert(minPts > 0);

    UNASSIGNED = 0;

    num_records = nrow(X);
    num_features = ncol(X);

<<<<<<< HEAD
    neighbors = edm(X);

    #find same pts and set their distance to the smallest double representation
    neighbors = replace(target=neighbors, pattern=0, replacement=2.225e-307)
    neighbors = neighbors - diag(diag(neighbors));
=======
    if (eps <= 0) {print("Incorrect eps.");}
    if (minPts <= 0) {print("Incorrect minPts.");}

    neighbours = edm(X);

    #find similar pts
    neighbours = replace(target=neighbours, pattern=0, replacement=eps);
    neighbours = neighbours - diag(diag(neighbours));

    # neigbours within eps
    inEpsNeighbours = ((neighbours <= eps) * (0 < neighbours));
>>>>>>> b00e8be6

    # neighbors within eps
    withinEps = ((neighbors<=eps) * (0<neighbors));
    corePts = rowSums(withinEps)+1 >= minPts;

    clusterMembers = matrix(UNASSIGNED, num_records, 1);

    if (sum(corePts) != 0) {
<<<<<<< HEAD
        # leave only density reachable pts
        neighbors = (neighbors * corePts * withinEps) > 0;
=======
        # assign border pts
        for (i in 1:num_records) {
            for (j in i:num_features) {
                if ((as.scalar(corePts[i,1]) == 0) & (as.scalar(neighbours[i,j]) != 0) & (as.scalar(corePts[j, 1]) == 1)) {
                    corePts[i, 1] = BORDER;
                }
            }
        }
        neighbours = neighbours * corePts;
        clusterMembers = assign_to_clusters(neighbours, clusterMembers);
    }
}


assign_to_clusters = function (Matrix[double] neighbours, Matrix[double] clusterMembers)
    return (Matrix[double] clusterMembers)
{
    UNASSIGNED = 0;

    num_records = nrow(clusterMembers);
>>>>>>> b00e8be6

        # border pts of multiple clusters
        border = neighbors * (t(corePts)==0 & colSums(neighbors)>1) * seq(num_records,1);
        border = (border - colMaxs(border)) == 0;
        neighbors = neighbors * border;

        adjacency = (neighbors + t(neighbors)) > 0;

<<<<<<< HEAD
        clusterMembers = components(G=adjacency, verbose=FALSE);
        # noise to 0
        clusterMembers = clusterMembers * (rowSums(adjacency) > 0);
=======
            for (j in 1:num_records) {
                if (as.scalar(neighbours[i, j]) != 0) {
                    clusterMembers[j,1] = clusterN;
                }
            }
        }
>>>>>>> b00e8be6
    }
}<|MERGE_RESOLUTION|>--- conflicted
+++ resolved
@@ -41,25 +41,11 @@
     num_records = nrow(X);
     num_features = ncol(X);
 
-<<<<<<< HEAD
     neighbors = edm(X);
 
     #find same pts and set their distance to the smallest double representation
     neighbors = replace(target=neighbors, pattern=0, replacement=2.225e-307)
     neighbors = neighbors - diag(diag(neighbors));
-=======
-    if (eps <= 0) {print("Incorrect eps.");}
-    if (minPts <= 0) {print("Incorrect minPts.");}
-
-    neighbours = edm(X);
-
-    #find similar pts
-    neighbours = replace(target=neighbours, pattern=0, replacement=eps);
-    neighbours = neighbours - diag(diag(neighbours));
-
-    # neigbours within eps
-    inEpsNeighbours = ((neighbours <= eps) * (0 < neighbours));
->>>>>>> b00e8be6
 
     # neighbors within eps
     withinEps = ((neighbors<=eps) * (0<neighbors));
@@ -68,31 +54,8 @@
     clusterMembers = matrix(UNASSIGNED, num_records, 1);
 
     if (sum(corePts) != 0) {
-<<<<<<< HEAD
         # leave only density reachable pts
         neighbors = (neighbors * corePts * withinEps) > 0;
-=======
-        # assign border pts
-        for (i in 1:num_records) {
-            for (j in i:num_features) {
-                if ((as.scalar(corePts[i,1]) == 0) & (as.scalar(neighbours[i,j]) != 0) & (as.scalar(corePts[j, 1]) == 1)) {
-                    corePts[i, 1] = BORDER;
-                }
-            }
-        }
-        neighbours = neighbours * corePts;
-        clusterMembers = assign_to_clusters(neighbours, clusterMembers);
-    }
-}
-
-
-assign_to_clusters = function (Matrix[double] neighbours, Matrix[double] clusterMembers)
-    return (Matrix[double] clusterMembers)
-{
-    UNASSIGNED = 0;
-
-    num_records = nrow(clusterMembers);
->>>>>>> b00e8be6
 
         # border pts of multiple clusters
         border = neighbors * (t(corePts)==0 & colSums(neighbors)>1) * seq(num_records,1);
@@ -101,17 +64,8 @@
 
         adjacency = (neighbors + t(neighbors)) > 0;
 
-<<<<<<< HEAD
         clusterMembers = components(G=adjacency, verbose=FALSE);
         # noise to 0
         clusterMembers = clusterMembers * (rowSums(adjacency) > 0);
-=======
-            for (j in 1:num_records) {
-                if (as.scalar(neighbours[i, j]) != 0) {
-                    clusterMembers[j,1] = clusterN;
-                }
-            }
-        }
->>>>>>> b00e8be6
     }
 }