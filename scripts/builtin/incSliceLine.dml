--- conflicted
+++ resolved
@@ -52,13 +52,8 @@
 # prevTK           previous top-k slices (for incremental updates)
 # prevTKC          previous top-k scores (for incremental updates)
 # encodeLat        flag for encoding output lattice for less memory consumption
-<<<<<<< HEAD
 # pruningStrat     pruning strategy: 0 all pruning, 1 only score pruning, 2 only size pruning, 
 #                                     3 only max score pruning, 4 only approx pruning, 5 no pruning 
-=======
-# pruningStrat     flag for disabling certain pruning strategies
-#                  (0 all, 1 all exact (score and size), 2 no score, 3 no size, 4 none)
->>>>>>> 0825f0fa
 # ---------------------------------------------------------------------------------------
 #
 # OUTPUT:
@@ -106,17 +101,10 @@
       + " -- see documentation for more details.");
   }
 
-<<<<<<< HEAD
   enableIncScorePruning = ( pruningStrat <= 1);
   enableIncSizePruning = ((pruningStrat == 0) | (pruningStrat == 2));
   enableIncMaxScorePruning = ((pruningStrat == 0) | (pruningStrat == 3));
   enableIncApproxPruning = ((pruningStrat == 0) | (pruningStrat == 4));
-
-=======
-  disableIncScorePruning = (pruningStrat == 2 | pruningStrat == 4);
-  disableIncSizePruning = (pruningStrat >= 3);
-  disableIncApproxPruning = (pruningStrat >= 1)
->>>>>>> 0825f0fa
 
   t1 = time();
 
@@ -201,15 +189,9 @@
      prevStats, encodeLat, differentOffsets, alpha, eAvg, prevFoffb, prevFoffe, foffb, foffe);
   maxscub = getMaxChangedScoreAllFeatures(nrow(X2), ncol(X2), addedX2, removedX2,
      addedE, removedE, prevLattice, metaPrevLattice, prevStats, encodeLat, differentOffsets,
-<<<<<<< HEAD
      alpha, eAvg, minSup, prevFoffb, prevFoffe, foffb, foffe, enableIncApproxPruning);
   [S, R, selCols] = createAndScoreBasicSlicesInc(X2, changedX2, prevTK2, totalE, changedE,
      eAvg, eAvgOld, eAvgNew, minSup, alpha, minsc, maxsc, maxscub, verbose, enableIncScorePruning, enableIncMaxScorePruning);
-=======
-     alpha, eAvg, minSup, prevFoffb, prevFoffe, foffb, foffe, disableIncApproxPruning);
-  [S, R, selCols] = createAndScoreBasicSlicesInc(X2, changedX2, prevTK2, totalE, changedE,
-     eAvg, eAvgOld, eAvgNew, minSup, alpha, minsc, maxsc, maxscub, verbose, disableIncScorePruning);
->>>>>>> 0825f0fa
 
   # initialize lattice and statistics for incremental updates
   L1 = S;
@@ -331,11 +313,7 @@
     Matrix[Double] prevTK2, Matrix[Double] e, Matrix[Double] ep,
     Double eAvg, Double eAvgOld, Double eAvgNew, Double minSup, Double alpha,
     Double minsc, Matrix[Double] maxsc, Matrix[Double] maxscub, Boolean verbose,
-<<<<<<< HEAD
     Boolean enableIncScorePruning, Boolean enableIncMaxScorePruning)
-=======
-    Boolean disableIncScorePruning)
->>>>>>> 0825f0fa
   return(Matrix[Double] S, Matrix[Double] R, Matrix[Double] selCols)
 {
   n2 = ncol(X2);
@@ -355,11 +333,7 @@
   # b) unchanged pruning
   # (valid to prune feature if its previous max score was negative or below minsc)
   selCols2 = selCols;
-<<<<<<< HEAD
   if( enableIncMaxScorePruning ) {
-=======
-  if( !disableIncScorePruning ) {
->>>>>>> 0825f0fa
     selCols2 = selCols & (ncCnts > 0 | maxsc > max(0, minsc));
   } 
 
@@ -392,11 +366,7 @@
 
   # d) score pruning
   # compute upper bound scores for all remaining slices
-<<<<<<< HEAD
   if(minsc > -Inf & enableIncScorePruning) {
-=======
-  if(minsc > -Inf & !disableIncScorePruning) {
->>>>>>> 0825f0fa
     ubSc = scoreUBInc(ss, se, sm, eAvg, minSup, alpha, nrow(X2));
     selCols3 = (ubSc > max(0, minsc));
     S = removeEmpty(target=S, margin="rows", select=selCols3);
@@ -785,19 +755,11 @@
   List[Unknown] prevLattice, List[Unknown] metaPrevLattice, List[Unknown] prevStats,
   Boolean encodeLat, Boolean differentOffsets, Double alpha, Double eAvg, Double minSup,
   Matrix[Double] prevFoffb, Matrix[Double] prevFoffe, Matrix[Double] foffb, Matrix[Double] foffe,
-<<<<<<< HEAD
   Boolean enableIncApproxPruning)
   return(Matrix[Double] maxscub)
 {
   maxscub = matrix(-Inf, numFeatures, 1);
   if( length(prevLattice) > 0 & nrow(addedX2) < 0.05*numRows & enableIncApproxPruning ) {
-=======
-  Boolean disableIncApproxPruning)
-  return(Matrix[Double] maxscub)
-{
-  maxscub = matrix(-Inf, numFeatures, 1);
-  if( length(prevLattice) > 0 & nrow(addedX2) < 0.05*numRows & !disableIncApproxPruning ) {
->>>>>>> 0825f0fa
     # compute upper bounds per feature for added subset
     ss = t(colSums(addedX2));
     se = t(t(addedE) %*% addedX2);
