--- conflicted
+++ resolved
@@ -21,53 +21,6 @@
 
 # Builtin for k nearest neighbor graph construction
 
-<<<<<<< HEAD
-#TODO: provide different distance measures: Hamming distance, Cosine distance, Euclidean distance
-
-
-m_knnGraph = function(Matrix[double] X, integer k) return (Matrix[double] graph) {
-
-    /*
-    distances = matrix(0, rows = nrow(X), cols = nrow(X));
-    Euclidian
-    for (i in 1:nrow(X) - 1) {
-        distances[i, i] = 0;
-        for (j in i + 1:nrow(X)) {
-            distances[i, j] = sum((X[i,] - X[j,])^2)^0.5;
-            distances[j, i] = distances[i, j];
-        }
-    }
-    */
-
-    #use builtin function dist for Euclidian distance
-=======
-# Trivial solution
-m_knnGraph_nnk = function(Matrix[double] X, integer k) return (Matrix[double] graph) {
-
->>>>>>> fa32406c
-    distances = dist(X)
-
-    graph = matrix(0, rows=nrow(distances), cols=ncol(distances));
-    for (row in 1:nrow(distances)) {
-        for(k_i in 1:k) {
-            nearest_dist = as.integer(2^64);
-            index_i = 0;
-            index_j = 0;
-            for (col in 1:ncol(distances)) {
-                    if ((nearest_dist > as.scalar(distances[row, col])) & (as.scalar(graph[row, col]) == 0) &
-                    (row != col)) {
-                        nearest_dist = as.scalar(distances[row, col]);
-                        index_i = row;
-                        index_j = col;
-                    }
-            }
-            graph[index_i, index_j] = 1;
-        }
-    }
-}
-
-
-
 m_knnGraph = function(Matrix[double] X, integer k) return (Matrix[double] graph) {
     distances = dist(X)
 
@@ -87,7 +40,7 @@
     }
 }
 
-
+# Finds kth smallest element in an array
 kthSmallest = function(Matrix[double] array, integer k) return (integer res) {
     left = 1;
     right = ncol(array);
@@ -128,29 +81,4 @@
     if (!found) {
         res = -1;
     }
-}
-
-#####################################################
-
-
-
-
-A = matrix(0, rows=10, cols=8);
-
-for(i in 1:nrow(A)) {
-    for(j in 1:ncol(A)) {
-        A[i, j] = 10 + i * j - j * j * i;
-    }
-}
-
-M = m_knnGraph(A, 2);
-print(toString(A));
-print(toString(dist(A)));
-print(toString(M));
-
-B = matrix(0, rows=1, cols=10);
-for (i in 1:ncol(B)) {
-    B[1,i] = i * i;
-}
-
-print(kthSmallest(B[1,], 6));+}