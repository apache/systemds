--- conflicted
+++ resolved
@@ -99,8 +99,6 @@
                GROUP = 0
             }
         }
-<<<<<<< HEAD
-=======
 
         # copy the values into the final matrix
         if (amountRows > 0){
@@ -163,54 +161,24 @@
     # Determine the maximum number of rows in any group
     maxRowsInGroup = max(table(X[,col],1))
     totalCells = (maxRowsInGroup) * (ncol(X)-1) +1
->>>>>>> 66656c70
-
-        # copy the values into the final matrix
-        if (amountRows > 0){
-            # create a matrix of the row that should be copied without the group column
-            YrowEnd = YrowStart + amountRows - 1
-
-            # case selected column is first column
-            if (col == 1){
-                newMatrix = X[YrowStart:YrowEnd, (col+1):ncol(X)]
-            }
-            # case selected column is last column
-            else if (col == ncol(X)) {
-                newMatrix = X [YrowStart:YrowEnd, 1:col-1]
-            }
-            # normal case
-            else {
-                newMatrix = cbind(X[YrowStart:YrowEnd, 1:(col-1)], X[YrowStart:YrowEnd, (col+1):ncol(X)])
-            }
-
-            # flatten the new row
-            newRow = matrix(newMatrix, rows = 1, cols = nrow(newMatrix) * ncol(newMatrix))
-            newRowColumns = amountRows * (ncol(X)-1)
-
-            # add the new row into Y at the current group
-            Y[Ypos, 2: (newRowColumns + 1)] = newRow
-        }
-
-        # continue with the next group
-        Ypos = Ypos + 1
-        YrowStart = YrowStart + amountRows
-        restingGroups = restingGroups - 1
-    }
-
-    #restore the initial order of X
-    X = cbind(X, Xindexes)
-    ncol_X = ncol(X)
-    X = order(target = X, by= ncol_X)
-    X = X[, 1:ncol_X-1]
-
-    #restore the initial order of Y
-    Y = cbind(Y, Yindexes)
-    ncol_Y = ncol(Y)
-    Y = order(target = Y, by= ncol_Y)
-    Y = Y[, 1:ncol_Y-1]
-
-<<<<<<< HEAD
-=======
+
+    # Create permutation matrix P copy relevant tuples with a single matrix multiplication
+    P = matrix(0, rows=nrow(X), cols=numGroups * maxRowsInGroup)
+    # Create offsets to store the first column of each group
+    offsets = matrix(seq(0, (numGroups-1)*maxRowsInGroup, maxRowsInGroup), rows=numGroups, cols=1)
+
+    # Create row and column index for the permutation matrix
+    rowIndex = seq(1, nrow(X))
+    indexWithInGroups = cumsum(t(table(groupIndex, seq(1, nrow(X)), numGroups, nrow(X))))
+    selectedMatrix = table(seq(1, nrow(indexWithInGroups)), groupIndex)
+    colIndex = groupIndex * maxRowsInGroup - maxRowsInGroup + rowSums(indexWithInGroups * selectedMatrix)
+
+    # Set values in P
+    P = table(seq(1, nrow(X)), colIndex)
+
+    # Perform matrix multiplication
+    Y_temp = t(P) %*% X
+
     # Remove the selected column from Y_temp
     if( col == 1 ) {
         Y_temp_reduce = Y_temp[, col+1:ncol(Y_temp)]
@@ -241,56 +209,5 @@
     }
 
     Y[,2:ncol(Y)] = matrix(Y_tmp_padded, rows=numGroups, cols=totalCells-1)
->>>>>>> 66656c70
   }
-  else if (method == "permutation-matrix") {
-   # Extract the grouping column and create unique groups
-       key = X[,col]
-       key_unique = unique(X[, col])
-       numGroups = nrow(key_unique)
-
-       # Matrix for comparison
-       key_compare = key_unique %*% matrix(1, rows=1, cols=nrow(X))
-       key_matrix = matrix(1, rows=nrow(key_unique), cols=1) %*% t(key)
-
-       # Find group index
-       groupIndex = rowIndexMax(t(key_compare == key_matrix))
-
-       # Determine the maximum number of rows in any group
-       maxRowsInGroup = max(table(X[,col],1))
-       totalCells = (maxRowsInGroup) * (ncol(X)-1) +1
-
-       # Create permutation matrix P copy relevant tuples with a single matrix multiplication
-       P = matrix(0, rows=nrow(X), cols=numGroups * maxRowsInGroup)
-       # Create offsets to store the first column of each group
-       offsets = matrix(seq(0, (numGroups-1)*maxRowsInGroup, maxRowsInGroup), rows=numGroups, cols=1)
-
-       # Create row and column index for the permutation matrix
-       rowIndex = seq(1, nrow(X))
-       indexWithInGroups = cumsum(t(table(groupIndex, seq(1, nrow(X)), numGroups, nrow(X))))
-       selectedMatrix = table(seq(1, nrow(indexWithInGroups)), groupIndex)
-       colIndex = groupIndex * maxRowsInGroup - maxRowsInGroup + rowSums(indexWithInGroups * selectedMatrix)
-
-       # Set values in P
-       P = table(seq(1, nrow(X)), colIndex)
-
-       # Perform matrix multiplication
-       Y_temp = t(P) %*% X
-
-       # Remove the selected column from Y_temp
-       if( col == 1 ) {
-           Y_temp_reduce = Y_temp[, col+1:ncol(Y_temp)]
-       }
-       else if( col == ncol(X) ) {
-           Y_temp_reduce = Y_temp[, 1:col-1]
-       }
-       else{
-           Y_temp_reduce = cbind(Y_temp[, 1:col-1],Y_temp[, col+1:ncol(Y_temp)])
-       }
-
-       # Set value of final output
-       Y = matrix(0, rows=numGroups, cols=totalCells)
-       Y[,1] = key_unique
-       Y[,2:ncol(Y)] = matrix(Y_temp_reduce, rows=numGroups, cols=totalCells-1)
-     }
 }
