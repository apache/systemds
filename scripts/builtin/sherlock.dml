#-------------------------------------------------------------
#
# Licensed to the Apache Software Foundation (ASF) under one
# or more contributor license agreements.  See the NOTICE file
# distributed with this work for additional information
# regarding copyright ownership.  The ASF licenses this file
# to you under the Apache License, Version 2.0 (the
# "License"); you may not use this file except in compliance
# with the License.  You may obtain a copy of the License at
#
#   http://www.apache.org/licenses/LICENSE-2.0
#
# Unless required by applicable law or agreed to in writing,
# software distributed under the License is distributed on an
# "AS IS" BASIS, WITHOUT WARRANTIES OR CONDITIONS OF ANY
# KIND, either express or implied.  See the License for the
# specific language governing permissions and limitations
# under the License.
#
#-------------------------------------------------------------
source("scripts/builtin/sherlockNet.dml") as sherlockNet

# Implements training phase of Sherlock: A Deep Learning Approach to Semantic Data Type Detection
#
# [Hulsebos, Madelon, et al. "Sherlock: A deep learning approach to semantic data type detection." 
# Proceedings of the 25th ACM SIGKDD International Conference on Knowledge Discovery & Data Mining. 
# 2019.]

# Split feature matrix into four different feature categories and train neural networks on the
# respective single features. Then combine all trained features to train final neural network.
# ---------------------------------------------------------------------------------------------
# NAME         TYPE      DEFAULT  MEANING
# ---------------------------------------------------------------------------------------------
# X_train      Matrix    ---      maxtrix of feature vectors
# y_train      Matrix    ---      matrix Y of class labels of semantic data type
# ---------------------------------------------------------------------------------------------
# cW           Matrix    ---      weights (parameters) matrices for character distribtions
# cb           Matrix    ---      biases vectors for character distribtions
# wW           Matrix    ---      weights (parameters) matrices for word embeddings
# wb           Matrix    ---      biases vectors for word embeddings
# pW           Matrix    ---      weights (parameters) matrices for paragraph vectors
# pb           Matrix    ---      biases vectors for paragraph vectors
# fW           Matrix    ---      weights (parameters) matrices for  combining all trained features (final)
# fb           Matrix    ---      biases vectors for combining all trained features (final)
# ---------------------------------------------------------------------------------------------

m_sherlock = function(matrix[double] X_train, matrix[double] y_train)
      return (matrix[double] cW1, matrix[double] cb1,
            matrix[double] cW2, matrix[double] cb2,
            matrix[double] cW3, matrix[double] cb3,
            matrix[double] wW1, matrix[double] wb1,
            matrix[double] wW2, matrix[double] wb2,
            matrix[double] wW3, matrix[double] wb3,
            matrix[double] pW1, matrix[double] pb1,
            matrix[double] pW2, matrix[double] pb2,
            matrix[double] pW3, matrix[double] pb3,
            matrix[double] fW1, matrix[double] fb1,
            matrix[double] fW2, matrix[double] fb2,
            matrix[double] fW3, matrix[double] fb3) {
  train_cols = ncol(X_train)
  train_rows = nrow(X_train)
  [cW1, cb1, cW2, cb2, cW3, cb3] = sherlockNet::train(X_train[1:train_rows, 224:1183], y_train, 300)
  [wW1, wb1, wW2, wb2, wW3, wb3] = sherlockNet::train(cbind(X_train[1:train_rows, 13:212], X_train[1:train_rows, 1188]), y_train, 200)
  [pW1, pb1, pW2, pb2, pW3, pb3] = sherlockNet::train(X_train[1:train_rows, 1189:1588], y_train, 400)
  # better without Rest probs - validation 10000 lines: 0.4287 vs 0.4382
  #[rW1, rb1, rW2, rb2, rW3, rb3] = sherlockNet::train(cbind(X_train[1:train_rows, 1:12], X_train[1:train_rows, 213:223], X_train[1:train_rows, 1184:1187]), y_train, 80)

  # train features seperate
  cprobs = sherlockNet::predict(X_train[1:train_rows, 224:1183], cW1, cb1, cW2, cb2, cW3, cb3)
  wprobs = sherlockNet::predict(cbind(X_train[1:train_rows, 13:212], X_train[1:train_rows, 1188]), wW1,wb1, wW2, wb2, wW3, wb3)
  pprobs = sherlockNet::predict(X_train[1:train_rows, 1189:1588], pW1, pb1, pW2, pb2, pW3, pb3)
  #rprobs = sherlockNet::predict(cbind(X_train[1:train_rows, 1:12], X_train[1:train_rows, 213:223], X_train[1:train_rows, 1184:1187]), rW1, rb1, rW2, rb2, rW3, rb3)

  #use trained features to train final net
  first_predictions = cbind(cprobs, wprobs, pprobs)
  [fW1, fb1, fW2, fb2, fW3, fb3] = sherlockNet::train(first_predictions, y_train, 500)
}

# ---------------------------------------------------------------------------------------------
# methods to load and transform the data in order to pass valid input to sherlock function
# ---------------------------------------------------------------------------------------------
# Function to transform processed X values from the original sherlock project to
# valid input for sherlock X input matrices.

# ---------------------------------------------------------------------------------------------
# NAME         TYPE      DEFAULT  MEANING
# ---------------------------------------------------------------------------------------------
# data         String    ---      String with processed X values from original sherlock project
# ---------------------------------------------------------------------------------------------
# m_data       Matrix    ---      transformed matrix containing X values

transform_values = function(frame[string] data) return (matrix[double] m_data) {

  rows = nrow(data)
  cols = ncol(data)
  data = data[1:rows,2:cols]

  #replace True/Fasle with 1/0
  data = map(data, "d -> d.replace(\"True\",\"1\")")
  data = map(data, "d -> d.replace(\"False\",\"0\")")
  m_data = as.matrix(data)
}

<<<<<<< HEAD
/*
 * Function to encode the string labels from the original sherlock project (y data)
 * to a numerical representation.
 *
 * Transform spec file should have the following content:
 *     { "recode":[ "label" ] }
 * where label is the column with containing the labels of the data
 */
transform_encode_labels = function(frame[string] data, string transform_spec)
    return (matrix[double] ground_truth , frame[string] meta_data) {
=======
# ---------------------------------------------------------------------------------------------
# Function to encode the string labels from the original sherlock project (y data)
# to a numerical representation.
# ---------------------------------------------------------------------------------------------

# NAME         TYPE      DEFAULT  MEANING
# ---------------------------------------------------------------------------------------------
# data         String    ---      String labels from original sherlock project
# ---------------------------------------------------------------------------------------------
# ground_truth Matrix    ---      matrix containing ground truth in numerical representation
# meta_data    String    ---      String contaning meta data of transformation encoding

transform_encode_labels = function(frame[string] data) return (matrix[double] ground_truth , frame[string] meta_data) {
>>>>>>> e1b4a641

  rows = nrow(data)
  cols = ncol(data)

  #replace label with number
  [m_data, meta_data] = transformencode(target=data[1:rows,2:cols],
    spec=transform_spec)

  #print(toString(m_data[2]))
  ground_truth = matrix(0, rows=rows, cols=78)
  for ( i in 1:rows) {
    ground_truth[i, as.scalar(m_data[i,1])] = 1
  }
}

<<<<<<< HEAD
/*
 * Use the encoding from transform_encode_labels() to transform y labels to a numerical representation.
 */
transform_apply_labels = function(frame[string] data, frame[string] meta_data, string transform_spec) return (matrix[double] ground_truth) {
=======
# ---------------------------------------------------------------------------------------------
# Use the encoding from transform_encode_labels() to transform y labels to a 
# numerical representation.
# ---------------------------------------------------------------------------------------------

# NAME         TYPE      DEFAULT  MEANING
# ---------------------------------------------------------------------------------------------
# data         String    ---      String labels from original sherlock project
# meta_data    String    ---      String contaning meta data of transformation encoding
# ---------------------------------------------------------------------------------------------
# ground_truth Matrix    ---      matrix containing ground truth in numerical representation

transform_apply_labels = function(frame[string] data, frame[string] meta_data) return (matrix[double] ground_truth) {
>>>>>>> e1b4a641
  #remove index row
  rows = nrow(data)
  cols = ncol(data)

  #replace label with number
  m_data = transformapply(target=data[1:rows,2:cols],
                  spec=transform_spec,
                  meta=meta_data)

  ground_truth = matrix(0, rows=rows, cols=78)
  for ( i in 1:rows) {
    ground_truth[i, as.scalar(m_data[i,1])] = 1
  }
}

# ---------------------------------------------------------------------------------------------
# Transform y labels to ground truth 
# ---------------------------------------------------------------------------------------------

# NAME         TYPE      DEFAULT  MEANING
# ---------------------------------------------------------------------------------------------
# data         Matrix    ---      matrix with labels from original sherlock project
# ---------------------------------------------------------------------------------------------
# ground_truth Matrix    ---      matrix containing ground truth in numerical representation

transform_labels_to_ground_truth = function(matrix[double] data)
  return(matrix[double] ground_truth) {

  rows = nrow(data)
  ground_truth = matrix(0, rows=rows, cols=78)
  for ( i in 1:rows) {
    ground_truth[i, as.scalar(data[i,1])] = 1
  }
<<<<<<< HEAD
}

##########################################################
# training and testing of sherlock
##########################################################

/*
  data preprocessed: global stats, char dist, word embeddings, par vec
  ncols:             27, 960, 200 + 1, 400
*/
m_sherlock = function (matrix[double] A) return (double m) {
  #TODO: not sure if it is possible to write a builtin function
  m = sum(A)/nrow(A)
}

train = function(matrix[double] X_train, matrix[double] y_train)
      return (matrix[double] cW1, matrix[double] cb1,
            matrix[double] cW2, matrix[double] cb2,
            matrix[double] cW3, matrix[double] cb3,
            matrix[double] wW1, matrix[double] wb1,
            matrix[double] wW2, matrix[double] wb2,
            matrix[double] wW3, matrix[double] wb3,
            matrix[double] pW1, matrix[double] pb1,
            matrix[double] pW2, matrix[double] pb2,
            matrix[double] pW3, matrix[double] pb3,
            matrix[double] sW1, matrix[double] sb1,
            matrix[double] sW2, matrix[double] sb2,
            matrix[double] sW3, matrix[double] sb3,
            matrix[double] fW1, matrix[double] fb1,
            matrix[double] fW2, matrix[double] fb2,
            matrix[double] fW3, matrix[double] fb3) {
  train_cols = ncol(X_train)
  train_rows = nrow(X_train)
  [cW1, cb1, cW2, cb2, cW3, cb3] = sherlockNet::train(X_train[1:train_rows, 224:1183], y_train, 300)
  [wW1, wb1, wW2, wb2, wW3, wb3] = sherlockNet::train(cbind(X_train[1:train_rows, 13:212], X_train[1:train_rows, 1188]), y_train, 200)
  [pW1, pb1, pW2, pb2, pW3, pb3] = sherlockNet::train(X_train[1:train_rows, 1189:1588], y_train, 400)
  [sW1, sb1, sW2, sb2, sW3, sb3] = sherlockNet::train(cbind(X_train[1:train_rows, 1:12], X_train[1:train_rows, 213:223], X_train[1:train_rows, 1184:1187]), y_train, 80)

  # train features seperate
  cprobs = sherlockNet::predict(X_train[1:train_rows, 224:1183], cW1, cb1, cW2, cb2, cW3, cb3)
  wprobs = sherlockNet::predict(cbind(X_train[1:train_rows, 13:212], X_train[1:train_rows, 1188]), wW1,wb1, wW2, wb2, wW3, wb3)
  pprobs = sherlockNet::predict(X_train[1:train_rows, 1189:1588], pW1, pb1, pW2, pb2, pW3, pb3)
  sprobs = sherlockNet::predict(cbind(X_train[1:train_rows, 1:12], X_train[1:train_rows, 213:223], X_train[1:train_rows, 1184:1187]), sW1, sb1, sW2, sb2, sW3, sb3)

  #use trained features to train final net
  first_predictions = cbind(cprobs, wprobs, pprobs, sprobs)
  [fW1, fb1, fW2, fb2, fW3, fb3] = sherlockNet::train(first_predictions, y_train, 500)
}

predict = function(matrix[double] X,
            matrix[double] cW1, matrix[double] cb1,
            matrix[double] cW2, matrix[double] cb2,
            matrix[double] cW3, matrix[double] cb3,
            matrix[double] wW1, matrix[double] wb1,
            matrix[double] wW2, matrix[double] wb2,
            matrix[double] wW3, matrix[double] wb3,
            matrix[double] pW1, matrix[double] pb1,
            matrix[double] pW2, matrix[double] pb2,
            matrix[double] pW3, matrix[double] pb3,
            matrix[double] sW1, matrix[double] sb1,
            matrix[double] sW2, matrix[double] sb2,
            matrix[double] sW3, matrix[double] sb3,
            matrix[double] fW1, matrix[double] fb1,
            matrix[double] fW2, matrix[double] fb2,
            matrix[double] fW3, matrix[double] fb3)
      return (matrix[double] probs) {

  rows = nrow(X)

  cprobs = sherlockNet::predict(X[1:rows, 224:1183], cW1, cb1, cW2, cb2, cW3, cb3)
  wprobs = sherlockNet::predict(cbind(X[1:rows, 13:212], X[1:rows, 1188]), wW1,wb1, wW2, wb2, wW3, wb3)
  pprobs = sherlockNet::predict(X[1:rows, 1189:1588], pW1, pb1, pW2, pb2, pW3, pb3)
  sprobs = sherlockNet::predict(cbind(X[1:rows, 1:12], X[1:rows, 213:223], X[1:rows, 1184:1187]), sW1, sb1, sW2, sb2, sW3, sb3)

  first_predictions = cbind(cprobs, wprobs, pprobs, sprobs)
  #final training
  probs = sherlockNet::predict(first_predictions, fW1, fb1, fW2, fb2, fW3, fb3)
}

eval = function(matrix[double] probs, matrix[double] Y)
  return (double loss, double accuracy, double f1, double precision, double recall) {
  /*
  * Evaluates the performance of the network.
  *
  * The probs matrix contains the class probability predictions
  * of K classes over N examples. The targets, Y, have K classes,
  * and are one-hot encoded.
  *
  * Inputs:
  *  -probs: Class probabilities, of shape(N, K).
  *  - Y: Target matrix, of shape (N, K).
  *
  * Outputs:
  *  - loss: Scalar loss, of shape (1).
  *  - accuracy: Scalar accuracy, of shape(1).
  */
  [loss, accuracy, f1, precision, recall] = sherlockNet::eval(probs, Y)
=======
>>>>>>> e1b4a641
}<|MERGE_RESOLUTION|>--- conflicted
+++ resolved
@@ -22,8 +22,8 @@
 
 # Implements training phase of Sherlock: A Deep Learning Approach to Semantic Data Type Detection
 #
-# [Hulsebos, Madelon, et al. "Sherlock: A deep learning approach to semantic data type detection." 
-# Proceedings of the 25th ACM SIGKDD International Conference on Knowledge Discovery & Data Mining. 
+# [Hulsebos, Madelon, et al. "Sherlock: A deep learning approach to semantic data type detection."
+# Proceedings of the 25th ACM SIGKDD International Conference on Knowledge Discovery & Data Mining.
 # 2019.]
 
 # Split feature matrix into four different feature categories and train neural networks on the
@@ -40,178 +40,13 @@
 # wb           Matrix    ---      biases vectors for word embeddings
 # pW           Matrix    ---      weights (parameters) matrices for paragraph vectors
 # pb           Matrix    ---      biases vectors for paragraph vectors
+# sW           Matrix    ---      weights (parameters) matrices for global statistics
+# sb           Matrix    ---      biases vectors for global statistics
 # fW           Matrix    ---      weights (parameters) matrices for  combining all trained features (final)
 # fb           Matrix    ---      biases vectors for combining all trained features (final)
 # ---------------------------------------------------------------------------------------------
 
 m_sherlock = function(matrix[double] X_train, matrix[double] y_train)
-      return (matrix[double] cW1, matrix[double] cb1,
-            matrix[double] cW2, matrix[double] cb2,
-            matrix[double] cW3, matrix[double] cb3,
-            matrix[double] wW1, matrix[double] wb1,
-            matrix[double] wW2, matrix[double] wb2,
-            matrix[double] wW3, matrix[double] wb3,
-            matrix[double] pW1, matrix[double] pb1,
-            matrix[double] pW2, matrix[double] pb2,
-            matrix[double] pW3, matrix[double] pb3,
-            matrix[double] fW1, matrix[double] fb1,
-            matrix[double] fW2, matrix[double] fb2,
-            matrix[double] fW3, matrix[double] fb3) {
-  train_cols = ncol(X_train)
-  train_rows = nrow(X_train)
-  [cW1, cb1, cW2, cb2, cW3, cb3] = sherlockNet::train(X_train[1:train_rows, 224:1183], y_train, 300)
-  [wW1, wb1, wW2, wb2, wW3, wb3] = sherlockNet::train(cbind(X_train[1:train_rows, 13:212], X_train[1:train_rows, 1188]), y_train, 200)
-  [pW1, pb1, pW2, pb2, pW3, pb3] = sherlockNet::train(X_train[1:train_rows, 1189:1588], y_train, 400)
-  # better without Rest probs - validation 10000 lines: 0.4287 vs 0.4382
-  #[rW1, rb1, rW2, rb2, rW3, rb3] = sherlockNet::train(cbind(X_train[1:train_rows, 1:12], X_train[1:train_rows, 213:223], X_train[1:train_rows, 1184:1187]), y_train, 80)
-
-  # train features seperate
-  cprobs = sherlockNet::predict(X_train[1:train_rows, 224:1183], cW1, cb1, cW2, cb2, cW3, cb3)
-  wprobs = sherlockNet::predict(cbind(X_train[1:train_rows, 13:212], X_train[1:train_rows, 1188]), wW1,wb1, wW2, wb2, wW3, wb3)
-  pprobs = sherlockNet::predict(X_train[1:train_rows, 1189:1588], pW1, pb1, pW2, pb2, pW3, pb3)
-  #rprobs = sherlockNet::predict(cbind(X_train[1:train_rows, 1:12], X_train[1:train_rows, 213:223], X_train[1:train_rows, 1184:1187]), rW1, rb1, rW2, rb2, rW3, rb3)
-
-  #use trained features to train final net
-  first_predictions = cbind(cprobs, wprobs, pprobs)
-  [fW1, fb1, fW2, fb2, fW3, fb3] = sherlockNet::train(first_predictions, y_train, 500)
-}
-
-# ---------------------------------------------------------------------------------------------
-# methods to load and transform the data in order to pass valid input to sherlock function
-# ---------------------------------------------------------------------------------------------
-# Function to transform processed X values from the original sherlock project to
-# valid input for sherlock X input matrices.
-
-# ---------------------------------------------------------------------------------------------
-# NAME         TYPE      DEFAULT  MEANING
-# ---------------------------------------------------------------------------------------------
-# data         String    ---      String with processed X values from original sherlock project
-# ---------------------------------------------------------------------------------------------
-# m_data       Matrix    ---      transformed matrix containing X values
-
-transform_values = function(frame[string] data) return (matrix[double] m_data) {
-
-  rows = nrow(data)
-  cols = ncol(data)
-  data = data[1:rows,2:cols]
-
-  #replace True/Fasle with 1/0
-  data = map(data, "d -> d.replace(\"True\",\"1\")")
-  data = map(data, "d -> d.replace(\"False\",\"0\")")
-  m_data = as.matrix(data)
-}
-
-<<<<<<< HEAD
-/*
- * Function to encode the string labels from the original sherlock project (y data)
- * to a numerical representation.
- *
- * Transform spec file should have the following content:
- *     { "recode":[ "label" ] }
- * where label is the column with containing the labels of the data
- */
-transform_encode_labels = function(frame[string] data, string transform_spec)
-    return (matrix[double] ground_truth , frame[string] meta_data) {
-=======
-# ---------------------------------------------------------------------------------------------
-# Function to encode the string labels from the original sherlock project (y data)
-# to a numerical representation.
-# ---------------------------------------------------------------------------------------------
-
-# NAME         TYPE      DEFAULT  MEANING
-# ---------------------------------------------------------------------------------------------
-# data         String    ---      String labels from original sherlock project
-# ---------------------------------------------------------------------------------------------
-# ground_truth Matrix    ---      matrix containing ground truth in numerical representation
-# meta_data    String    ---      String contaning meta data of transformation encoding
-
-transform_encode_labels = function(frame[string] data) return (matrix[double] ground_truth , frame[string] meta_data) {
->>>>>>> e1b4a641
-
-  rows = nrow(data)
-  cols = ncol(data)
-
-  #replace label with number
-  [m_data, meta_data] = transformencode(target=data[1:rows,2:cols],
-    spec=transform_spec)
-
-  #print(toString(m_data[2]))
-  ground_truth = matrix(0, rows=rows, cols=78)
-  for ( i in 1:rows) {
-    ground_truth[i, as.scalar(m_data[i,1])] = 1
-  }
-}
-
-<<<<<<< HEAD
-/*
- * Use the encoding from transform_encode_labels() to transform y labels to a numerical representation.
- */
-transform_apply_labels = function(frame[string] data, frame[string] meta_data, string transform_spec) return (matrix[double] ground_truth) {
-=======
-# ---------------------------------------------------------------------------------------------
-# Use the encoding from transform_encode_labels() to transform y labels to a 
-# numerical representation.
-# ---------------------------------------------------------------------------------------------
-
-# NAME         TYPE      DEFAULT  MEANING
-# ---------------------------------------------------------------------------------------------
-# data         String    ---      String labels from original sherlock project
-# meta_data    String    ---      String contaning meta data of transformation encoding
-# ---------------------------------------------------------------------------------------------
-# ground_truth Matrix    ---      matrix containing ground truth in numerical representation
-
-transform_apply_labels = function(frame[string] data, frame[string] meta_data) return (matrix[double] ground_truth) {
->>>>>>> e1b4a641
-  #remove index row
-  rows = nrow(data)
-  cols = ncol(data)
-
-  #replace label with number
-  m_data = transformapply(target=data[1:rows,2:cols],
-                  spec=transform_spec,
-                  meta=meta_data)
-
-  ground_truth = matrix(0, rows=rows, cols=78)
-  for ( i in 1:rows) {
-    ground_truth[i, as.scalar(m_data[i,1])] = 1
-  }
-}
-
-# ---------------------------------------------------------------------------------------------
-# Transform y labels to ground truth 
-# ---------------------------------------------------------------------------------------------
-
-# NAME         TYPE      DEFAULT  MEANING
-# ---------------------------------------------------------------------------------------------
-# data         Matrix    ---      matrix with labels from original sherlock project
-# ---------------------------------------------------------------------------------------------
-# ground_truth Matrix    ---      matrix containing ground truth in numerical representation
-
-transform_labels_to_ground_truth = function(matrix[double] data)
-  return(matrix[double] ground_truth) {
-
-  rows = nrow(data)
-  ground_truth = matrix(0, rows=rows, cols=78)
-  for ( i in 1:rows) {
-    ground_truth[i, as.scalar(data[i,1])] = 1
-  }
-<<<<<<< HEAD
-}
-
-##########################################################
-# training and testing of sherlock
-##########################################################
-
-/*
-  data preprocessed: global stats, char dist, word embeddings, par vec
-  ncols:             27, 960, 200 + 1, 400
-*/
-m_sherlock = function (matrix[double] A) return (double m) {
-  #TODO: not sure if it is possible to write a builtin function
-  m = sum(A)/nrow(A)
-}
-
-train = function(matrix[double] X_train, matrix[double] y_train)
       return (matrix[double] cW1, matrix[double] cb1,
             matrix[double] cW2, matrix[double] cb2,
             matrix[double] cW3, matrix[double] cb3,
@@ -245,54 +80,106 @@
   [fW1, fb1, fW2, fb2, fW3, fb3] = sherlockNet::train(first_predictions, y_train, 500)
 }
 
-predict = function(matrix[double] X,
-            matrix[double] cW1, matrix[double] cb1,
-            matrix[double] cW2, matrix[double] cb2,
-            matrix[double] cW3, matrix[double] cb3,
-            matrix[double] wW1, matrix[double] wb1,
-            matrix[double] wW2, matrix[double] wb2,
-            matrix[double] wW3, matrix[double] wb3,
-            matrix[double] pW1, matrix[double] pb1,
-            matrix[double] pW2, matrix[double] pb2,
-            matrix[double] pW3, matrix[double] pb3,
-            matrix[double] sW1, matrix[double] sb1,
-            matrix[double] sW2, matrix[double] sb2,
-            matrix[double] sW3, matrix[double] sb3,
-            matrix[double] fW1, matrix[double] fb1,
-            matrix[double] fW2, matrix[double] fb2,
-            matrix[double] fW3, matrix[double] fb3)
-      return (matrix[double] probs) {
+# ---------------------------------------------------------------------------------------------
+# methods to load and transform the data in order to pass valid input to sherlock function
+# ---------------------------------------------------------------------------------------------
+# Function to transform processed X values from the original sherlock project to
+# valid input for sherlock X input matrices.
 
-  rows = nrow(X)
+# ---------------------------------------------------------------------------------------------
+# NAME         TYPE      DEFAULT  MEANING
+# ---------------------------------------------------------------------------------------------
+# data         String    ---      String with processed X values from original sherlock project
+# ---------------------------------------------------------------------------------------------
+# m_data       Matrix    ---      transformed matrix containing X values
 
-  cprobs = sherlockNet::predict(X[1:rows, 224:1183], cW1, cb1, cW2, cb2, cW3, cb3)
-  wprobs = sherlockNet::predict(cbind(X[1:rows, 13:212], X[1:rows, 1188]), wW1,wb1, wW2, wb2, wW3, wb3)
-  pprobs = sherlockNet::predict(X[1:rows, 1189:1588], pW1, pb1, pW2, pb2, pW3, pb3)
-  sprobs = sherlockNet::predict(cbind(X[1:rows, 1:12], X[1:rows, 213:223], X[1:rows, 1184:1187]), sW1, sb1, sW2, sb2, sW3, sb3)
+transform_values = function(frame[string] data) return (matrix[double] m_data) {
 
-  first_predictions = cbind(cprobs, wprobs, pprobs, sprobs)
-  #final training
-  probs = sherlockNet::predict(first_predictions, fW1, fb1, fW2, fb2, fW3, fb3)
+  rows = nrow(data)
+  cols = ncol(data)
+  data = data[1:rows,2:cols]
+
+  #replace True/Fasle with 1/0
+  data = map(data, "d -> d.replace(\"True\",\"1\")")
+  data = map(data, "d -> d.replace(\"False\",\"0\")")
+  m_data = as.matrix(data)
 }
 
-eval = function(matrix[double] probs, matrix[double] Y)
-  return (double loss, double accuracy, double f1, double precision, double recall) {
-  /*
-  * Evaluates the performance of the network.
-  *
-  * The probs matrix contains the class probability predictions
-  * of K classes over N examples. The targets, Y, have K classes,
-  * and are one-hot encoded.
-  *
-  * Inputs:
-  *  -probs: Class probabilities, of shape(N, K).
-  *  - Y: Target matrix, of shape (N, K).
-  *
-  * Outputs:
-  *  - loss: Scalar loss, of shape (1).
-  *  - accuracy: Scalar accuracy, of shape(1).
-  */
-  [loss, accuracy, f1, precision, recall] = sherlockNet::eval(probs, Y)
-=======
->>>>>>> e1b4a641
+# ---------------------------------------------------------------------------------------------
+# Function to encode the string labels from the original sherlock project (y data)
+# to a numerical representation.
+# ---------------------------------------------------------------------------------------------
+
+# NAME            TYPE      DEFAULT  MEANING
+# ---------------------------------------------------------------------------------------------
+# data            String    ---      String labels from original sherlock project
+# transform_spec  String    ---      Transformation specification to encode label column to numerical represenation
+#                                       example: "{ "recode":[ "label" ] }"
+# ---------------------------------------------------------------------------------------------
+# ground_truth    Matrix    ---      matrix containing ground truth in numerical representation
+# meta_data       String    ---      String contaning meta data of transformation encoding
+
+transform_encode_labels = function(frame[string] data, string transform_spec) return (matrix[double] ground_truth , frame[string] meta_data) {
+
+  rows = nrow(data)
+  cols = ncol(data)
+
+  #replace label with number
+  [m_data, meta_data] = transformencode(target=data[1:rows,2:cols],
+    spec=transform_spec)
+
+  ground_truth = matrix(0, rows=rows, cols=78)
+  for ( i in 1:rows) {
+    ground_truth[i, as.scalar(m_data[i,1])] = 1
+  }
+}
+
+# ---------------------------------------------------------------------------------------------
+# Use the encoding from transform_encode_labels() to transform y labels to a
+# numerical representation.
+# ---------------------------------------------------------------------------------------------
+
+# NAME            TYPE      DEFAULT  MEANING
+# ---------------------------------------------------------------------------------------------
+# data            String    ---      String labels from original sherlock project
+# meta_data       String    ---      String contaning meta data of transformation encoding
+# transform_spec  String    ---      Transformation specification to encode label column to numerical represenation
+#                                       example: "{ "recode":[ "label" ] }"
+# ---------------------------------------------------------------------------------------------
+# ground_truth    Matrix    ---      matrix containing ground truth in numerical representation
+
+transform_apply_labels = function(frame[string] data, frame[string] meta_data, string transform_spec) return (matrix[double] ground_truth) {
+  #remove index row
+  rows = nrow(data)
+  cols = ncol(data)
+
+  #replace label with number
+  m_data = transformapply(target=data[1:rows,2:cols],
+                  spec=transform_spec,
+                  meta=meta_data)
+
+  ground_truth = matrix(0, rows=rows, cols=78)
+  for ( i in 1:rows) {
+    ground_truth[i, as.scalar(m_data[i,1])] = 1
+  }
+}
+
+# ---------------------------------------------------------------------------------------------
+# Transform y labels to ground truth
+# ---------------------------------------------------------------------------------------------
+
+# NAME         TYPE      DEFAULT  MEANING
+# ---------------------------------------------------------------------------------------------
+# data         Matrix    ---      matrix with labels from original sherlock project
+# ---------------------------------------------------------------------------------------------
+# ground_truth Matrix    ---      matrix containing ground truth in numerical representation
+
+transform_labels_to_ground_truth = function(matrix[double] data)
+  return(matrix[double] ground_truth) {
+
+  rows = nrow(data)
+  ground_truth = matrix(0, rows=rows, cols=78)
+  for ( i in 1:rows) {
+    ground_truth[i, as.scalar(data[i,1])] = 1
+  }
 }