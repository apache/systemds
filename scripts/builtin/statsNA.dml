--- conflicted
+++ resolved
@@ -48,17 +48,10 @@
     }
 
     if (length_series < bins) {
-<<<<<<< HEAD
-        print("Warning");
-        bins = 4;
-    } else if (length_series < 4) {
-        print("Warning");
-=======
         print("Warning: bins was changed to 4");
         bins = 4;
     } else if (length_series < 4) {
         print("Warning: bin was changed to 1");
->>>>>>> 21c95904
         bins = 1;
     }
 
@@ -96,10 +89,6 @@
     longest_nan_gap = 0
     i = length_series;
     # Reverse the vector in reverse to find longest gap
-<<<<<<< HEAD
-
-=======
->>>>>>> 21c95904
     while((longest_nan_gap == 0) & (i > 0)) {
         if (as.scalar(p_gaps_vector[i,1]) > 0) {
             longest_nan_gap = i;
@@ -107,10 +96,6 @@
         i = i - 1;
     }
 
-<<<<<<< HEAD
-
-=======
->>>>>>> 21c95904
     # Find most frequent gap size
     most_frequent_nan_gap = as.scalar(rowIndexMax(t(p_gaps_vector)));
 
@@ -119,11 +104,7 @@
     for(i in 1:length_series) {
         p_gaps_vector_with_weight[i, 1] = i * as.scalar(p_gaps_vector[i,1]);
     }
-<<<<<<< HEAD
-    most_weighty_nan_gap = 0 #as.scalar(rowIndexMax(t(p_gaps_vector_with_weight)));
-=======
     most_weighty_nan_gap = as.scalar(rowIndexMax(t(p_gaps_vector_with_weight)));
->>>>>>> 21c95904
 
     # Calculate bins
     #---
