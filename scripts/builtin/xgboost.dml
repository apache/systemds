# INPUT         PARAMETERS:
# ---------------------------------------------------------------------------------------------
# NAME          TYPE     DEFAULT      MEANING
# ---------------------------------------------------------------------------------------------
# X             String   ---          Location to read feature matrix X; note that X needs to be both recoded and dummy coded
# Y 			String   ---		  Location to read label matrix Y; note that Y needs to be both recoded and dummy coded
# R   	  		String   " "	      Location to read the matrix R(nx1) which for each feature in X contains the following information
#										- R[,2]: 1 (scalar feature)
#										- R[,1]: 2 (categorical feature)
# num_trees     Integer  10           Number of trees to be created in the xgboost model
# learning_rate Double   0.3          alias: eta. After each boosting step the learning rate controls the weights of the new predictions
# max_depth     Integer  6            Maximum depth of a tree. Increasing this value will make the model more complex and more likely to overfit
# lambda        Double   0.0
# ---------------------------------------------------------------------------------------------

# ---------------------------------------------------------------------------------------------
# OUTPUT:
# Matrix M where each column corresponds to a node in the learned tree and each row contains the following information:
#  M[1,j]: id of node j (in a complete binary tree)
#  M[2,j]: tree id to which node j belongs
#  M[3,j]: Offset (no. of columns) to left child of j if j is an internal node, otherwise 0
#  M[4,j]: Feature index of the feature (scale feature id if the feature is scale or categorical feature id if the feature is categorical)
#    that node j looks at if j is an internal node, otherwise 0
#  M[5,j]: Type of the feature that node j looks at if j is an internal node. if leaf = 0, if scalar = 1, if categorical = 2
#  M[6:,j]: If j is an internal node: Threshold the example's feature value is compared to is stored at M[6,j] if the feature chosen for j is scale,
#     otherwise if the feature chosen for j is categorical rows 6,7,... depict the value subset chosen for j
#     If j is a leaf node 1 if j is impure and the number of samples at j > threshold, otherwise 0
# -------------------------------------------------------------------------------------------

m_xgboost = function(Matrix[Double] X, Matrix[Double] y, Matrix[Double] R,
<<<<<<< HEAD
  Integer num_trees = 2, Double learning_rate = 0.3, Integer max_depth = 6, Double lambda = 0.0)
=======
  Integer num_trees = 3, Double learning_rate = 0.3, Integer max_depth = 6)
>>>>>>> 83d110c7
  return (Matrix[Double] M) {
  print("[DEBUG] inside xgboost with " + num_trees + " trees")

  # test if input correct
  assert(nrow(X) == nrow(y))
  assert(ncol(y) == 1)
  assert(nrow(R) == 1)

  M = matrix(0,rows=6,cols=0)
  current_prediction = matrix(median(y), rows=nrow(y), cols=1)

  tree_id = 1
  while(tree_id <= num_trees) # todo maybe implement early stopping
  {
    new_M = buildOneTree(X, y, R, max_depth, current_prediction, tree_id, lambda)

    # in current prediction all previous trees are considered, so we only add the current tree to calculate new predictions
    current_prediction = calculateNewPredictions(X, current_prediction, learning_rate, new_M)
    print("we callculated new predictions and start with next tree")

    tree_id = tree_id + 1
    M = cbind(M, new_M) # concat the new tree to the existing one (forest-ing)
  }


  print("[DEBUG] Complete XGBoostTree")
  printMMatrix(M)


  print("[DEBUG] Return xgboost")
}


#-----------------------------------------------------------------------------------------------------------------------
# INPUT:    X: nxn matrix, original input matrix
# INPUT:    current_prediction: nx1 vector of the current prediction for my target features y (1st run is init prediction)
# INPUT:    learning_rate: set by user
# INPUT:    M: The current M matrix of all trees created until here
# OUTPUT:   new_prediction: x1 vector of new new_prediction for my target features y
calculateNewPredictions = function(Matrix[Double] X, Matrix[Double] current_prediction,
    Double learning_rate, Matrix[Double] new_M)
    return (Matrix[Double] new_prediction) {
  assert(ncol(current_prediction) == 1)
  assert(nrow(current_prediction) == nrow(X)) # each Entry should have an own initial prediction
  new_prediction = matrix(0, rows=nrow(current_prediction), cols=1)

  print("start with new_prediction by using init prediction and trees ")
  printMatrix(current_prediction, "current_prediction")


  start_node_current_tree = new_M[,1]

  for(entry in 1:nrow(X)) # go though each entry in X and calculate the new prediction
  {
    output_values = matrix(0, rows=1, cols=0)

      output_value = getOutputValueForEntry(X[entry,], new_M, start_node_current_tree)
      output_values = cbind(output_values, as.matrix(output_value))
      new_prediction[entry,] = current_prediction[entry,] + sum(learning_rate * output_values)
  }
  printMatrix(new_prediction, "all  new_prediction for y fresh calculated")
}

getOutputValueForEntry = function(Matrix[Double] row_vector, Matrix[Double] new_M, Matrix[Double] current_node)
    return (Double output_value) {
    assert(nrow(row_vector) == 1)

    printMatrix(row_vector, "rowvector")
    printMatrix(current_node, "root node for the current tree ")

    # go over one tree and finde output value
    while(as.scalar(current_node[5,]) != 0.0) # until leaf
    {

      cur_node_id = as.scalar(current_node[1,])
      used_feature = as.scalar(current_node[4,])
      feature_is_scalar = as.scalar(current_node[5,]) == 1
      if(feature_is_scalar) #SCALAR values
      {
        if(as.scalar(row_vector[,used_feature]) < as.scalar(current_node[6,])) # go left
        {
          current_node = new_M[,cur_node_id + as.scalar(current_node[3,])]
        }
        else #  go right
        {
          current_node = new_M[,cur_node_id + as.scalar(current_node[3,]) + 1]
        }
      }
      else # CATEGORICAL values # todo maybe vereinfachen
      {
        assert(as.scalar(current_node[5,]) == 2)
        if(as.scalar(row_vector[,used_feature]) == 1) # go left
        {
            current_node = new_M[, cur_node_id + as.scalar(current_node[3,])]
        }
        else # go right
        {
            assert(as.scalar(row_vector[,used_feature]) == 0)
            current_node = new_M[,cur_node_id + as.scalar(current_node[3,]) + 1]
        }
      }

    }

    output_value = as.scalar(current_node[6,])
    print("output value found " + output_value)

}

#-----------------------------------------------------------------------------------------------------------------------
# INPUT:    X: nxn matrix, original input matrix
# INPUT:    y: nx1 vector of my target values
# INPUT:    R The matrix R which for each feature in X contains the following information
#					- R[,2]: 1 (scalar feature)
#				    - R[,1]: 2 (categorical feature)
# INPUT:    M: the nxn output matrix
# INPUT:    prediction: nx1 vector, my current predictions for my target value y
# INPUT:    tree_id: The current tree id, starting at 1
# OUTPUT:   M: the current M matrix of this tree
buildOneTree = function(Matrix[Double] X, Matrix[Double] y, Matrix[Double] R, Integer max_depth, Matrix[Double] prediction, Double tree_id, Double lambda)
  return (Matrix[Double] M) {

  M = matrix(0,rows=6,cols=0)
  node_queue = matrix(1, rows=1, cols=1)     # Add first Node
  curr_rows_queue = matrix(1, rows=nrow(X), cols=1)
  node_queue_len = 1
  depth = 0.0
  level = 0

  # adjust this here if we create more trees to create new prediction values
  while (node_queue_len > 0) {
    has_child = FALSE
    [node_queue, node] = dataQueuePop(node_queue)
    [curr_rows_queue, curr_rows_vector] = dataQueuePop(curr_rows_queue)

#    printMatrix(node_queue, "Node Queue")
    print("Node - bei welcher node sind wir gerade? " + as.scalar(node[1:1]))
#    printMatrix(curr_rows_queue, "curr_rows_queue (1 = left child, 0 = right child)")
    printMatrix(curr_rows_vector, "curr_rows_vector - welche rows sollen wir jz in betracht ziehen? (1 = left child, 0 = right child, NaN is a row we ignore (if categorical)")

    level = log(as.scalar(node), 2) + 1
    available_rows = calcAvailableRows(curr_rows_vector) # check if leaf
    print("avaliable rows " + toString(available_rows))

    if(available_rows == 0)
    {
        residual_matrix = matrix(0, rows=0, cols=0)
    }
    else
    {
        [curr_X, curr_y, curr_X_full, curr_prediction] = updateMatrices(X, y, prediction, curr_rows_vector)

        printMatrix(curr_X, "curr_X - alle rows die jz für mich relevant sind")
        printMatrix(curr_y, "curr_y - y zu rows die relevant sind")
        printMatrix(curr_prediction, "curr_prediction - y prediction zu rows die relevant sind")
        printMatrix(curr_X_full, "curr_X_full - gleich wie X, aber die nicht relevanten rows sind NaN")

        residual_matrix = calculateResiduals(curr_y, curr_prediction) # we need residuals calculated also for leafs for output value
        printMatrix(residual_matrix, "the calculated residuals")
    }

    best_feature_index = 0.00
    if(available_rows > 1 & max_depth > level) # leaf check or max depth check
    {
      best_feature_index = findBestFeature(X=curr_X, y=curr_y, verbose=FALSE)
      # maybe for forest change here prediction?

      type = getTypeOfFeature(R, best_feature_index)

      if(type == 1.0) # SCALAR
      {
        similarity_score = calculateSimilarityScore(residual_matrix, lambda)

        [best_split_threshold, best_gain] = findBestSplit(curr_X[,best_feature_index], similarity_score, lambda)
        has_child = best_gain > 0 # if the gain is < 0, the split is worse than the current node
        print("gain at this split " + best_gain)
      }
      else # CATEGORICAL
      {
        # TODO: always true? maybe if a split would create a empty child we do not need to split
        assert(type == 2.0)
        has_child = TRUE
      }
    }

    if (has_child)
    {
      [left, right] = calculateChildNodeIDs(node)
      node_queue = dataQueuePush(left, right, node_queue)

      if (type == 1.0) # SCALAR
      {
          # print("[DEBUG] SCALAR:")
          [left_row_vec, right_row_vec] = splitMatrixByValueLoop(curr_X_full[,best_feature_index], X[,best_feature_index], best_split_threshold)
          curr_rows_queue = dataQueuePush(left_row_vec, right_row_vec, curr_rows_queue)
          offset = ncol(node_queue) - 1
          M = addOutputRow(M, node, tree_id, R, offset, best_feature_index, best_split_threshold, 0.0)

      }
      else # CATEGORICAL
      {
          assert(type == 2.0)
           print("[DEBUG] CATEGORY:")
          [left_row_vec, right_row_vec] = splitMatrixByCategory(curr_X_full[,best_feature_index], X[,best_feature_index])
          printMatrix(left_row_vec, "left row vector after categorical split (1 = left child, 0 = right child, NaN is a row we ignore)")
          printMatrix(right_row_vec, "right row vector after categorical split (1 = left child, 0 = right child, NaN is a row we ignore)")
          curr_rows_queue = dataQueuePush(left_row_vec, right_row_vec, curr_rows_queue)
          offset = ncol(node_queue) - 1
          M = addOutputRow(M, node, tree_id, R, offset, best_feature_index, 0.0, 0.0)

      }
    }
    else # has no child => must be leaf
    {
      printMatrix(residual_matrix, "residuals matrix for a leaf")
      output_value = calculateOutputValue(residual_matrix)
      print("We have a leaf with output value " + output_value)
                                    # offset, best_feature_idx, threshold
      M = addOutputRow(M, node, tree_id, R, 0.0, 0.0, 0.0, output_value)
    }
    node_queue_len = ncol(node_queue)
    printMMatrix(M)
  }
    # todo pruning
  print("[DEBUG] we successfully created one tree")
}



#-----------------------------------------------------------------------------------------------------------------------
# INPUT:    node: a 1xn matrix (node containing values)
# OUTPUT:   left: the new left node id
# OUTPUT:   right: the new right node id
calculateChildNodeIDs = function(Matrix[Double] node)  return(Matrix[Double] left, Matrix[Double] right) {
  left = node * 2.0
  right = node * 2.0 + 1.0
}

#-----------------------------------------------------------------------------------------------------------------------
# INPUT:    M: the nxn output matrix
# INPUT:    node: the current node
# INPUT:    R The matrix R which for each feature in X contains the following information
#					- R[,2]: 1 (scalar feature)
#				    - R[,1]: 2 (categorical feature)
# INPUT:    offset: offset to the left child
# INPUT:    used_col: which feature got used
# INPUT:
# INPUT:    threshold: the value at the node we separated it, if leaf => the output value
# OUTPUT:   new_M: nxn output Matrix
addOutputRow = function(
  Matrix[Double] M,
  Matrix[Double] node,
  Double tree_id,
  Matrix[Double] R,
  Double offset,
  Double used_col,
  Double threshold,
  Double output_value
) return (Matrix[Double] new_M) {

      current_node = matrix(0, rows=6, cols=1)
      current_node[1,1] = node[1,1] # node id
      current_node[2,1] = tree_id
      current_node[3,1] = offset # offset to left child
      current_node[4,1] = used_col # features used
      # change here to different stuff if it is classification

      if(used_col == 0.0) { # is a single value or max depth reached => leaf
         current_node[5,1] = 0 #  0 if leaf node
         assert(threshold == 0)
         current_node[6,1] = output_value
      }
      else if (as.scalar(R[1, used_col]) == 2.0) {
        current_node[5, 1] = 2.0 # categorical
        assert(threshold == 0.0) # should be 0 at categorical
        current_node[6,1] = threshold
      }
      else {
        current_node[5,1] = 1.0 # 1 if it is scalar
        current_node[6,1] = threshold # split value ( 0 if leaf or categorical)
      }

      if (ncol(M) == 0 & nrow(M) == 0) { # first node
        new_M = current_node
      } else {
        new_M = cbind(M, current_node)
      }
}


#-----------------------------------------------------------------------------------------------------------------------
# INPUT:   R: Location to read the matrix R(nx1) which for each feature in X contains the following information
#					- R[,2]: 1 (scalar feature)
#			    	- R[,1]: 2 (categorical feature)
# INPUT:    col: the col that is desired to know the type
# OUTPUT:   [1.0,scalar] or  [2.0,categorical]
#-----------------------------------------------------------------------------------------------------------------------
getTypeOfFeature = function(Matrix[Double] R, Double col)  return(Double type) {
  type = as.scalar(R[1, col])
}

#-----------------------------------------------------------------------------------------------------------------------
# INPUT:    X: a nxn matrix (X Matrix from input)
# INPUT:    y: a 1xn matrix (y Matrix from input)
# INPUT:    prediction: a 1xn matrix with the current predictions for y (median at first tree)
# INPUT:    vector: a 1xn matrix (contains 1 for relevant and 0 for non-relevant value)
# OUTPUT:   new_X: the new X containing only the relevant rows
# OUTPUT:   new_y: the new y containing only the relevant rows
# OUTPUT:   new_X_full: the new X containing the relevant rows + 0 for non_relevant
# OUTPUT:   new_prediction: the current prediction containing only the relevant rows
updateMatrices = function(Matrix[Double] X, Matrix[Double] y, Matrix[Double] prediction, Matrix[Double] vector)
  return(Matrix[Double] new_X, Matrix[Double] new_y, Matrix[Double] new_X_full, Matrix[Double] new_prediction) {
  # change here to have the full matrices but not to cut it from 4x4 to 2x2 rather 4x4 but with 0 in the unused fields and then we gucci
  assert(ncol(vector) == 1)
  assert(nrow(vector) == nrow(X))

  new_X = matrix(0, rows = 0, cols = 0)
  new_y = matrix(0, rows = 0, cols = 0)
  zero_vec = matrix(0, rows=nrow(vector), cols=ncol(X))
  nan_vec = fillMatrixWithNaN(zero_vec) # could not directly set to NaN
  new_X_full = matrix(0, rows = 0, cols=0)
  new_prediction = matrix(0, rows=0, cols=0)
  for(i in 1:nrow(vector)) {
    if(as.scalar(vector[i,]) == 1.0) # this row is relevant for this node
    {
      if (ncol(new_X) == 0 & ncol(new_X_full) == 0) { # first iteration
        new_X = X[i,]
        new_y = y[i,]
        new_X_full = X[i,]
        new_prediction = prediction[i,]
      } else if (ncol(new_X) == 0 & ncol(new_X_full) != 0) { # already a 0 row found
        new_X = X[i,]
        new_y = y[i,]
        new_X_full = rbind(new_X_full, X[i,])
        new_prediction = prediction[i,]
      } else { # adding all others
        new_X = rbind(new_X, X[i,])
        new_y = rbind(new_y, y[i,])
        new_X_full = rbind(new_X_full, X[i,])
        new_prediction = rbind(new_prediction, prediction[i,])
      }
    } else { # this row is NOT relevant for this node
      assert(as.scalar(vector[i,]) == 0.0 | as.scalar(vector[i,]) == 'NaN')
      if (ncol(new_X_full) == 0) { # first row
       new_X_full = nan_vec[i,]
      } else {
       new_X_full = rbind(new_X_full, nan_vec[i,]) # add a new row filled with NaNs
      }
    }
  }
}

#-----------------------------------------------------------------------------------------------------------------------
# INPUT:    vector: a 1xn matrix (current datapoints which are interesting)
# OUTPUT:   available_elements: nr. of available datapoints
calcAvailableRows = function(Matrix[Double] vector) return(Double available_elements){
  assert(ncol(vector) == 1)
  len = nrow(vector)
  available_elements = 0.0
  for (index in 1:len) {
    element = as.scalar(vector[index,])
    if(element > 0.0) {
      available_elements = available_elements + 1.0
    }
  }
}

#-----------------------------------------------------------------------------------------------------------------------
# INPUT:    queue: a nxn matrix (queue containing values)
# OUTPUT:   new_queue: the new queue after the first vector gets popped
# OUTPUT:   node_vec: the popped vector (1xn) from the queue
dataQueuePop = function(Matrix[Double] queue)  return (Matrix[Double] new_queue, Matrix[Double] node_vec) {
  node_vec = matrix(queue[,1], rows=1, cols=nrow(queue)) # reshape to force the creation of a new object
  node_vec = matrix(node_vec, rows=nrow(queue), cols=1)  # reshape to force the creation of a new object
  len = ncol(queue)
  if (len < 2) {
    new_queue = matrix(0,0,0)
  } else {
    new_queue = matrix(queue[,2:ncol(queue)], rows=nrow(queue), cols=ncol(queue)-1)
  }
}

#-----------------------------------------------------------------------------------------------------------------------
# INPUT:    left: a 1xn matrix
# INPUT:    right: a 1xn matrix
# INPUT:    queue: a nxn matrix (queue containing values)
# OUTPUT:   new_queue: the new queue nxn matrix
dataQueuePush = function(Matrix[Double] left, Matrix[Double] right, Matrix[Double] queue)  return (Matrix[Double] new_queue) {
  len = ncol(queue)
  if(len <= 0) {
    new_queue = cbind(left, right)
  } else {
    new_queue = cbind(queue, left, right)
  }
}


findBestFeature = function(Matrix[Double] X, Matrix[Double] y, boolean verbose = FALSE) return (Integer lowest_residuals_index) {

   printDebug("Finding Best feature")
   lowest_residuals = 0
   lowest_residuals_index = 1

   for(i in 1: ncol(X)) {
        current_feature = X[,i]
        weights = lm(X=current_feature, y=y, verbose=verbose) # todo GLM statt lm für classification
        y_residual = y - current_feature %*% weights
        res = sum(y_residual ^ 2)                # sum of least square calculation
#        res = abs(sum (y_residual) / nrow (X)); # average calculation

        if(verbose) {
            printDebug("currentFeature col " + toString(i))
            printDebug("weights of lm " + toString(weights))
            printDebug("feature residuals: " + res)
            print("--------------------------------------")
        }

        if(i == 1 | res < lowest_residuals) {
            lowest_residuals = res
            lowest_residuals_index = i
        }
   }
   printDebug("best feature for current node is: " + toString(lowest_residuals_index) + " with residuals: " + toString(lowest_residuals))

}


#-----------------------------------------------------------------------------------------------------------------------
# INPUT:    one_featureX: a 1xn matrix (one feature with all values)
# OUTPUT:   best_split: the best split (highest gain indicates best splitting of datasets)
findBestSplit = function(Matrix[Double] one_featureX, Double sim_score_parent, Double lambda)
  return (Double best_split, Double best_gain)
{
    assert(ncol(one_featureX) == 1)
    best_split = 0
    best_gain = 0
    best_sim_score_left = 0
    best_sim_score_right = 0
    # printDebug("inside find best split")

    # order entries by feature value
    ordered_X = orderFeature(one_featureX)
    # printMatrix(ordered_X, "ordered X")

    # iterate over all averages between 2 points
    for(i in 1: (nrow(ordered_X)-1)) {

        current_split = average(ordered_X[i,], ordered_X[i+1,])
        # printDebug("first average = " + toString(current_split))
        [left, right] = splitMatrixByValue(one_featureX, current_split)
        # printMatrix(left, "left matrix")
        # printMatrix(right, "right matrix")

        # calculate similarity score for that split and calculate gain
        sim_score_left = calculateSimilarityScore(left, lambda)
        sim_score_right = calculateSimilarityScore(right, lambda)
        # printDebug("sim score left " + toString(sim_score_left) + "   sim score right " + toString(sim_score_right))
        current_gain = sim_score_left + sim_score_right - sim_score_parent
        # printDebug("current gain " + toString(current_gain))

        if(current_gain > best_gain)
        {
            best_gain = current_gain
            best_split = current_split
            best_sim_score_left = sim_score_left
            best_sim_score_right = sim_score_right
            # printDebug("best gain changed to  " + toString(best_gain) + " at value " + toString(best_split))
        }
    }
}

#-----------------------------------------------------------------------------------------------------------------------
# INPUT:    X: a 1xn matrix (one feature with all values)
#           value: the border to separate the values
#           loop: boolean to check if used in loop and returns then other values
# OUTPUT:   left: a 1xn matrix with all values smaller than "value"
#           right: a 1xn matrix with all values larger than "value"
splitMatrixByValue = function(Matrix[Double] X, Double value) return (Matrix[Double] left, Matrix[Double] right) {
  assert(ncol(X) == 1)
  # printDebug("in splitMatrixByValue")
  # printDebug("split at " + value)
  left = matrix(0, rows=0, cols=1)
  right = matrix(0, rows=0, cols=1)

  for(i in 1:nrow(X)) {
    # printDebug("current to look " + as.scalar(X[i,]))
    if(as.scalar(X[i,]) < value) {
      left = rbind(left,X[i,])
    }
    else {
      right = rbind(right, X[i,])
    }
  }
}

#-----------------------------------------------------------------------------------------------------------------------
# INPUT:    curr_X: a 1xn matrix (one feature with current values)
#           X:     a 1xn matrix the feature of the X-Matrix with all values
#           value: the border to separate the values
# OUTPUT:   left: a 1xn matrix with 1.0 if the value is smaller or 0.0 if it is bigger
#           right: a 1xn matrix with 1.0 if the value is bigger or 0.0 if it is smaller
splitMatrixByValueLoop = function(Matrix[Double] curr_X, Matrix[Double] X, Double value) return (Matrix[Double] left, Matrix[Double] right) {
  left = matrix(0, rows=0, cols=1)
  right = matrix(0, rows=0, cols=1)
  one_vec = matrix(1, rows=1, cols=1)
  zero_vec = matrix(0, rows=1, cols=1)

  for(i in 1:nrow(X)) {
    if (as.scalar(X[i,]) == as.scalar(curr_X[i,]))  # if same row in curr_X and X
    {
      if (as.scalar(X[i,]) < value) {
        left = rbind(left, one_vec[1,]) # add 1 to left and 0 to right vector
        right = rbind(right, zero_vec[1,])
      }
      else {
        right = rbind(right, one_vec[1,]) # add 1 to right and 0 to left vector
        left = rbind(left, zero_vec[1,])
      }
    } else {
      left = rbind(left, zero_vec[1,]) # add 0 to both vectors
      right = rbind(right, zero_vec[1,])
    }
  }
}

#-----------------------------------------------------------------------------------------------------------------------
# INPUT:    curr_X: a 1xn matrix (one feature with current values)
#           X:     a 1xn matrix the feature of the X-Matrix with all values
# OUTPUT:   left: a 1xn matrix with 1.0 for if the value is true or 0.0 if it is false
#           right: a 1xn matrix with 1.0 for if the value is false or 0.0 if it is true
splitMatrixByCategory = function(Matrix[Double] curr_X, Matrix[Double] X) return (Matrix[Double] left, Matrix[Double] right) {
  assert(ncol(curr_X) == 1)
  assert(ncol(X) == 1)

  left = matrix(0, rows=0, cols=1)
  right = matrix(0, rows=0, cols=1)

  printMatrix(curr_X, "curr x in split matrix by cat")
  printMatrix(X, "x in split matrix by cat")
  for(i in 1:nrow(curr_X))
  {
      if (as.scalar(curr_X[i,]) == 1) # categorical true
      {
        left = rbind(left, curr_X[i,])
        right = rbind(right, matrix(0, rows=1, cols=1))
      }
      else if(as.scalar(curr_X[i,]) == 0) { # categorical false
        left = rbind(left, curr_X[i,])
        right = rbind(right, matrix(1, rows=1, cols=1))
      }
      else { # if we ignore this line because it is not in an other branch of the tree
        assert(as.scalar(curr_X[i,]) == 'NaN')
        left = rbind(left, curr_X[i,])
        right = rbind(right, curr_X[i,])
      }
  }

}

#-----------------------------------------------------------------------------------------------------------------------
# INPUT:    row_vector: a 1xn matrix (one feature with all residuals)
# OUTPUT:   similarity_score: the similarity score of the residuals
calculateSimilarityScore = function (matrix[Double] row_vector, Double lambda) return (Double similarity_score) {
  # lambda = 0.0; # TODO
  similarity_score = (sum(row_vector)^2) / (nrow(row_vector) + lambda);
  #printDebug("Calculated similarity score: " + similarity_score);
}

#-----------------------------------------------------------------------------------------------------------------------
# INPUT:    residuals_vector: a 1xn matrix (one feature with all residuals)
# OUTPUT:   similarity_score: the similarity score of the residuals
calculateOutputValue = function (matrix[Double] residuals_vector) return (Double output_value) {
  lambda = 0.0; # TODO
  output_value = (sum(residuals_vector)) / (nrow(residuals_vector) + lambda);
  if(output_value == 'NaN') # just in case we have a node with no sample inside
    output_value = 0.0
  #printDebug("Calculated similarity score: " + similarity_score);
}


#-----------------------------------------------------------------------------------------------------------------------
# INPUT:    row_vector: a 1xn matrix (one feature with all rows)
#           prediction: a 1xn matrix, the current prediction value of each row
# OUTPUT:   the residuals from the "prediction" as 1xn matrix
calculateResiduals = function (matrix[Double] row_vector, matrix[Double] prediction) return (matrix[Double] residuals_row) {
   assert(ncol(row_vector) == 1)
   residuals_row = row_vector - prediction;
}


#-----------------------------------------------------------------------------------------------------------------------
# INPUT:    row_vector: a 1xn matrix which has unordered values
# OUTPUT:   row_vector_ordered: 1xn matrix were the values are in accessing order
orderFeature = function (matrix[double] row_vector) return (matrix[double] row_vector_ordered) {
    row_vector_ordered = order(target=row_vector, by=1, decreasing=FALSE, index.return=FALSE);
}


#-----------------------------------------------------------------------------------------------------------------------
# INPUT:    m: a nxn matrix which should be set to NaN's in each cell
# OUTPUT:   new_m: matrix with same dimensions with all NaNs inside
fillMatrixWithNaN = function(Matrix[Double] m) return (Matrix[Double] new_m) {
    new_m = matrix(0, rows=nrow(m), cols=ncol(m))
    for(i in 1:ncol(m))
    {
        for(j in 1:nrow(m))
            new_m[i,j] = 'NaN'
    }
}


average = function(Matrix[Double] x, Matrix[Double] y) return (Double avg) {
    assert(ncol(x) == 1 & nrow(x) == 1)
    assert(ncol(y) == 1 & nrow(y) == 1)
    avg = (as.scalar(x) + as.scalar(y)) / 2
}

printDebug = function(string variable) return() {
    print("[DEBUG] " + variable)
}

printMatrix = function(Matrix[Double] m, string name) return() {
    print("--------------------------------------")
    print(":: [MATRIX] " + name + "  (col:" + ncol(m) + ",row:" + nrow(m) + ")")

    if(nrow(m) != 0 & ncol(m) != 0)
    {
        col_string = ":::::::"
        for(col in 1:ncol(m)) {
            if(col < 10)
                col_string = col_string + ":::(" + toString(col) + ")::::"
            else
                col_string = col_string + ":::(" + toString(col) + "):::"
        }
        print(col_string)
        for(row in 1:nrow(m)) {

            print_string = ":(" + row + ")     "
            for(col in 1:ncol(m)) {
                curr_value = m[row,col]
                if(as.scalar(curr_value) == 'NaN')
                    print_string = print_string + toString(curr_value, linesep="       ", sep=",")
                else if(as.scalar(curr_value) < 10)
                    print_string = print_string + toString(curr_value, linesep="     ", sep=",")
                else if(as.scalar(curr_value) < 100)
                    print_string = print_string + toString(curr_value, linesep="    ", sep=",")
                else if(as.scalar(curr_value) < 1000)
                    print_string = print_string + toString(curr_value, linesep="   ", sep=",")
                else if(as.scalar(curr_value) < 10000)
                    print_string = print_string + toString(curr_value, linesep="  ", sep=",")
                else
                    print_string = print_string + toString(curr_value, linesep=" ", sep=",")
            }
            print(print_string)
        }
    }
    print("--------------------------------------")
}


printMMatrix = function(Matrix[Double] m) return() {
    print("--------------------------------------")
    print(":: [MATRIX] OUTPUT M MATRIX  (col:" + ncol(m) + ",row:" + nrow(m) + ")")

    if(nrow(m) != 0 & ncol(m) != 0)
    {
        col_string = "::::::::::::::::::::::::"
        for(col in 1:ncol(m)) {
            if(col < 10)
                col_string = col_string + "::(" + toString(col) + "):::"
            else
                col_string = col_string + "::(" + toString(col) + ")::"
        }
        print(col_string)
        for(row in 1:nrow(m)) {

            if(row == 1)
                print_string = "             node id (" + row + ")  "
            if(row == 2)
                print_string = "             tree id (" + row + ")  "
            if(row == 3)
                print_string = "offset to left child (" + row + ")  "
            if(row == 4)
                print_string = "used feature col idx (" + row + ")  "
            if(row == 5)
                print_string = " leaf=0/scal=1/cat=2 (" + row + ")  "
            if(row == 6)
                print_string = "   scalar=splitvalue (" + row + ")  "


            for(col in 1:ncol(m)) {
                curr_value = m[row,col]
                if(as.scalar(curr_value) == 'NaN')
                    print_string = print_string + toString(curr_value, linesep="     ", sep=",")
                else if(as.scalar(curr_value) < 0)
                    print_string = print_string + toString(curr_value, linesep="  ", sep=",")
                else if(as.scalar(curr_value) < 10)
                    print_string = print_string + toString(curr_value, linesep="   ", sep=",")
                else if(as.scalar(curr_value) < 100)
                    print_string = print_string + toString(curr_value, linesep="  ", sep=",")
                else if(as.scalar(curr_value) < 1000)
                    print_string = print_string + toString(curr_value, linesep=" ", sep=",")
                else if(as.scalar(curr_value) < 10000)
                    print_string = print_string + toString(curr_value, linesep=" ", sep=",")
                else
                    print_string = print_string + toString(curr_value, linesep=" ", sep=",")
            }
            print(print_string)
        }
    }
    print("--------------------------------------")
}<|MERGE_RESOLUTION|>--- conflicted
+++ resolved
@@ -28,11 +28,7 @@
 # -------------------------------------------------------------------------------------------
 
 m_xgboost = function(Matrix[Double] X, Matrix[Double] y, Matrix[Double] R,
-<<<<<<< HEAD
-  Integer num_trees = 2, Double learning_rate = 0.3, Integer max_depth = 6, Double lambda = 0.0)
-=======
-  Integer num_trees = 3, Double learning_rate = 0.3, Integer max_depth = 6)
->>>>>>> 83d110c7
+  Integer num_trees = 3, Double learning_rate = 0.3, Integer max_depth = 6, Double lambda = 0.0)
   return (Matrix[Double] M) {
   print("[DEBUG] inside xgboost with " + num_trees + " trees")
 
