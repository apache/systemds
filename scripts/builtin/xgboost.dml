# INPUT         PARAMETERS:
# ---------------------------------------------------------------------------------------------
# NAME          TYPE             DEFAULT      MEANING
# ---------------------------------------------------------------------------------------------
<<<<<<< HEAD
# X             Matrix   ---          Feature matrix X; note that X needs to be both recoded and dummy coded
# Y             Matrix   ---          Label matrix Y; note that Y needs to be both recoded and dummy coded
# R   	  		Matrix   1, 1xn	      Matrix R; 1xn vector which for each feature in X contains the following information
#										- R[,1]: 1 (scalar feature)
#										- R[,2]: 2 (categorical feature)
#                                     Feature 1 is a scalar feature and features 2 is a categorical feature
#                                     If R is not provided by default all variables are assumed to be scale (1)
# num_trees     Integer  10           Number of trees to be created in the xgboost model
# learning_rate Double   0.3          alias: eta. After each boosting step the learning rate controls the weights of the new predictions
# max_depth     Integer  6            Maximum depth of a tree. Increasing this value will make the model more complex and more likely to overfit
=======
# X             Matrix[Double]   ---          Location to read feature matrix X; note that X needs to be both recoded and dummy coded
# Y 			Matrix[Double]   ---		  Location to read label matrix Y; note that Y needs to be both recoded and dummy coded
# R   	  		Matrix[Double]   " "	      Location to read the matrix R(nx1) which for each feature in X contains the following information
#										        - R[,2]: 1 (scalar feature)
#										        - R[,1]: 2 (categorical feature)
# sml_type      Integer           1           Supervised machine learning type: 1 = Regression(default), 2 = Classification
# num_trees     Integer           10          Number of trees to be created in the xgboost model
# learning_rate Double            0.3         Alias: eta. After each boosting step the learning rate controls the weights of the new predictions
# max_depth     Integer           6           Maximum depth of a tree. Increasing this value will make the model more complex and more likely to overfit
# lambda        Double            0.0         L2 regularization term on weights. Increasing this value will make model more conservative and reduce amount of leaves of a tree
>>>>>>> 649e0e6b
# ---------------------------------------------------------------------------------------------

# ---------------------------------------------------------------------------------------------
# OUTPUT:
# Matrix M where each column corresponds to a node in the learned tree (the first node is the init prediction) and each row contains the following information:
#  M[1,j]: id of node j (in a complete binary tree)
#  M[2,j]: tree id to which node j belongs
#  M[3,j]: Offset (no. of columns) to left child of j if j is an internal node, otherwise 0
#  M[4,j]: Feature index of the feature (scale feature id if the feature is scale or categorical feature id if the feature is categorical)
#    that node j looks at if j is an internal node, otherwise 0
#  M[5,j]: Type of the feature that node j looks at if j is an internal node. if leaf = 0, if scalar = 1, if categorical = 2
#  M[6:,j]: If j is an internal node: Threshold the example's feature value is compared to is stored at M[6,j] if the feature chosen for j is scale,
#     otherwise if the feature chosen for j is categorical rows 6,7,... depict the value subset chosen for j
#     If j is a leaf node 1 if j is impure and the number of samples at j > threshold, otherwise 0
# -------------------------------------------------------------------------------------------

<<<<<<< HEAD
m_xgboost = function(Matrix[Double] X, Matrix[Double] y, Matrix[Double] R = matrix(1,rows=1,cols=nrow(X)),
  Integer num_trees = 10, Double learning_rate = 0.3, Integer max_depth = 6)
=======
m_xgboost = function(Matrix[Double] X, Matrix[Double] y, Matrix[Double] R,
  Integer sml_type = 1, Integer num_trees = 3, Double learning_rate = 0.3, Integer max_depth = 6, Double lambda = 0.0)
>>>>>>> 649e0e6b
  return (Matrix[Double] M) {
  print("[DEBUG] inside xgboost with " + num_trees + " trees")

  # test if input correct
  assert(nrow(X) == nrow(y))
  assert(ncol(y) == 1)
  assert(nrow(R) == 1)

  M = matrix(0,rows=6,cols=0)
<<<<<<< HEAD
  # set the init prediction at first col in M
  init_prediction_matrix = matrix("0 0 0 0 0 0",rows=nrow(M),cols=1)
  init_prediction_matrix[6,1] = median(y)
  M = cbind(M, init_prediction_matrix)

  current_prediction = matrix(median(y), rows=nrow(y), cols=1)
  tree_id = 1
  while(tree_id <= num_trees) # todo maybe implement early stopping
  {
    curr_M = buildOneTree(X, y, R, max_depth, current_prediction, tree_id)

    # in current prediction all previous trees are considered, so we only add the current tree to calculate new predictions
    current_prediction = calculateNewPredictions(X, current_prediction, learning_rate, curr_M)
    print("we callculated new predictions and start with next tree")
=======
  #current_prediction = matrix(median(y), rows=nrow(y), cols=1)
  current_prediction = matrix(1, rows=nrow(y), cols=1)
  tree_id = 1
  while(tree_id <= num_trees) # todo maybe implement early stopping
  {
    new_M = buildOneTree(X, y, R, sml_type, max_depth, current_prediction, tree_id, lambda)
    # in current prediction all previous trees are considered, so we only add the current tree to calculate new predictions
    current_prediction = calculateNewPredictions(X, sml_type, current_prediction, learning_rate, new_M)
    print("we calculated new predictions and start with next tree")
>>>>>>> 649e0e6b

    tree_id = tree_id + 1
    M = cbind(M, curr_M) # concat the new tree to the existing one (forest-ing)
  }
  printMMatrix(M)
  print("[DEBUG] Return xgboost")
}


#-----------------------------------------------------------------------------------------------------------------------
# INPUT:    X: nxn matrix, original input matrix
# INPUT:    current_prediction: nx1 vector of the current prediction for my target features y (1st run is init prediction)
# INPUT:    learning_rate: set by user
# INPUT:    curr_M: The current M matrix with the current tree
# OUTPUT:   new_prediction: x1 vector of new new_prediction for my target features y
<<<<<<< HEAD
calculateNewPredictions = function(Matrix[Double] X, Matrix[Double] current_prediction,
    Double learning_rate, Matrix[Double] curr_M)
=======
calculateNewPredictions = function(Matrix[Double] X, Integer sml_type, Matrix[Double] current_prediction,
    Double learning_rate, Matrix[Double] new_M)
>>>>>>> 649e0e6b
    return (Matrix[Double] new_prediction) {
  assert(ncol(current_prediction) == 1)
  assert(nrow(current_prediction) == nrow(X)) # each Entry should have an own initial prediction
  new_prediction = matrix(0, rows=nrow(current_prediction), cols=1)

  print("start with new_prediction by using init prediction and trees ")
  printMatrix(current_prediction, "current_prediction")

<<<<<<< HEAD
  start_node_current_tree = curr_M[,1]

  for(entry in 1:nrow(X)) # go though each entry in X and calculate the new prediction
  {
    output_values = matrix(0, rows=1, cols=0)

      output_value = getOutputValueForEntry(X[entry,], curr_M, start_node_current_tree)
=======
  start_node_current_tree = new_M[,1]
  if(sml_type == 1) # Regression
  {
    for(entry in 1:nrow(X)) # go though each entry in X and calculate the new prediction
    {
      output_values = matrix(0, rows=1, cols=0)
      output_value = getOutputValueForEntry(X[entry,], new_M, start_node_current_tree)
>>>>>>> 649e0e6b
      output_values = cbind(output_values, as.matrix(output_value))
      new_prediction[entry,] = current_prediction[entry,] + sum(learning_rate * output_values)
    }
  }
  else # Classification
  {
    assert(sml_type == 2)
    for(entry in 1:nrow(X)) # go though each entry in X and calculate the new prediction
    {
      output_values = matrix(0, rows=1, cols=0)
      output_value = getOutputValueForEntry(X[entry,], new_M, start_node_current_tree)
      output_values = cbind(output_values, as.matrix(output_value))
      odds = as.scalar(current_prediction[entry,])
      if((1 - odds) == 0)
        log_odds = 0
      else
        log_odds = log(odds / (1 - odds))
      x = (log_odds + sum(learning_rate * output_values))
      e = 2.7182818284
      new_prediction[entry,] = e^x / (1 + e^x)
    }
  }

  printMatrix(new_prediction, "all  new_prediction for y fresh calculated")
}


#-----------------------------------------------------------------------------------------------------------------------
# INPUT:    row_vector: nx1 vector, one sample with n features
# INPUT:    curr_M: The current M matrix with the current tree
# INPUT:    current_node: the start node of the current tree
# OUTPUT:   output_value: the prediction for the current sample at the current tree
getOutputValueForEntry = function(Matrix[Double] row_vector, Matrix[Double] curr_M, Matrix[Double] current_node)
    return (Double output_value) {
    assert(nrow(row_vector) == 1)
    assert(as.scalar(current_node[1,]) == 1)

    #printMatrix(row_vector, "rowvector")
    cur_node_index = 1 # cant take the node id because its diff to the index

    # go over one tree and finde output value
    while(as.scalar(current_node[5,]) != 0.0) # until leaf
    {
      used_feature = as.scalar(current_node[4,])
      feature_is_scalar = as.scalar(current_node[5,]) == 1
      if(feature_is_scalar) #SCALAR values
      {
        if(as.scalar(row_vector[,used_feature]) < as.scalar(current_node[6,])) # go left
        {
          cur_node_index = (cur_node_index + as.scalar(current_node[3,]))
          current_node = curr_M[,cur_node_index]
        }
        else #  go right
        {
          cur_node_index = cur_node_index + as.scalar(current_node[3,]) + 1
          current_node = curr_M[,cur_node_index]
        }
      }
      else # CATEGORICAL values
      {
        assert(as.scalar(current_node[5,]) == 2)
        if(as.scalar(row_vector[,used_feature]) == 1) # go left
        {
            cur_node_index = (cur_node_index + as.scalar(current_node[3,]))
            current_node = curr_M[,cur_node_index]
        }
        else # go right
        {
            assert(as.scalar(row_vector[,used_feature]) == 0)
            cur_node_index = cur_node_index + as.scalar(current_node[3,]) + 1
            current_node = curr_M[,cur_node_index]
        }
      }
    }

    output_value = as.scalar(current_node[6,])
<<<<<<< HEAD
    print("output value found " + output_value)
=======
    #print("output value found " + output_value)

>>>>>>> 649e0e6b
}

#-----------------------------------------------------------------------------------------------------------------------
# INPUT:    X: nxn matrix, original input matrix
# INPUT:    y: nx1 vector of my target values
# INPUT:    R The matrix R which for each feature in X contains the following information
#					- R[,2]: 1 (scalar feature)
#				    - R[,1]: 2 (categorical feature)
# INPUT:    M: the nxn output matrix
# INPUT:    prediction: nx1 vector, my current predictions for my target value y
# INPUT:    tree_id: The current tree id, starting at 1
# OUTPUT:   M: the current M matrix of this tree
buildOneTree = function(Matrix[Double] X, Matrix[Double] y, Matrix[Double] R, Integer sml_type, Integer max_depth, Matrix[Double] prediction, Double tree_id, Double lambda)
  return (Matrix[Double] M) {

  M = matrix(0,rows=6,cols=0)
  node_queue = matrix(1, rows=1, cols=1)     # Add first Node
  curr_rows_queue = matrix(1, rows=nrow(X), cols=1)
  node_queue_len = 1
  depth = 0.0
  level = 0

  # adjust this here if we create more trees to create new prediction values
  while (node_queue_len > 0) {
    has_child = FALSE
    [node_queue, node] = dataQueuePop(node_queue)
    [curr_rows_queue, curr_rows_vector] = dataQueuePop(curr_rows_queue)

    printMatrix(node_queue, "Node Queue")
    print("Node - bei welcher node sind wir gerade? " + as.scalar(node[1:1]))
    printMatrix(curr_rows_queue, "curr_rows_queue (1 = left child, 0 = right child)")
    printMatrix(curr_rows_vector, "curr_rows_vector - welche rows sollen wir jz in betracht ziehen? (1 = left child, 0 = right child, NaN is a row we ignore (if categorical)")

    level = log(as.scalar(node), 2) + 1
    available_rows = calcAvailableRows(curr_rows_vector) # check if leaf
    print("avaliable rows " + toString(available_rows))

    if(available_rows == 0)
    {
        residual_matrix = matrix(0, rows=0, cols=0)
    }
    else
    {
        [curr_X, curr_y, curr_X_full, curr_prediction] = updateMatrices(X, y, prediction, curr_rows_vector)

        #printMatrix(curr_X, "curr_X - alle rows die jz für mich relevant sind")
        #printMatrix(curr_y, "curr_y - y zu rows die relevant sind")
        #printMatrix(curr_prediction, "curr_prediction - y prediction zu rows die relevant sind")
        #printMatrix(curr_X_full, "curr_X_full - gleich wie X, aber die nicht relevanten rows sind NaN")

        residual_matrix = calculateResiduals(curr_y, curr_prediction) # we need residuals calculated also for leafs for output value
        printMatrix(residual_matrix, "the calculated residuals")
    }

    best_feature_index = 0.00
    done = FALSE
    if(sml_type == 2)
    {
      count = sum(curr_y)
      if(count == 0)
        done = TRUE
      if(count == nrow(curr_y))
        done = TRUE
    }

    if(available_rows > 1 & max_depth > level & done == FALSE) # leaf check or max depth check
    {
      best_feature_index = findBestFeature(X=curr_X, y=curr_y, sml_type=sml_type, verbose=FALSE)
      # maybe for forest change here prediction?

      type = getTypeOfFeature(R, best_feature_index)

      if(type == 1.0) # SCALAR
      {
        if(sml_type == 1) # Regression
        {
          similarity_score = calculateSimilarityScore(residual_matrix, lambda)
        }
        else # Classification
        {
          assert(sml_type == 2)
          similarity_score = calculateSimilarityScoreClassification(residual_matrix, curr_prediction, lambda)
        }

        [best_split_threshold, best_gain] = findBestSplit(sml_type, curr_X[,best_feature_index], similarity_score, curr_prediction, lambda)
        has_child = best_gain > 0 # if the gain is < 0, the split is worse than the current node
        print("gain at this split " + best_gain)
      }
      else # CATEGORICAL
      {
        assert(type == 2.0)
        has_child = TRUE
      }
    }

    if (has_child)
    {
      [left, right] = calculateChildNodeIDs(node)
      node_queue = dataQueuePush(left, right, node_queue)

      if (type == 1.0) # SCALAR
      {
          # print("[DEBUG] SCALAR:")
          [left_row_vec, right_row_vec] = splitMatrixByValueLoop(curr_X_full[,best_feature_index], X[,best_feature_index], best_split_threshold)
          curr_rows_queue = dataQueuePush(left_row_vec, right_row_vec, curr_rows_queue)
          offset = ncol(node_queue) - 1
          M = addOutputRow(M, node, tree_id, R, offset, best_feature_index, best_split_threshold, 0.0)

      }
      else # CATEGORICAL
      {
          assert(type == 2.0)
          print("[DEBUG] CATEGORY:")
          [left_row_vec, right_row_vec] = splitMatrixByCategory(curr_X_full[,best_feature_index], X[,best_feature_index])
          #printMatrix(left_row_vec, "left row vector after categorical split (1 = left child, 0 = right child, NaN is a row we ignore)")
          #printMatrix(right_row_vec, "right row vector after categorical split (1 = left child, 0 = right child, NaN is a row we ignore)")
          curr_rows_queue = dataQueuePush(left_row_vec, right_row_vec, curr_rows_queue)
          offset = ncol(node_queue) - 1
          M = addOutputRow(M, node, tree_id, R, offset, best_feature_index, 0.0, 0.0)

      }
    }
    else # has no child => must be leaf
    {
      printMatrix(residual_matrix, "residuals matrix for a leaf")
      if(sml_type == 1) # Regression
      {
        output_value = calculateOutputValue(residual_matrix)
      }
      else # Classification
      {
        assert(sml_type == 2)
        output_value = calculateOutputValueClassification(residual_matrix, curr_prediction)
      }
      print("We have a leaf with output value " + output_value)
                                    # offset, best_feature_idx, threshold
      M = addOutputRow(M, node, tree_id, R, 0.0, 0.0, 0.0, output_value)
    }
    node_queue_len = ncol(node_queue)
    printMMatrix(M)
  }
  print("[DEBUG] we successfully created one tree")
}



#-----------------------------------------------------------------------------------------------------------------------
# INPUT:    node: a 1xn matrix (node containing values)
# OUTPUT:   left: the new left node id
# OUTPUT:   right: the new right node id
calculateChildNodeIDs = function(Matrix[Double] node)  return(Matrix[Double] left, Matrix[Double] right) {
  left = node * 2.0
  right = node * 2.0 + 1.0
}

#-----------------------------------------------------------------------------------------------------------------------
# INPUT:    M: the nxn output matrix
# INPUT:    node: the current node
# INPUT:    R The matrix R which for each feature in X contains the following information
#					- R[,2]: 1 (scalar feature)
#				    - R[,1]: 2 (categorical feature)
# INPUT:    offset: offset to the left child
# INPUT:    used_col: which feature got used
# INPUT:
# INPUT:    threshold: the value at the node we separated it, if leaf => the output value
# OUTPUT:   new_M: nxn output Matrix
addOutputRow = function(
  Matrix[Double] M,
  Matrix[Double] node,
  Double tree_id,
  Matrix[Double] R,
  Double offset,
  Double used_col,
  Double threshold,
  Double output_value
) return (Matrix[Double] new_M) {

      current_node = matrix(0, rows=6, cols=1)
      current_node[1,1] = node[1,1] # node id
      current_node[2,1] = tree_id
      current_node[3,1] = offset # offset to left child
      current_node[4,1] = used_col # features used
      # change here to different stuff if it is classification

      if(used_col == 0.0) { # is a single value or max depth reached => leaf
         current_node[5,1] = 0 #  0 if leaf node
         assert(threshold == 0)
         current_node[6,1] = output_value
      }
      else if (as.scalar(R[1, used_col]) == 2.0) {
        current_node[5, 1] = 2.0 # categorical
        assert(threshold == 0.0) # should be 0 at categorical
        current_node[6,1] = threshold
      }
      else {
        current_node[5,1] = 1.0 # 1 if it is scalar
        current_node[6,1] = threshold # split value ( 0 if leaf or categorical)
      }

      if (ncol(M) == 0 & nrow(M) == 0) { # first node
        new_M = current_node
      } else {
        new_M = cbind(M, current_node)
      }
}


#-----------------------------------------------------------------------------------------------------------------------
# INPUT:   R: Location to read the matrix R(nx1) which for each feature in X contains the following information
#					- R[,2]: 1 (scalar feature)
#			    	- R[,1]: 2 (categorical feature)
# INPUT:    col: the col that is desired to know the type
# OUTPUT:   [1.0,scalar] or  [2.0,categorical]
#-----------------------------------------------------------------------------------------------------------------------
getTypeOfFeature = function(Matrix[Double] R, Double col)  return(Double type) {
  type = as.scalar(R[1, col])
}

#-----------------------------------------------------------------------------------------------------------------------
# INPUT:    X: a nxn matrix (X Matrix from input)
# INPUT:    y: a 1xn matrix (y Matrix from input)
# INPUT:    prediction: a 1xn matrix with the current predictions for y (median at first tree)
# INPUT:    vector: a 1xn matrix (contains 1 for relevant and 0 for non-relevant value)
# OUTPUT:   new_X: the new X containing only the relevant rows
# OUTPUT:   new_y: the new y containing only the relevant rows
# OUTPUT:   new_X_full: the new X containing the relevant rows + 0 for non_relevant
# OUTPUT:   new_prediction: the current prediction containing only the relevant rows
updateMatrices = function(Matrix[Double] X, Matrix[Double] y, Matrix[Double] prediction, Matrix[Double] vector)
  return(Matrix[Double] new_X, Matrix[Double] new_y, Matrix[Double] new_X_full, Matrix[Double] new_prediction) {
  # change here to have the full matrices but not to cut it from 4x4 to 2x2 rather 4x4 but with 0 in the unused fields and then we gucci
  assert(ncol(vector) == 1)
  assert(nrow(vector) == nrow(X))

  new_X = matrix(0, rows = 0, cols = 0)
  new_y = matrix(0, rows = 0, cols = 0)
  zero_vec = matrix(0, rows=nrow(vector), cols=ncol(X))
  nan_vec = fillMatrixWithNaN(zero_vec) # could not directly set to NaN
  new_X_full = matrix(0, rows = 0, cols=0)
  new_prediction = matrix(0, rows=0, cols=0)
  for(i in 1:nrow(vector)) {
    if(as.scalar(vector[i,]) == 1.0) # this row is relevant for this node
    {
      if (ncol(new_X) == 0 & ncol(new_X_full) == 0) { # first iteration
        new_X = X[i,]
        new_y = y[i,]
        new_X_full = X[i,]
        new_prediction = prediction[i,]
      } else if (ncol(new_X) == 0 & ncol(new_X_full) != 0) { # already a 0 row found
        new_X = X[i,]
        new_y = y[i,]
        new_X_full = rbind(new_X_full, X[i,])
        new_prediction = prediction[i,]
      } else { # adding all others
        new_X = rbind(new_X, X[i,])
        new_y = rbind(new_y, y[i,])
        new_X_full = rbind(new_X_full, X[i,])
        new_prediction = rbind(new_prediction, prediction[i,])
      }
    } else { # this row is NOT relevant for this node
      assert(as.scalar(vector[i,]) == 0.0 | as.scalar(vector[i,]) == 'NaN')
      if (ncol(new_X_full) == 0) { # first row
       new_X_full = nan_vec[i,]
      } else {
       new_X_full = rbind(new_X_full, nan_vec[i,]) # add a new row filled with NaNs
      }
    }
  }
}

#-----------------------------------------------------------------------------------------------------------------------
# INPUT:    vector: a 1xn matrix (current datapoints which are interesting)
# OUTPUT:   available_elements: nr. of available datapoints
calcAvailableRows = function(Matrix[Double] vector) return(Double available_elements){
  assert(ncol(vector) == 1)
  len = nrow(vector)
  available_elements = 0.0
  for (index in 1:len) {
    element = as.scalar(vector[index,])
    if(element > 0.0) {
      available_elements = available_elements + 1.0
    }
  }
}

#-----------------------------------------------------------------------------------------------------------------------
# INPUT:    queue: a nxn matrix (queue containing values)
# OUTPUT:   new_queue: the new queue after the first vector gets popped
# OUTPUT:   node_vec: the popped vector (1xn) from the queue
dataQueuePop = function(Matrix[Double] queue)  return (Matrix[Double] new_queue, Matrix[Double] node_vec) {
  node_vec = matrix(queue[,1], rows=1, cols=nrow(queue)) # reshape to force the creation of a new object
  node_vec = matrix(node_vec, rows=nrow(queue), cols=1)  # reshape to force the creation of a new object
  len = ncol(queue)
  if (len < 2) {
    new_queue = matrix(0,0,0)
  } else {
    new_queue = matrix(queue[,2:ncol(queue)], rows=nrow(queue), cols=ncol(queue)-1)
  }
}

#-----------------------------------------------------------------------------------------------------------------------
# INPUT:    left: a 1xn matrix
# INPUT:    right: a 1xn matrix
# INPUT:    queue: a nxn matrix (queue containing values)
# OUTPUT:   new_queue: the new queue nxn matrix
dataQueuePush = function(Matrix[Double] left, Matrix[Double] right, Matrix[Double] queue)  return (Matrix[Double] new_queue) {
  len = ncol(queue)
  if(len <= 0) {
    new_queue = cbind(left, right)
  } else {
    new_queue = cbind(queue, left, right)
  }
}


<<<<<<< HEAD
#-----------------------------------------------------------------------------------------------------------------------
# INPUT:    X: a nxn matrix (the current samples with all features we observe)
# INPUT:    y: a 1xn matrix (the current y to all observed samples)
# OUTPUT:   lowest_residuals_index: the feature index with the lowest residuals
findBestFeature = function(Matrix[Double] X, Matrix[Double] y, boolean verbose = FALSE) return (Integer lowest_residuals_index) {
=======
findBestFeature = function(Matrix[Double] X, Matrix[Double] y, Integer sml_type, boolean verbose = TRUE) return (Integer lowest_residuals_index) {

>>>>>>> 649e0e6b
   printDebug("Finding Best feature")
   lowest_residuals = 0
   lowest_residuals_index = 1
   for(i in 1: ncol(X)) {
        current_feature = X[,i]

        if(sml_type == 1) # Regression
        {
          weights = glm(X=current_feature, Y=y, dfam=1, verbose=FALSE)
        }
        else # Classification
        {
          assert(sml_type == 2)
          weights = glm(X=current_feature, Y=y, dfam=2, verbose=FALSE)
        }

        y_residual = y - current_feature %*% weights
        res = sum(y_residual ^ 2)                # sum of least square calculation
        # res = abs(sum (y_residual) / nrow (X)); # average calculation

        if(verbose) {
            printDebug("currentFeature col " + toString(i))
            printDebug("weights of lm " + toString(weights))
            printDebug("feature residuals: " + res)
            print("--------------------------------------")
        }

        if(i == 1 | res < lowest_residuals) {
            lowest_residuals = res
            lowest_residuals_index = i
        }
   }
   printDebug("best feature for current node is: " + toString(lowest_residuals_index) + " with residuals: " + toString(lowest_residuals))
}


#-----------------------------------------------------------------------------------------------------------------------
# INPUT:    one_featureX: a 1xn matrix (one feature with all values)
# OUTPUT:   best_split: the best split (highest gain indicates best splitting of datasets)
findBestSplit = function(Integer sml_type, Matrix[Double] one_featureX, Double sim_score_parent, Matrix[Double] predictions, Double lambda)
  return (Double best_split, Double best_gain)
{
    assert(ncol(one_featureX) == 1)
    best_split = 0
    best_gain = 0
    best_sim_score_left = 0
    best_sim_score_right = 0
    # printDebug("inside find best split")

    # order entries by feature value
    ordered_X = orderFeature(one_featureX)
    # printMatrix(ordered_X, "ordered X")

    # iterate over all averages between 2 points
    for(i in 1: (nrow(ordered_X)-1)) {

        current_split = average(ordered_X[i,], ordered_X[i+1,])
        # printDebug("first average = " + toString(current_split))
        [left, right] = splitMatrixByValue(one_featureX, current_split)
        # printMatrix(left, "left matrix")
        # printMatrix(right, "right matrix")

        # calculate similarity score for that split and calculate gain

        if(sml_type == 1) # Regression
        {
          sim_score_left = calculateSimilarityScore(left, lambda)
          sim_score_right = calculateSimilarityScore(right, lambda)

        }
        else # Classification
        {
          assert(sml_type == 2)
          sim_score_left = calculateSimilarityScoreClassification(left, predictions, lambda)
          sim_score_right = calculateSimilarityScoreClassification(right, predictions, lambda)
        }

        # printDebug("sim score left " + toString(sim_score_left) + "   sim score right " + toString(sim_score_right))
        current_gain = sim_score_left + sim_score_right - sim_score_parent
        # printDebug("current gain " + toString(current_gain))

        if(current_gain > best_gain)
        {
            best_gain = current_gain
            best_split = current_split
            best_sim_score_left = sim_score_left
            best_sim_score_right = sim_score_right
            # printDebug("best gain changed to  " + toString(best_gain) + " at value " + toString(best_split))
        }
    }
}

#-----------------------------------------------------------------------------------------------------------------------
# INPUT:    X: a 1xn matrix (one feature with all values)
#           value: the border to separate the values
#           loop: boolean to check if used in loop and returns then other values
# OUTPUT:   left: a 1xn matrix with all values smaller than "value"
#           right: a 1xn matrix with all values larger than "value"
splitMatrixByValue = function(Matrix[Double] X, Double value) return (Matrix[Double] left, Matrix[Double] right) {
  assert(ncol(X) == 1)
  # printDebug("in splitMatrixByValue")
  # printDebug("split at " + value)
  left = matrix(0, rows=0, cols=1)
  right = matrix(0, rows=0, cols=1)

  for(i in 1:nrow(X)) {
    # printDebug("current to look " + as.scalar(X[i,]))
    if(as.scalar(X[i,]) < value) {
      left = rbind(left,X[i,])
    }
    else {
      right = rbind(right, X[i,])
    }
  }
}

#-----------------------------------------------------------------------------------------------------------------------
# INPUT:    curr_X: a 1xn matrix (one feature with current values)
#           X:     a 1xn matrix the feature of the X-Matrix with all values
#           value: the border to separate the values
# OUTPUT:   left: a 1xn matrix with 1.0 if the value is smaller or 0.0 if it is bigger
#           right: a 1xn matrix with 1.0 if the value is bigger or 0.0 if it is smaller
splitMatrixByValueLoop = function(Matrix[Double] curr_X, Matrix[Double] X, Double value) return (Matrix[Double] left, Matrix[Double] right) {
  left = matrix(0, rows=0, cols=1)
  right = matrix(0, rows=0, cols=1)
  one_vec = matrix(1, rows=1, cols=1)
  zero_vec = matrix(0, rows=1, cols=1)

  for(i in 1:nrow(X)) {
    if (as.scalar(X[i,]) == as.scalar(curr_X[i,]))  # if same row in curr_X and X
    {
      if (as.scalar(X[i,]) < value) {
        left = rbind(left, one_vec[1,]) # add 1 to left and 0 to right vector
        right = rbind(right, zero_vec[1,])
      }
      else {
        right = rbind(right, one_vec[1,]) # add 1 to right and 0 to left vector
        left = rbind(left, zero_vec[1,])
      }
    } else {
      left = rbind(left, zero_vec[1,]) # add 0 to both vectors
      right = rbind(right, zero_vec[1,])
    }
  }
}

#-----------------------------------------------------------------------------------------------------------------------
# INPUT:    curr_X: a 1xn matrix (one feature with current values)
#           X:     a 1xn matrix the feature of the X-Matrix with all values
# OUTPUT:   left: a 1xn matrix with 1.0 for if the value is true or 0.0 if it is false
#           right: a 1xn matrix with 1.0 for if the value is false or 0.0 if it is true
splitMatrixByCategory = function(Matrix[Double] curr_X, Matrix[Double] X) return (Matrix[Double] left, Matrix[Double] right) {
  assert(ncol(curr_X) == 1)
  assert(ncol(X) == 1)

  left = matrix(0, rows=0, cols=1)
  right = matrix(0, rows=0, cols=1)

  printMatrix(curr_X, "curr x in split matrix by cat")
  printMatrix(X, "x in split matrix by cat")
  for(i in 1:nrow(curr_X))
  {
      if (as.scalar(curr_X[i,]) == 1) # categorical true
      {
        left = rbind(left, curr_X[i,])
        right = rbind(right, matrix(0, rows=1, cols=1))
      }
      else if(as.scalar(curr_X[i,]) == 0) { # categorical false
        left = rbind(left, curr_X[i,])
        right = rbind(right, matrix(1, rows=1, cols=1))
      }
      else { # if we ignore this line because it is not in an other branch of the tree
        assert(as.scalar(curr_X[i,]) == 'NaN')
        left = rbind(left, curr_X[i,])
        right = rbind(right, curr_X[i,])
      }
  }

}

#-----------------------------------------------------------------------------------------------------------------------
# INPUT:    row_vector: a 1xn matrix (one feature with all residuals)
# OUTPUT:   similarity_score: the similarity score of the residuals
calculateSimilarityScore = function (matrix[Double] row_vector, Double lambda) return (Double similarity_score) {
  similarity_score = (sum(row_vector)^2) / (nrow(row_vector) + lambda);
  #printDebug("Calculated similarity score: " + similarity_score);
}

#-----------------------------------------------------------------------------------------------------------------------
# INPUT:    row_vector: a 1xn matrix (one feature with all residuals)
# OUTPUT:   similarity_score: the similarity score of the residuals
calculateSimilarityScoreClassification = function (matrix[Double] row_vector, matrix[Double] predictions, Double lambda) return (Double similarity_score) {
  nominator = (sum(row_vector)^2)
  d =  predictions * (1 - predictions)
  denominator = sum(d) + lambda
  similarity_score = nominator / denominator;
  #printDebug("Calculated similarity score: " + similarity_score);
}

#-----------------------------------------------------------------------------------------------------------------------
# INPUT:    residuals_vector: a 1xn matrix (one feature with all residuals)
# OUTPUT:   similarity_score: the similarity score of the residuals
calculateOutputValue = function (matrix[Double] residuals_vector) return (Double output_value) {
  lambda = 0.0; # TODO
  output_value = (sum(residuals_vector)) / (nrow(residuals_vector) + lambda);
  if(output_value == 'NaN') # just in case we have a node with no sample inside
    output_value = 0.0
  #printDebug("Calculated similarity score: " + similarity_score);
}

#-----------------------------------------------------------------------------------------------------------------------
# INPUT:    residuals_vector: a 1xn matrix (one feature with all residuals)
# OUTPUT:   similarity_score: the similarity score of the residuals
calculateOutputValueClassification = function (matrix[Double] residuals_vector, matrix[Double] predictions) return (Double output_value) {
    lambda = 0.0; # TODO
    nominator = (sum(residuals_vector))
    d =  predictions * (1 - predictions)
    denominator = sum(d) + lambda
    if(denominator == 0)
      output_value = 0
    else
      output_value = nominator / denominator
}


#-----------------------------------------------------------------------------------------------------------------------
# INPUT:    row_vector: a 1xn matrix (one feature with all rows)
#           prediction: a 1xn matrix, the current prediction value of each row
# OUTPUT:   the residuals from the "prediction" as 1xn matrix
calculateResiduals = function (matrix[Double] row_vector, matrix[Double] prediction) return (matrix[Double] residuals_row) {
   assert(ncol(row_vector) == 1)
   residuals_row = row_vector - prediction;
}


#-----------------------------------------------------------------------------------------------------------------------
# INPUT:    row_vector: a 1xn matrix which has unordered values
# OUTPUT:   row_vector_ordered: 1xn matrix were the values are in accessing order
orderFeature = function (matrix[double] row_vector) return (matrix[double] row_vector_ordered) {
    row_vector_ordered = order(target=row_vector, by=1, decreasing=FALSE, index.return=FALSE);
}


#-----------------------------------------------------------------------------------------------------------------------
# INPUT:    m: a nxn matrix which should be set to NaN's in each cell
# OUTPUT:   new_m: matrix with same dimensions with all NaNs inside
fillMatrixWithNaN = function(Matrix[Double] m) return (Matrix[Double] new_m) {
    new_m = matrix(0, rows=nrow(m), cols=ncol(m))
    for(i in 1:ncol(m))
    {
        for(j in 1:nrow(m))
            new_m[i,j] = 'NaN'
    }
}


average = function(Matrix[Double] x, Matrix[Double] y) return (Double avg) {
    assert(ncol(x) == 1 & nrow(x) == 1)
    assert(ncol(y) == 1 & nrow(y) == 1)
    avg = (as.scalar(x) + as.scalar(y)) / 2
}

printDebug = function(string variable) return() {
    print("[DEBUG] " + variable)
}

printMatrix = function(Matrix[Double] m, string name) return() {
    print("--------------------------------------")
    print(":: [MATRIX] " + name + "  (col:" + ncol(m) + ",row:" + nrow(m) + ")")

    if(nrow(m) != 0 & ncol(m) != 0)
    {
        col_string = ":::::::"
        for(col in 1:ncol(m)) {
            if(col < 10)
                col_string = col_string + ":::(" + toString(col) + ")::::"
            else
                col_string = col_string + ":::(" + toString(col) + "):::"
        }
        print(col_string)
        for(row in 1:nrow(m)) {

            print_string = ":(" + row + ")     "
            for(col in 1:ncol(m)) {
                curr_value = m[row,col]
                if(as.scalar(curr_value) == 'NaN')
                    print_string = print_string + toString(curr_value, linesep="       ", sep=",")
                else if(as.scalar(curr_value) < 10)
                    print_string = print_string + toString(curr_value, linesep="     ", sep=",")
                else if(as.scalar(curr_value) < 100)
                    print_string = print_string + toString(curr_value, linesep="    ", sep=",")
                else if(as.scalar(curr_value) < 1000)
                    print_string = print_string + toString(curr_value, linesep="   ", sep=",")
                else if(as.scalar(curr_value) < 10000)
                    print_string = print_string + toString(curr_value, linesep="  ", sep=",")
                else
                    print_string = print_string + toString(curr_value, linesep=" ", sep=",")
            }
            print(print_string)
        }
    }
    print("--------------------------------------")
}


printMMatrix = function(Matrix[Double] m) return() {
    print("--------------------------------------")
    print(":: [MATRIX] OUTPUT M MATRIX  (col:" + ncol(m) + ",row:" + nrow(m) + ")")

    if(nrow(m) != 0 & ncol(m) != 0)
    {
        col_string = "::::::::::::::::::::::::"
        for(col in 1:ncol(m)) {
            if(col < 10)
                col_string = col_string + "::(" + toString(col) + "):::"
            else
                col_string = col_string + "::(" + toString(col) + ")::"
        }
        print(col_string)
        for(row in 1:nrow(m)) {

            if(row == 1)
                print_string = "             node id (" + row + ")  "
            if(row == 2)
                print_string = "             tree id (" + row + ")  "
            if(row == 3)
                print_string = "offset to left child (" + row + ")  "
            if(row == 4)
                print_string = "used feature col idx (" + row + ")  "
            if(row == 5)
                print_string = " leaf=0/scal=1/cat=2 (" + row + ")  "
            if(row == 6)
                print_string = "   scalar=splitvalue (" + row + ")  "


            for(col in 1:ncol(m)) {
                curr_value = m[row,col]
                if(as.scalar(curr_value) == 'NaN')
                    print_string = print_string + toString(curr_value, linesep="     ", sep=",")
                else if(as.scalar(curr_value) < 0)
                    print_string = print_string + toString(curr_value, linesep="  ", sep=",")
                else if(as.scalar(curr_value) < 10)
                    print_string = print_string + toString(curr_value, linesep="   ", sep=",")
                else if(as.scalar(curr_value) < 100)
                    print_string = print_string + toString(curr_value, linesep="  ", sep=",")
                else if(as.scalar(curr_value) < 1000)
                    print_string = print_string + toString(curr_value, linesep=" ", sep=",")
                else if(as.scalar(curr_value) < 10000)
                    print_string = print_string + toString(curr_value, linesep=" ", sep=",")
                else
                    print_string = print_string + toString(curr_value, linesep=" ", sep=",")
            }
            print(print_string)
        }
    }
    print("--------------------------------------")
}<|MERGE_RESOLUTION|>--- conflicted
+++ resolved
@@ -2,29 +2,18 @@
 # ---------------------------------------------------------------------------------------------
 # NAME          TYPE             DEFAULT      MEANING
 # ---------------------------------------------------------------------------------------------
-<<<<<<< HEAD
-# X             Matrix   ---          Feature matrix X; note that X needs to be both recoded and dummy coded
-# Y             Matrix   ---          Label matrix Y; note that Y needs to be both recoded and dummy coded
-# R   	  		Matrix   1, 1xn	      Matrix R; 1xn vector which for each feature in X contains the following information
-#										- R[,1]: 1 (scalar feature)
-#										- R[,2]: 2 (categorical feature)
-#                                     Feature 1 is a scalar feature and features 2 is a categorical feature
-#                                     If R is not provided by default all variables are assumed to be scale (1)
-# num_trees     Integer  10           Number of trees to be created in the xgboost model
-# learning_rate Double   0.3          alias: eta. After each boosting step the learning rate controls the weights of the new predictions
-# max_depth     Integer  6            Maximum depth of a tree. Increasing this value will make the model more complex and more likely to overfit
-=======
-# X             Matrix[Double]   ---          Location to read feature matrix X; note that X needs to be both recoded and dummy coded
-# Y 			Matrix[Double]   ---		  Location to read label matrix Y; note that Y needs to be both recoded and dummy coded
-# R   	  		Matrix[Double]   " "	      Location to read the matrix R(nx1) which for each feature in X contains the following information
-#										        - R[,2]: 1 (scalar feature)
-#										        - R[,1]: 2 (categorical feature)
+# X             Matrix[Double]    ---          Feature matrix X; note that X needs to be both recoded and dummy coded
+# Y             Matrix[Double]    ---          Label matrix Y; note that Y needs to be both recoded and dummy coded
+# R   	  		Matrix[Double]    1, 1xn	   Matrix R; 1xn vector which for each feature in X contains the following information
+#										        - R[,1]: 1 (scalar feature)
+#										        - R[,2]: 2 (categorical feature)
+#                                             Feature 1 is a scalar feature and features 2 is a categorical feature
+#                                             If R is not provided by default all variables are assumed to be scale (1)
 # sml_type      Integer           1           Supervised machine learning type: 1 = Regression(default), 2 = Classification
 # num_trees     Integer           10          Number of trees to be created in the xgboost model
 # learning_rate Double            0.3         Alias: eta. After each boosting step the learning rate controls the weights of the new predictions
 # max_depth     Integer           6           Maximum depth of a tree. Increasing this value will make the model more complex and more likely to overfit
 # lambda        Double            0.0         L2 regularization term on weights. Increasing this value will make model more conservative and reduce amount of leaves of a tree
->>>>>>> 649e0e6b
 # ---------------------------------------------------------------------------------------------
 
 # ---------------------------------------------------------------------------------------------
@@ -41,13 +30,8 @@
 #     If j is a leaf node 1 if j is impure and the number of samples at j > threshold, otherwise 0
 # -------------------------------------------------------------------------------------------
 
-<<<<<<< HEAD
 m_xgboost = function(Matrix[Double] X, Matrix[Double] y, Matrix[Double] R = matrix(1,rows=1,cols=nrow(X)),
-  Integer num_trees = 10, Double learning_rate = 0.3, Integer max_depth = 6)
-=======
-m_xgboost = function(Matrix[Double] X, Matrix[Double] y, Matrix[Double] R,
   Integer sml_type = 1, Integer num_trees = 3, Double learning_rate = 0.3, Integer max_depth = 6, Double lambda = 0.0)
->>>>>>> 649e0e6b
   return (Matrix[Double] M) {
   print("[DEBUG] inside xgboost with " + num_trees + " trees")
 
@@ -57,7 +41,6 @@
   assert(nrow(R) == 1)
 
   M = matrix(0,rows=6,cols=0)
-<<<<<<< HEAD
   # set the init prediction at first col in M
   init_prediction_matrix = matrix("0 0 0 0 0 0",rows=nrow(M),cols=1)
   init_prediction_matrix[6,1] = median(y)
@@ -67,22 +50,11 @@
   tree_id = 1
   while(tree_id <= num_trees) # todo maybe implement early stopping
   {
-    curr_M = buildOneTree(X, y, R, max_depth, current_prediction, tree_id)
+    curr_M = buildOneTree(X, y, R, sml_type, max_depth, current_prediction, tree_id, lambda)
 
     # in current prediction all previous trees are considered, so we only add the current tree to calculate new predictions
-    current_prediction = calculateNewPredictions(X, current_prediction, learning_rate, curr_M)
+    current_prediction = calculateNewPredictions(X, sml_type,current_prediction, learning_rate, curr_M)
     print("we callculated new predictions and start with next tree")
-=======
-  #current_prediction = matrix(median(y), rows=nrow(y), cols=1)
-  current_prediction = matrix(1, rows=nrow(y), cols=1)
-  tree_id = 1
-  while(tree_id <= num_trees) # todo maybe implement early stopping
-  {
-    new_M = buildOneTree(X, y, R, sml_type, max_depth, current_prediction, tree_id, lambda)
-    # in current prediction all previous trees are considered, so we only add the current tree to calculate new predictions
-    current_prediction = calculateNewPredictions(X, sml_type, current_prediction, learning_rate, new_M)
-    print("we calculated new predictions and start with next tree")
->>>>>>> 649e0e6b
 
     tree_id = tree_id + 1
     M = cbind(M, curr_M) # concat the new tree to the existing one (forest-ing)
@@ -98,13 +70,8 @@
 # INPUT:    learning_rate: set by user
 # INPUT:    curr_M: The current M matrix with the current tree
 # OUTPUT:   new_prediction: x1 vector of new new_prediction for my target features y
-<<<<<<< HEAD
-calculateNewPredictions = function(Matrix[Double] X, Matrix[Double] current_prediction,
-    Double learning_rate, Matrix[Double] curr_M)
-=======
 calculateNewPredictions = function(Matrix[Double] X, Integer sml_type, Matrix[Double] current_prediction,
     Double learning_rate, Matrix[Double] new_M)
->>>>>>> 649e0e6b
     return (Matrix[Double] new_prediction) {
   assert(ncol(current_prediction) == 1)
   assert(nrow(current_prediction) == nrow(X)) # each Entry should have an own initial prediction
@@ -113,27 +80,20 @@
   print("start with new_prediction by using init prediction and trees ")
   printMatrix(current_prediction, "current_prediction")
 
-<<<<<<< HEAD
-  start_node_current_tree = curr_M[,1]
-
-  for(entry in 1:nrow(X)) # go though each entry in X and calculate the new prediction
-  {
-    output_values = matrix(0, rows=1, cols=0)
-
-      output_value = getOutputValueForEntry(X[entry,], curr_M, start_node_current_tree)
-=======
+
   start_node_current_tree = new_M[,1]
-  if(sml_type == 1) # Regression
-  {
-    for(entry in 1:nrow(X)) # go though each entry in X and calculate the new prediction
-    {
-      output_values = matrix(0, rows=1, cols=0)
-      output_value = getOutputValueForEntry(X[entry,], new_M, start_node_current_tree)
->>>>>>> 649e0e6b
-      output_values = cbind(output_values, as.matrix(output_value))
-      new_prediction[entry,] = current_prediction[entry,] + sum(learning_rate * output_values)
-    }
-  }
+
+    if(sml_type == 1) # Regression
+    {
+      for(entry in 1:nrow(X)) # go though each entry in X and calculate the new prediction
+      {
+        output_values = matrix(0, rows=1, cols=0)
+
+          output_value = getOutputValueForEntry(X[entry,], new_M, start_node_current_tree)
+          output_values = cbind(output_values, as.matrix(output_value))
+          new_prediction[entry,] = current_prediction[entry,] + sum(learning_rate * output_values)
+      }
+    }
   else # Classification
   {
     assert(sml_type == 2)
@@ -152,7 +112,6 @@
       new_prediction[entry,] = e^x / (1 + e^x)
     }
   }
-
   printMatrix(new_prediction, "all  new_prediction for y fresh calculated")
 }
 
@@ -206,12 +165,8 @@
     }
 
     output_value = as.scalar(current_node[6,])
-<<<<<<< HEAD
-    print("output value found " + output_value)
-=======
     #print("output value found " + output_value)
 
->>>>>>> 649e0e6b
 }
 
 #-----------------------------------------------------------------------------------------------------------------------
@@ -326,8 +281,8 @@
           assert(type == 2.0)
           print("[DEBUG] CATEGORY:")
           [left_row_vec, right_row_vec] = splitMatrixByCategory(curr_X_full[,best_feature_index], X[,best_feature_index])
-          #printMatrix(left_row_vec, "left row vector after categorical split (1 = left child, 0 = right child, NaN is a row we ignore)")
-          #printMatrix(right_row_vec, "right row vector after categorical split (1 = left child, 0 = right child, NaN is a row we ignore)")
+          printMatrix(left_row_vec, "left row vector after categorical split (1 = left child, 0 = right child, NaN is a row we ignore)")
+          printMatrix(right_row_vec, "right row vector after categorical split (1 = left child, 0 = right child, NaN is a row we ignore)")
           curr_rows_queue = dataQueuePush(left_row_vec, right_row_vec, curr_rows_queue)
           offset = ncol(node_queue) - 1
           M = addOutputRow(M, node, tree_id, R, offset, best_feature_index, 0.0, 0.0)
@@ -526,19 +481,15 @@
 }
 
 
-<<<<<<< HEAD
 #-----------------------------------------------------------------------------------------------------------------------
 # INPUT:    X: a nxn matrix (the current samples with all features we observe)
 # INPUT:    y: a 1xn matrix (the current y to all observed samples)
 # OUTPUT:   lowest_residuals_index: the feature index with the lowest residuals
-findBestFeature = function(Matrix[Double] X, Matrix[Double] y, boolean verbose = FALSE) return (Integer lowest_residuals_index) {
-=======
-findBestFeature = function(Matrix[Double] X, Matrix[Double] y, Integer sml_type, boolean verbose = TRUE) return (Integer lowest_residuals_index) {
-
->>>>>>> 649e0e6b
+findBestFeature = function(Matrix[Double] X, Matrix[Double] y, Integer sml_type, boolean verbose = FALSE) return (Integer lowest_residuals_index) {
    printDebug("Finding Best feature")
    lowest_residuals = 0
    lowest_residuals_index = 1
+
    for(i in 1: ncol(X)) {
         current_feature = X[,i]
 
