--- conflicted
+++ resolved
@@ -77,10 +77,7 @@
 calculateNewPredictions = function(Matrix[Double] X, Integer sml_type, Matrix[Double] current_prediction,
     Double learning_rate, Matrix[Double] curr_M)
     return (Matrix[Double] new_prediction) {
-<<<<<<< HEAD
-=======
-
->>>>>>> 1084f3d0
+
   new_prediction = matrix(0, rows=nrow(current_prediction), cols=1)
   start_node_current_tree = curr_M[,1]
 
@@ -338,6 +335,7 @@
       }
       else # CATEGORICAL
       {
+        assert(type == 2.0)
         [left_row_vec, right_row_vec] = splitMatrixByCategory(curr_X_full[,best_feature_index], X[,best_feature_index])
         curr_rows_queue = dataQueuePush(left_row_vec, right_row_vec, curr_rows_queue)
         offset = ncol(node_queue) - 1
