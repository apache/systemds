--- conflicted
+++ resolved
@@ -74,14 +74,9 @@
 }
 
 Y = 1 - 2 * (prob < r)
-<<<<<<< HEAD
 if( $translabel == 1 ) {
   Y = (Y+3)/2;
 }
-=======
-if( $12 == 1 )
-  Y = (Y + 3) / 2
->>>>>>> a2ec38da
 
 write(w, $weight, format=$fmt)
 write(X, $X, format=$fmt)
