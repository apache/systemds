#-------------------------------------------------------------
#
# Licensed to the Apache Software Foundation (ASF) under one
# or more contributor license agreements.  See the NOTICE file
# distributed with this work for additional information
# regarding copyright ownership.  The ASF licenses this file
# to you under the Apache License, Version 2.0 (the
# "License"); you may not use this file except in compliance
# with the License.  You may obtain a copy of the License at
#
#   http://www.apache.org/licenses/LICENSE-2.0
#
# Unless required by applicable law or agreed to in writing,
# software distributed under the License is distributed on an
# "AS IS" BASIS, WITHOUT WARRANTIES OR CONDITIONS OF ANY
# KIND, either express or implied.  See the License for the
# specific language governing permissions and limitations
# under the License.
#
#-------------------------------------------------------------
source("nn/layers/attention.dml") as attention
<<<<<<< HEAD

#toy gradient example

M = 3
N = 2
L = 3
Q = matrix("0.1 0.1 0.2 0.2 0.3 0.3", rows=M, cols=N)
K = matrix("0.4 0.7 0.5 0.8 0.6 0.9", rows=M, cols=N)
V = matrix("0.13 0.161 0.19 0.14 0.17 0.2 0.15 0.18 0.21", rows=M, cols=L)

print("Q:\n" + toString(Q))
print("K:\n" + toString(K))
print("V:\n" + toString(V))

att = attention::forward(Q, K, V)

datt = 1
[dQ, dK, dV] = attention::backward(datt, Q, K, V)

print("dQ")
print(toString(dQ))
print("dK")
print(toString(dK))
print("dV")
print(toString(dV))

# Create training data
q = matrix("2 0 2 2 0 0 4 0 2 2 1 2", rows=4, cols=3)
k = matrix("2 2 2 0 2 1 2 4 3 0 1 1", rows=4, cols=3)
v = matrix("1 1 0 0 1 1 1 2 1 0 0 0", rows=4, cols=3)

print(toString(q))
print(toString(k))
print(toString(v))
print("Before attention calculation")
attention = attention::forward(q, k, v)

print(toString(attention))
[a,b,c] = attention::backward(1,q,k,v)
print("da/dq")
print(toString(a))
print("da/dk")
print(toString(b))
print("da/dv")
print(toString(c))
=======
source("nn/layers/conv1d.dml") as conv1d
>>>>>>> 5bceeeee

# ============== Simple test case =============================
# Create training data
q = matrix(1.1, rows=1, cols=1)
k = matrix(1.6, rows=1, cols=1)
v = matrix(1, rows=1, cols=1)

calculated = attention::forward(q, k, v)
# expected = q * k = 1.1 * 1.6 = 1.76, we can see that in the print of calculate_scores function, softmax for the full
#   funtionality of the attention layer.
expected = softmax(matrix(1.76, rows=1, cols=1))
assert(toString(calculated) == toString(expected))

# ============== Simple Example ======================================
# For simplicity and since systemDS has no embedding at the time of the
#   development of this test, we simply used numbers from
#   https://medium.com/data-science-in-your-pocket/attention-is-all-you-need-understanding-with-example-c8d074c37767.
# 1. input eg text data
input = "SystemsDS is cool"

# 2. embedding layer
# Here we simply use the numbers from the link above, normaly they are generated by embedding
#    -> 3 tokens in "SystemsDS is cool" x 4(d_models)
input_embeddings = matrix("1 0 1 0 0 2 0 2 1 1 1 1", rows=3, cols=4)
print("Input embeddings:\n" + toString(input_embeddings))
# initial weight matrices with 4 (d_models) x 3(d_k /d_v)
q_weights = matrix("1 0 1 1 0 0 0 0 1 0 1 1", rows=4, cols=3)
k_weights = matrix("0 0 1 1 1 0 0 1 0 1 1 0", rows=4, cols=3)
v_weights = matrix("0 2 0 0 3 0 1 0 3 1 1 0", rows=4, cols=3)
print("q_weights:\n" + toString(q_weights))
print("k_weights:\n" + toString(k_weights))
print("v_weights:\n" + toString(v_weights))

# 3. attention layer
query = input_embeddings %*% q_weights
key = input_embeddings %*% k_weights
value = input_embeddings %*% v_weights

attention = attention::forward(query, key, value)
print("attention: \n" + toString(attention))
# Results in scores:
#   0.136 0.432 0.432
#   0.001 0.909 0.090
#   0.007 0.755 0.238

# Attention vectors:
#   1.864 6.319 1.704
#   1.999 7.814 0.273
#   1.993 7.480 0.736

# Which is the same result as in the article.

# ================ Practical example =================
# Similar to the example from https://keras.io/api/layers/attention_layers/attention/
# 1. input eg text data
input = "SystemsDS is cool"

# 2. embedding layer
# Here we simply use the numbers from the link as in the example above, normaly they are generated by embedding
#    -> 3 tokens in "SystemsDS is cool" x 4(d_models)
input_embeddings = matrix("1 0 1 0 0 2 0 2 1 1 1 1", rows=3, cols=4)
# initial weight matrices with 4 (d_models) x 3(d_k /d_v)
q_weights = matrix("1 0 1 1 0 0 0 0 1 0 1 1", rows=4, cols=3)
k_weights = matrix("0 0 1 1 1 0 0 1 0 1 1 0", rows=4, cols=3)
v_weights = matrix("0 2 0 0 3 0 1 0 3 1 1 0", rows=4, cols=3)

# 3. cnn layer
foo = conv1d::forward(q_weights, 100, 0, 0, )
print(foo)

# 5. dense layer


<|MERGE_RESOLUTION|>--- conflicted
+++ resolved
@@ -19,7 +19,7 @@
 #
 #-------------------------------------------------------------
 source("nn/layers/attention.dml") as attention
-<<<<<<< HEAD
+source("nn/layers/conv1d.dml") as conv1d
 
 #toy gradient example
 
@@ -45,29 +45,6 @@
 print(toString(dK))
 print("dV")
 print(toString(dV))
-
-# Create training data
-q = matrix("2 0 2 2 0 0 4 0 2 2 1 2", rows=4, cols=3)
-k = matrix("2 2 2 0 2 1 2 4 3 0 1 1", rows=4, cols=3)
-v = matrix("1 1 0 0 1 1 1 2 1 0 0 0", rows=4, cols=3)
-
-print(toString(q))
-print(toString(k))
-print(toString(v))
-print("Before attention calculation")
-attention = attention::forward(q, k, v)
-
-print(toString(attention))
-[a,b,c] = attention::backward(1,q,k,v)
-print("da/dq")
-print(toString(a))
-print("da/dk")
-print(toString(b))
-print("da/dv")
-print(toString(c))
-=======
-source("nn/layers/conv1d.dml") as conv1d
->>>>>>> 5bceeeee
 
 # ============== Simple test case =============================
 # Create training data
