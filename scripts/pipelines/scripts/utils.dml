--- conflicted
+++ resolved
@@ -150,19 +150,19 @@
 stringProcessing = function(Frame[Unknown] data, Matrix[Double] mask, 
   Frame[String] schema, Boolean CorrectTypos, List[Unknown] ctx = list(prefix="--"))
 return(Frame[Unknown] processedData, Matrix[Double] M)
-{ 
+{
   M = mask
   prefix = as.scalar(ctx["prefix"]);
   # step 1 fix swap values
   print(prefix+" value swap fixing");
   data = valueSwap(data, schema)
-  
+
   # step 2 fix invalid lengths
   print(prefix+" fixing invalid lengths between 5th and 95th quantile");
   q0 = 0.05
   q1 = 0.95
   [data, M] = fixInvalidLengths(data, q0, q1)
-  
+
   # step 3 drop invalid types
   print(prefix+" drop values with type mismatch");
   data = dropInvalidType(data, schema)
@@ -171,14 +171,9 @@
   print(prefix+" convert strings to lower case");
   for(i in 1:ncol(mask))
     if(as.scalar(schema[1,i]) == "STRING")
-<<<<<<< HEAD
-      data[, i] = map(data[, i], "x -> x.toLowerCase()", 0)
-    
-=======
       data[, i] = map(data[, i], "x -> x.toLowerCase()")
-  
+
   # step 5 typo correction
->>>>>>> 4434eeba
   if(CorrectTypos)
   {
     # recode data to get null mask
@@ -200,7 +195,7 @@
   }
   # step 6 porter stemming on all features
   print(prefix+" porter-stemming on all features");
-  data = map(data, "x -> PorterStemmer.stem(x)", 0)
+  data = map(data, "x -> PorterStemmer.stem(x)")
   
   # TODO add deduplication
   print(prefix+" deduplication via entity resolution");
