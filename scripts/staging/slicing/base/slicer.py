#-------------------------------------------------------------
#
# Copyright 2020 Graz University of Technology
#
# Licensed under the Apache License, Version 2.0 (the "License");
# you may not use this file except in compliance with the License.
# You may obtain a copy of the License at
#
#   http://www.apache.org/licenses/LICENSE-2.0
#
# Unless required by applicable law or agreed to in writing, software
# distributed under the License is distributed on an "AS IS" BASIS,
# WITHOUT WARRANTIES OR CONDITIONS OF ANY KIND, either express or implied.
# See the License for the specific language governing permissions and
# limitations under the License.
#
# -------------------------------------------------------------

from slicing.base.node import Node
from slicing.base.top_k import Topk


# optimization function calculation:
# fi - error of subset, si - its size
# f - error of complete set, x_size - its size
# w - "significance" weight of error constraint
def opt_fun(fi, si, f, x_size, w):
    formula = w * (fi/f) + (1 - w) * (si/x_size)
    return float(formula)


# slice_name_nonsense function defines if combination of nodes on current level is fine or impossible:
# there is dependency between common nodes' attributes number and current level is such that:
# commons == cur_lvl - 1
# valid combination example: node ABC + node BCD (on 4th level) // three attributes nodes have two common attributes
# invalid combination example: node ABC + CDE (on 4th level) // result node - ABCDE (absurd for 4th level)
def slice_name_nonsense(node_i, node_j, cur_lvl):
    commons = 0
    for attr1 in node_i.attributes:
        for attr2 in node_j.attributes:
            if attr1[0].split("_")[0] == attr2[0].split("_")[0]:
                commons = commons + 1
    return commons != cur_lvl - 1


def union(lst1, lst2):
    final_list = sorted(set(list(lst1) + list(lst2)))
    return final_list


def make_first_level(all_features, complete_x, loss, x_size, y_test, errors, loss_type, top_k, alpha, w):
    first_level = []
    counter = 0
    all_nodes = {}
    # First level slices are enumerated in a "classic way" (getting data and not analyzing bounds
    for feature in all_features:
        new_node = Node(complete_x, loss, x_size, y_test, errors)
        new_node.parents = [(feature, counter)]
        new_node.attributes.append((feature, counter))
        new_node.name = new_node.make_name()
        new_id = len(all_nodes)
        new_node.key = new_node.make_key(new_id)
        all_nodes[new_node.key] = new_node
        new_node.process_slice(loss_type)
        new_node.score = opt_fun(new_node.loss, new_node.size, loss, x_size, w)
        new_node.c_upper = new_node.score
        first_level.append(new_node)
        new_node.print_debug(top_k, 0)
        # constraints for 1st level nodes to be problematic candidates
        if new_node.check_constraint(top_k, x_size, alpha):
            # this method updates top k slices if needed
            top_k.add_new_top_slice(new_node)
        counter = counter + 1
    return first_level, all_nodes
<<<<<<< HEAD


=======


>>>>>>> 8cbc85a9
def join_enum(node_i, prev_lvl, complete_x, loss, x_size, y_test, errors, debug, alpha, w, loss_type, b_update, cur_lvl,
              all_nodes, top_k, cur_lvl_nodes):
    for node_j in range(len(prev_lvl)):
        flag = slice_name_nonsense(prev_lvl[node_i], prev_lvl[node_j], cur_lvl)
        if not flag and prev_lvl[node_j].key[0] > prev_lvl[node_i].key[0]:
            new_node = Node(complete_x, loss, x_size, y_test, errors)
            parents_set = set(new_node.parents)
            parents_set.add(prev_lvl[node_i])
            parents_set.add(prev_lvl[node_j])
            new_node.parents = list(parents_set)
            parent1_attr = prev_lvl[node_i].attributes
            parent2_attr = prev_lvl[node_j].attributes
            new_node_attr = union(parent1_attr, parent2_attr)
            new_node.attributes = new_node_attr
            new_node.name = new_node.make_name()
            new_id = len(all_nodes)
            new_node.key = new_node.make_key(new_id)
            if new_node.key[1] in all_nodes:
                existing_item = all_nodes[new_node.key[1]]
                parents_set = set(existing_item.parents)
                existing_item.parents = parents_set
                if b_update:
                    s_upper = new_node.calc_s_upper(cur_lvl)
                    s_lower = new_node.calc_s_lower(cur_lvl)
                    e_upper = new_node.calc_e_upper()
                    e_max_upper = new_node.calc_e_max_upper(cur_lvl)
                    new_node.update_bounds(s_upper, s_lower, e_upper, e_max_upper, w)
            else:
                new_node.calc_bounds(cur_lvl, w)
                all_nodes[new_node.key[1]] = new_node
                # check if concrete data should be extracted or not (only for those that have score upper
                # big enough and if size of subset is big enough
                to_slice = new_node.check_bounds(top_k, x_size, alpha)
                if to_slice:
                    new_node.process_slice(loss_type)
                    new_node.score = opt_fun(new_node.loss, new_node.size, loss, x_size, w)
                    # we decide to add node to current level nodes (in order to make new combinations
                    # on the next one or not basing on its score value
                    if new_node.check_constraint(top_k, x_size, alpha) and new_node.key not in top_k.keys:
                        top_k.add_new_top_slice(new_node)
                    cur_lvl_nodes.append(new_node)
                if debug:
                    new_node.print_debug(top_k, cur_lvl)
    return cur_lvl_nodes, all_nodes


# alpha is size significance coefficient (required for optimization function)
# verbose option is for returning debug info while creating slices and printing it (in console)
# k is number of top-slices we want to receive as a result (maximum output, if less all of subsets will be printed)
# w is a weight of error function significance (1 - w) is a size significance propagated into optimization function
# loss_type = 0 (in case of regression model)
# loss_type = 1 (in case of classification model)
def process(all_features, complete_x, loss, x_size, y_test, errors, debug, alpha, k, w, loss_type, b_update):
    levels = []
    top_k = Topk(k)
    first_level = make_first_level(all_features, complete_x, loss, x_size, y_test, errors, loss_type, top_k, alpha, w)
    all_nodes = first_level[1]
    levels.append(first_level[0])
    # cur_lvl - index of current level, correlates with number of slice forming features
    cur_lvl = 1  # currently filled level after first init iteration
    # currently for debug
    print("Level 1 had " + str(len(all_features)) + " candidates")
    print()
    print("Current topk are: ")
    top_k.print_topk()
    # combining each candidate of previous level with every till it becomes useless (one node can't make a pair)
    while len(levels[cur_lvl - 1]) > 1:
        cur_lvl_nodes = []
        prev_lvl = levels[cur_lvl - 1]
        for node_i in range(len(prev_lvl)):
            partial = join_enum(node_i, prev_lvl, complete_x, loss, x_size, y_test, errors, debug, alpha, w, loss_type,
                                b_update, cur_lvl, all_nodes, top_k, cur_lvl_nodes)
            cur_lvl_nodes = partial[0]
            all_nodes = partial[1]
        cur_lvl = cur_lvl + 1
        levels.append(cur_lvl_nodes)
        top_k.print_topk()
        print("Level " + str(cur_lvl) + " had " + str(len(prev_lvl) * (len(prev_lvl) - 1)) +
              " candidates but after pruning only " + str(len(cur_lvl_nodes)) + " go to the next level")
    print("Program stopped at level " + str(cur_lvl + 1))
    print()
    print("Selected slices are: ")
    top_k.print_topk()<|MERGE_RESOLUTION|>--- conflicted
+++ resolved
@@ -1,20 +1,23 @@
 #-------------------------------------------------------------
 #
-# Copyright 2020 Graz University of Technology
-#
-# Licensed under the Apache License, Version 2.0 (the "License");
-# you may not use this file except in compliance with the License.
-# You may obtain a copy of the License at
+# Licensed to the Apache Software Foundation (ASF) under one
+# or more contributor license agreements.  See the NOTICE file
+# distributed with this work for additional information
+# regarding copyright ownership.  The ASF licenses this file
+# to you under the Apache License, Version 2.0 (the
+# "License"); you may not use this file except in compliance
+# with the License.  You may obtain a copy of the License at
 #
 #   http://www.apache.org/licenses/LICENSE-2.0
 #
-# Unless required by applicable law or agreed to in writing, software
-# distributed under the License is distributed on an "AS IS" BASIS,
-# WITHOUT WARRANTIES OR CONDITIONS OF ANY KIND, either express or implied.
-# See the License for the specific language governing permissions and
-# limitations under the License.
+# Unless required by applicable law or agreed to in writing,
+# software distributed under the License is distributed on an
+# "AS IS" BASIS, WITHOUT WARRANTIES OR CONDITIONS OF ANY
+# KIND, either express or implied.  See the License for the
+# specific language governing permissions and limitations
+# under the License.
 #
-# -------------------------------------------------------------
+#-------------------------------------------------------------
 
 from slicing.base.node import Node
 from slicing.base.top_k import Topk
@@ -35,12 +38,10 @@
 # valid combination example: node ABC + node BCD (on 4th level) // three attributes nodes have two common attributes
 # invalid combination example: node ABC + CDE (on 4th level) // result node - ABCDE (absurd for 4th level)
 def slice_name_nonsense(node_i, node_j, cur_lvl):
-    commons = 0
-    for attr1 in node_i.attributes:
-        for attr2 in node_j.attributes:
-            if attr1[0].split("_")[0] == attr2[0].split("_")[0]:
-                commons = commons + 1
-    return commons != cur_lvl - 1
+    attr1 = list(map(lambda x: x[0].split("_")[0], node_i.attributes))
+    attr2 = list(map(lambda x: x[0].split("_")[0], node_j.attributes))
+    commons = len(list(set(attr1) & set(attr2)))
+    return commons == cur_lvl - 1
 
 
 def union(lst1, lst2):
@@ -72,18 +73,13 @@
             top_k.add_new_top_slice(new_node)
         counter = counter + 1
     return first_level, all_nodes
-<<<<<<< HEAD
 
 
-=======
-
-
->>>>>>> 8cbc85a9
 def join_enum(node_i, prev_lvl, complete_x, loss, x_size, y_test, errors, debug, alpha, w, loss_type, b_update, cur_lvl,
               all_nodes, top_k, cur_lvl_nodes):
     for node_j in range(len(prev_lvl)):
         flag = slice_name_nonsense(prev_lvl[node_i], prev_lvl[node_j], cur_lvl)
-        if not flag and prev_lvl[node_j].key[0] > prev_lvl[node_i].key[0]:
+        if flag and prev_lvl[node_j].key[0] > prev_lvl[node_i].key[0]:
             new_node = Node(complete_x, loss, x_size, y_test, errors)
             parents_set = set(new_node.parents)
             parents_set.add(prev_lvl[node_i])
