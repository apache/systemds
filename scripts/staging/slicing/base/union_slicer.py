--- conflicted
+++ resolved
@@ -1,5 +1,3 @@
-<<<<<<< HEAD
-=======
 #-------------------------------------------------------------
 #
 # Licensed to the Apache Software Foundation (ASF) under one
@@ -21,21 +19,17 @@
 #
 #-------------------------------------------------------------
 
->>>>>>> 8cbc85a9
 from slicing.base.node import Node
 from slicing.base.top_k import Topk
 from slicing.base.slicer import opt_fun, union
 
 
 def check_attributes(left_node, right_node):
-    flag = False
-    for attr1 in left_node.attributes:
-        for attr2 in right_node.attributes:
-            if attr1[0].split("_")[0] == attr2[0].split("_")[0]:
-                # there are common attributes which is not the case we need
-                flag = True
-                break
-    return flag
+    attr1 = list(map(lambda x: x[0].split("_")[0], left_node.attributes))
+    attr2 = list(map(lambda x: x[0].split("_")[0], right_node.attributes))
+    if set(attr1).intersection(set(attr2)):
+        return False
+    return True
 
 
 def make_first_level(all_features, complete_x, loss, x_size, y_test, errors, loss_type, w, alpha, top_k):
@@ -66,15 +60,6 @@
             top_k.add_new_top_slice(new_node)
         counter = counter + 1
     return first_level, all_nodes
-<<<<<<< HEAD
-
-
-=======
-
-
->>>>>>> 8cbc85a9
-def union_enum():
-    return None
 
 
 def process(all_features, complete_x, loss, x_size, y_test, errors, debug, alpha, k, w, loss_type, b_update):
@@ -84,10 +69,6 @@
     first_level = make_first_level(all_features, complete_x, loss, x_size, y_test, errors, loss_type, w, alpha, top_k)
     # double appending of first level nodes in order to enumerating second level in the same way as others
     levels.append((first_level[0], len(all_features)))
-<<<<<<< HEAD
-    # levels.append((first_level[0], len(all_features)))
-=======
->>>>>>> 8cbc85a9
     all_nodes = first_level[1]
     # cur_lvl - index of current level, correlates with number of slice forming features
     cur_lvl = 1  # level that is planned to be filled later
@@ -106,7 +87,7 @@
             for node_i in range(len(levels[left][0])):
                 for node_j in range(len(levels[right][0])):
                     flag = check_attributes(levels[left][0][node_i], levels[right][0][node_j])
-                    if not flag:
+                    if flag:
                         new_node = Node(complete_x, loss, x_size, y_test, errors)
                         parents_set = set(new_node.parents)
                         parents_set.add(levels[left][0][node_i])
