--- conflicted
+++ resolved
@@ -29,8 +29,7 @@
 
 
 def rows_mapper(row, buckets, loss_type):
-    # filtered = dict(filter(lambda bucket: all(attr in row[1] for attr in bucket[1].attributes), buckets.items()))
-    filtered = dict(filter(lambda bucket: all(attr in row for attr in bucket[1].attributes), buckets.items()))
+    filtered = dict(filter(lambda bucket: all(attr in row[1] for attr in bucket[1].attributes), buckets.items()))
     for item in filtered:
         filtered[item].update_metrics(row, loss_type)
     return filtered
@@ -91,11 +90,7 @@
         cur_lvl_nodes.map(lambda bucket: bucket.print_debug(b_topk.value)).collect()
     cur_lvl = 1
     prev_level = cur_lvl_nodes.collect()
-<<<<<<< HEAD
     top_k = top_k.buckets_top_k(prev_level, x_size, alpha, 1)
-=======
-    top_k = top_k.buckets_top_k(prev_level, x_size, alpha)
->>>>>>> ee77fadb
     while len(prev_level) > 0:
         b_cur_lvl_nodes = SparkContext.broadcast(sc, prev_level)
         b_topk = SparkContext.broadcast(sc, top_k)
@@ -115,15 +110,9 @@
             .map(lambda bucket: spark_utils.calc_bucket_metrics(bucket[1], loss, w, x_size, b_cur_lvl.value))\
             .collect()
         cur_lvl += 1
-<<<<<<< HEAD
         top_k = top_k.buckets_top_k(prev_level, x_size, alpha, cur_min)
         print("Level " + str(cur_lvl) + " had " + str(
             len(b_cur_lvl_nodes.value * (len(prev_level) - 1)))+" candidates but after pruning only " +
-=======
-        top_k = top_k.buckets_top_k(prev_level, x_size, alpha)
-        print("Level " + str(cur_lvl) + " had " + str(
-            len(b_cur_lvl_nodes.value * (len(b_cur_lvl_nodes.value) - 1)))+" candidates but after pruning only " +
->>>>>>> ee77fadb
               str(len(prev_level)) + " go to the next level")
         print("Program stopped at level " + str(cur_lvl - 1))
     print()
