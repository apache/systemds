/*
 * Licensed to the Apache Software Foundation (ASF) under one
 * or more contributor license agreements.  See the NOTICE file
 * distributed with this work for additional information
 * regarding copyright ownership.  The ASF licenses this file
 * to you under the Apache License, Version 2.0 (the
 * "License"); you may not use this file except in compliance
 * with the License.  You may obtain a copy of the License at
 *
 *   http://www.apache.org/licenses/LICENSE-2.0
 *
 * Unless required by applicable law or agreed to in writing,
 * software distributed under the License is distributed on an
 * "AS IS" BASIS, WITHOUT WARRANTIES OR CONDITIONS OF ANY
 * KIND, either express or implied.  See the License for the
 * specific language governing permissions and limitations
 * under the License.
 */

package org.apache.sysds.common;

import java.util.EnumSet;
import java.util.HashMap;

import org.apache.sysds.common.Types.DataType;
import org.apache.sysds.common.Types.ReturnType;

/**
 * Enum to represent all builtin functions in the default name space.
 * Each function is either native or implemented by a DML script. In
 * case of DML script, these functions are loaded during parsing. As
 * always, user-defined DML-bodied functions take precedence over all
 * builtin functions.
 *
 * To add a new builtin script function, simply add the definition here
 * as well as a dml file in scripts/builtin with a matching name. On
 * building SystemDS, these scripts are packaged into the jar as well.
 */
public enum Builtins {
	//builtin functions
<<<<<<< HEAD
	//AFFINE("affine", true),
	// AFFINE_FORWARD_PASS("affineForwardPass", true),
	// AFFINE_BACKWARD_PASS("affineBackwardPass", true),
	FF_TRAIN("ffTrain", true),
	FF_PREDICT("ffPredict", true),
	LENET_TRAIN("lenetTrain", true),
	LENET_PREDICT("lenetPredict", true),
	RESNET_TRAIN("resnetTrain", true),
	RESNET_PREDICT("resnetPredict", true),
	ARIMA("arima", true),
	ABS("abs", false),
	GET_ACCURACY("getAccuracy", true),
=======
>>>>>>> 26a2b354
	ABSTAIN("abstain", true),
	ABS("abs", false),
	ACOS("acos", false),
	ALS("als", true),
	ALS_CG("alsCG", true),
	ALS_DS("alsDS", true),
	ALS_PREDICT("alsPredict", true),
	ALS_TOPK_PREDICT("alsTopkPredict", true),
	ARIMA("arima", true),
	ASIN("asin", false),
	ATAN("atan", false),
	AUTOENCODER2LAYER("autoencoder_2layer", true),
	AVG_POOL("avg_pool", false),
	AVG_POOL_BACKWARD("avg_pool_backward", false),
	BATCH_NORM2D("batch_norm2d", false, ReturnType.MULTI_RETURN),
	BATCH_NORM2D_BACKWARD("batch_norm2d_backward", false, ReturnType.MULTI_RETURN),
	BIASADD("bias_add", false),
	BIASMULT("bias_multiply", false),
	BANDIT("bandit", true),
	BITWAND("bitwAnd", false),
	BITWOR("bitwOr", false),
	BITWXOR("bitwXor", false),
	BITWSHIFTL("bitwShiftL", false),
	BITWSHIFTR("bitwShiftR", false),
	BIVAR("bivar", true),
	CAST_AS_SCALAR("as.scalar", "castAsScalar", false),
	CAST_AS_MATRIX("as.matrix", false),
	CAST_AS_FRAME("as.frame", false),
	CAST_AS_DOUBLE("as.double", false),
	CAST_AS_INT("as.integer", false),
	CAST_AS_BOOLEAN("as.logical", "as.boolean", false),
	CBIND("cbind", "append", false),
	CEIL("ceil", "ceiling", false),
	CHOLESKY("cholesky", false),
	COLMAX("colMaxs", false),
	COLMEAN("colMeans", false),
	COLMIN("colMins", false),
	COLNAMES("colnames", false),
	COLPROD("colProds", false),
	COLSD("colSds", false),
	COLSUM("colSums", false),
	COLVAR("colVars", false),
	COMPONENTS("components", true),
	COMPRESS("compress", false),
	CONFUSIONMATRIX("confusionMatrix", true),
	CONV2D("conv2d", false),
	CONV2D_BACKWARD_FILTER("conv2d_backward_filter", false),
	CONV2D_BACKWARD_DATA("conv2d_backward_data", false),
	COR("cor", true),
	CORRECTTYPOS("correctTypos", true),
	COS("cos", false),
	COSH("cosh", false),
	COUNT_DISTINCT("countDistinct",false),
	COUNT_DISTINCT_APPROX("countDistinctApprox",false),
	COV("cov", false),
	COX("cox", true),
	CSPLINE("cspline", true),
	CSPLINE_CG("csplineCG", true),
	CSPLINE_DS("csplineDS", true),
	CUMMAX("cummax", false),
	CUMMIN("cummin", false),
	CUMPROD("cumprod", false),
	CUMSUM("cumsum", false),
	CUMSUMPROD("cumsumprod", false),
	DBSCAN("dbscan", true),
	DECISIONTREE("decisionTree", true),
	DECOMPRESS("decompress", false),
	DETECTSCHEMA("detectSchema", false),
	DENIALCONSTRAINTS("denialConstraints", true),
	DIAG("diag", false),
	DISCOVER_FD("discoverFD", true),
	DISCOVER_MD("mdedup", true),
	DIST("dist", true),
	DMV("dmv", true),
	DROP_INVALID_TYPE("dropInvalidType", false),
	DROP_INVALID_LENGTH("dropInvalidLength", false),
	EIGEN("eigen", false, ReturnType.MULTI_RETURN),
	EMA("ema", true),
	EXISTS("exists", false),
	EXECUTE_PIPELINE("executePipeline", true),
	EXP("exp", false),
	EVAL("eval", false),
	FLOOR("floor", false),
	FRAME_SORT("frameSort", true),
	GAUSSIAN_CLASSIFIER("gaussianClassifier", true),
	GET_ACCURACY("getAccuracy", true),
	GLM("glm", true),
	GMM("gmm", true),
	GMM_PREDICT("gmmPredict", true),
	GNMF("gnmf", true),
	GRID_SEARCH("gridSearch", true),
	HOSPITAL_RESIDENCY_MATCH("hospitalResidencyMatch", true),
	HYPERBAND("hyperband", true),
	IFELSE("ifelse", false),
	IMG_MIRROR("img_mirror", true),
	IMG_BRIGHTNESS("img_brightness", true),
	IMG_CROP("img_crop", true),
	IMG_TRANSFORM("img_transform", true),
	IMG_TRANSLATE("img_translate", true),
	IMG_ROTATE("img_rotate", true),
	IMG_SHEAR("img_shear", true),
	IMG_CUTOUT("img_cutout", true),
	IMG_SAMPLE_PAIRING("img_sample_pairing", true),
	IMG_INVERT("img_invert", true),
	IMG_POSTERIZE("img_posterize", true),
	IMPUTE_BY_MEAN("imputeByMean", true),
	IMPUTE_BY_MEDIAN("imputeByMedian", true),
	IMPUTE_BY_MODE("imputeByMode", true),
	IMPUTE_FD("imputeByFD", true),
	INTERQUANTILE("interQuantile", false),
	INTERSECT("intersect", true),
	INVERSE("inv", "inverse", false),
	IQM("interQuartileMean", false),
	ISNA("is.na", "isNA", false),
	ISNAN("is.nan", "isNaN", false),
	ISINF("is.infinite", false),
	KM("km", true),
	KMEANS("kmeans", true),
	KMEANSPREDICT("kmeansPredict", true),
	KNNBF("knnbf", true),
	KNN("knn", true),
	L2SVM("l2svm", true),
	L2SVMPREDICT("l2svmPredict", true),
	LASSO("lasso", true),
	LENGTH("length", false),
	LINEAGE("lineage", false),
	LIST("list", false),  //note: builtin and parbuiltin
	LM("lm", true),
	LMCG("lmCG", true),
	LMDS("lmDS", true),
	LMPREDICT("lmPredict", true),
	LOG("log", false),
	LOGSUMEXP("logSumExp", true),
	LSTM("lstm", false, ReturnType.MULTI_RETURN),
	LSTM_BACKWARD("lstm_backward", false, ReturnType.MULTI_RETURN),
	LU("lu", false, ReturnType.MULTI_RETURN),
	MAP("map", false),
	MAX("max", "pmax", false),
	MAX_POOL("max_pool", false),
	MAX_POOL_BACKWARD("max_pool_backward", false),
	MEAN("mean", "avg", false),
	MEDIAN("median", false),
	MICE("mice", true),
	MIN("min", "pmin", false),
	MOMENT("moment", "centralMoment", false),
	MSVM("msvm", true),
	MSVMPREDICT("msvmPredict", true),
	MULTILOGREG("multiLogReg", true),
	MULTILOGREGPREDICT("multiLogRegPredict", true),
	NA_LOCF("na_locf", true),
	NAIVEBAYES("naiveBayes", true, false),
	NAIVEBAYESPREDICT("naiveBayesPredict", true, false),
	NCOL("ncol", false),
	NORMALIZE("normalize", true),
	NROW("nrow", false),
	OUTER("outer", false),
	OUTLIER("outlier", true, false), //TODO parameterize opposite
	OUTLIER_ARIMA("outlierByArima",true),
	OUTLIER_IQR("outlierByIQR", true),
	OUTLIER_SD("outlierBySd", true),
	PCA("pca", true),
	PCAINVERSE("pcaInverse", true),
	PCATRANSFORM("pcaTransform", true),
	PNMF("pnmf", true),
	PPCA("ppca", true),
	PPRED("ppred", false),
	PROD("prod", false),
	QR("qr", false, ReturnType.MULTI_RETURN),
	QUANTILE("quantile", false),
	RANDOM_FOREST("randomForest", true),
	RANGE("range", false),
	RBIND("rbind", false),
	REMOVE("remove", false, ReturnType.MULTI_RETURN),
	REV("rev", false),
	ROUND("round", false),
	ROWINDEXMAX("rowIndexMax", false),
	ROWINDEXMIN("rowIndexMin", false),
	ROWMAX("rowMaxs", false),
	ROWMEAN("rowMeans", false),
	ROWMIN("rowMins", false),
	ROWPROD("rowProds", false),
	ROWSD("rowSds", false),
	ROWSUM("rowSums", false),
	ROWVAR("rowVars", false),
	SAMPLE("sample", false),
	SD("sd", false),
	SEQ("seq", false),
	SHERLOCK("sherlock", true),
	SHERLOCKPREDICT("sherlockPredict", true),
	SIGMOID("sigmoid", true),   // 1 / (1 + exp(-X))
	SIGN("sign", false),
	SIN("sin", false),
	SINH("sinh", false),
	SLICEFINDER("slicefinder", true),
	SMOTE("smote", true),
	SOLVE("solve", false),
	SPLIT("split", true),
	SPLIT_BALANCED("splitBalanced", true),
	STABLE_MARRIAGE("stableMarriage", true),
	STATSNA("statsNA", true),
	STEPLM("steplm",true, ReturnType.MULTI_RETURN),
	SQRT("sqrt", false),
	SUM("sum", false),
	SVD("svd", false, ReturnType.MULTI_RETURN),
	TABLE("table", "ctable", false),
	TAN("tan", false),
	TANH("tanh", false),
	TO_ONE_HOT("toOneHot", true),
	TOMEKLINK("tomeklink", true),
	TRACE("trace", false),
	TRANS("t", false),
	TYPEOF("typeof", false),
	UNIVAR("univar", true),
	VAR("var", false),
	VECTOR_TO_CSV("vectorToCsv", true),
	WINSORIZE("winsorize", true, false), //TODO parameterize w/ prob, min/max val
	XOR("xor", false),
	
	//parameterized builtin functions
	CDF("cdf", false, true),
	CVLM("cvlm", true, false),
	GROUPEDAGG("aggregate", "groupedAggregate", false, true),
	INVCDF("icdf", false, true),
	LISTNV("list", false, true), //note: builtin and parbuiltin
	LOWER_TRI("lower.tri", false, true),
	ORDER("order", false, true),
	PARAMSERV("paramserv", false, true),
	PCHISQ("pchisq", false, true),
	PEXP("pexp", false, true),
	PF("pf", false, true),
	PNORM("pnorm", false, true),
	PT("pt", false, true),
	QCHISQ("qchisq", false, true),
	QEXP("qexp", false, true),
	QF("qf", false, true),
	QNORM("qnorm", false, true),
	QT("qt", false, true),
	REPLACE("replace", false, true),
	RMEMPTY("removeEmpty", false, true),
	SCALE("scale", true, false),
	SCALEAPPLY("scaleApply", true, false),
	TIME("time", false),
	TOKENIZE("tokenize", false, true),
	TOSTRING("toString", false, true),
	TRANSFORMAPPLY("transformapply", false, true),
	TRANSFORMCOLMAP("transformcolmap", false, true),
	TRANSFORMDECODE("transformdecode", false, true),
	TRANSFORMENCODE("transformencode", false, true),
	TRANSFORMMETA("transformmeta", false, true),
	UPPER_TRI("upper.tri", false, true),
	XDUMMY1("xdummy1", true), //error handling test
	XDUMMY2("xdummy2", true); //error handling test

	Builtins(String name, boolean script) {
		this(name, null, script, false, ReturnType.SINGLE_RETURN);
	}

	Builtins(String name, boolean script, ReturnType retType) {
		this(name, null, script, false, retType);
	}

	Builtins(String name, boolean script, boolean parameterized) {
		this(name, null, script, parameterized, ReturnType.SINGLE_RETURN);
	}

	Builtins(String name, String alias, boolean script) {
		this(name, alias, script, false, ReturnType.SINGLE_RETURN);
	}

	Builtins(String name, String alias, boolean script, boolean parameterized) {
		this(name, alias, script, parameterized, ReturnType.SINGLE_RETURN);
	}

	Builtins(String name, String alias, boolean script, boolean parameterized, ReturnType retType) {
		_name = name;
		_alias = alias;
		_script = script;
		_parameterized = parameterized;
		_retType = retType;
	}

	private final static String BUILTIN_DIR = "scripts/builtin/";
	private final static HashMap<String, Builtins> _map = new HashMap<>();

	static {
		//materialize lookup map for all builtin names
		for( Builtins b : EnumSet.allOf(Builtins.class) ) {
			_map.put(b.getName(), b);
			if( b.getAlias() != null )
				_map.put(b.getAlias(), b);
		}
	}

	private final String _name;
	private final String _alias;
	private final boolean _script;
	private final boolean _parameterized;
	private final ReturnType _retType;

	public String getName() {
		return _name;
	}

	public String getAlias() {
		return _alias;
	}

	public boolean isScript() {
		return _script;
	}

	public boolean isParameterized() {
		return _parameterized;
	}

	public boolean isMultiReturn() {
		return _retType == ReturnType.MULTI_RETURN;
	}

	public static boolean contains(String name, boolean script, boolean parameterized) {
		Builtins tmp = get(name);
		return tmp != null && script == tmp.isScript()
				&& parameterized == tmp.isParameterized();
	}

	public static Builtins get(String name) {
		if( name.equals("list") )
			return LIST; //unparameterized
		return _map.get(name);
	}

	public static Builtins get(String name, boolean params) {
		if( name.equals("list") )
			return params ? LISTNV : LIST;
		Builtins tmp = get(name);
		return tmp != null && (params == tmp.isParameterized()) ? tmp : null;
	}

	public static String getFilePath(String name) {
		StringBuilder sb = new StringBuilder();
		sb.append(BUILTIN_DIR);
		sb.append(name);
		sb.append(".dml");
		return sb.toString();
	}

	public static String getInternalFName(String name, DataType dt) {
		return !contains(name, true, false) ? name : // private builtin
				(dt.isMatrix() ? "m_" : "s_") + name;    // public builtin
	}
}<|MERGE_RESOLUTION|>--- conflicted
+++ resolved
@@ -38,21 +38,6 @@
  */
 public enum Builtins {
 	//builtin functions
-<<<<<<< HEAD
-	//AFFINE("affine", true),
-	// AFFINE_FORWARD_PASS("affineForwardPass", true),
-	// AFFINE_BACKWARD_PASS("affineBackwardPass", true),
-	FF_TRAIN("ffTrain", true),
-	FF_PREDICT("ffPredict", true),
-	LENET_TRAIN("lenetTrain", true),
-	LENET_PREDICT("lenetPredict", true),
-	RESNET_TRAIN("resnetTrain", true),
-	RESNET_PREDICT("resnetPredict", true),
-	ARIMA("arima", true),
-	ABS("abs", false),
-	GET_ACCURACY("getAccuracy", true),
-=======
->>>>>>> 26a2b354
 	ABSTAIN("abstain", true),
 	ABS("abs", false),
 	ACOS("acos", false),
@@ -136,6 +121,8 @@
 	EXP("exp", false),
 	EVAL("eval", false),
 	FLOOR("floor", false),
+	FF_TRAIN("ffTrain", true),
+	FF_PREDICT("ffPredict", true),
 	FRAME_SORT("frameSort", true),
 	GAUSSIAN_CLASSIFIER("gaussianClassifier", true),
 	GET_ACCURACY("getAccuracy", true),
