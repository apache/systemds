/*
 * Licensed to the Apache Software Foundation (ASF) under one
 * or more contributor license agreements.  See the NOTICE file
 * distributed with this work for additional information
 * regarding copyright ownership.  The ASF licenses this file
 * to you under the Apache License, Version 2.0 (the
 * "License"); you may not use this file except in compliance
 * with the License.  You may obtain a copy of the License at
 *
 *   http://www.apache.org/licenses/LICENSE-2.0
 *
 * Unless required by applicable law or agreed to in writing,
 * software distributed under the License is distributed on an
 * "AS IS" BASIS, WITHOUT WARRANTIES OR CONDITIONS OF ANY
 * KIND, either express or implied.  See the License for the
 * specific language governing permissions and limitations
 * under the License.
 */
package org.apache.sysds.common;

import java.util.EnumSet;
import java.util.HashMap;

import org.apache.sysds.common.Types.DataType;
import org.apache.sysds.common.Types.ReturnType;

/**
 * Enum to represent all builtin functions in the default name space.
 * Each function is either native or implemented by a DML script. In
 * case of DML script, these functions are loaded during parsing. As
 * always, user-defined DML-bodied functions take precedence over all
 * builtin functions.
 *
<<<<<<< HEAD
 *
=======
>>>>>>> f7a62931
 * * To add a new builtin script function, simply add the definition here
 * as well as a dml file in scripts/builtin with a matching name. On
 * building SystemDS, these scripts are packaged into the jar as well.
 */
public enum Builtins {
	//builtin functions
	STABLEMARRIAGE("stablemarriageA", true),
	RESIDENCYMATCH("residencyMatchMain", true),
	ARIMA("arima", true),
	ABS("abs", false),
	GET_ACCURACY("getAccuracy", true),
	ABSTAIN("abstain", true),
	ACOS("acos", false),
	ALS("als", true),
	ALS_CG("alsCG", true),
	ALS_DS("alsDS", true),
	ALS_PREDICT("alsPredict", true),
	ALS_TOPK_PREDICT("alsTopkPredict", true),
	ASIN("asin", false),
	ATAN("atan", false),
	AUTOENCODER2LAYER("autoencoder_2layer", true),
	AVG_POOL("avg_pool", false),
	AVG_POOL_BACKWARD("avg_pool_backward", false),
	BATCH_NORM2D("batch_norm2d", false, ReturnType.MULTI_RETURN),
	BATCH_NORM2D_BACKWARD("batch_norm2d_backward", false, ReturnType.MULTI_RETURN),
	BANDIT("bandit", true),
	BIASADD("bias_add", false),
	BIASMULT("bias_multiply", false),
	BITWAND("bitwAnd", false),
	BITWOR("bitwOr", false),
	BITWXOR("bitwXor", false),
	BITWSHIFTL("bitwShiftL", false),
	BITWSHIFTR("bitwShiftR", false),
	BIVAR("bivar", true),
	CAST_AS_SCALAR("as.scalar", "castAsScalar", false),
	CAST_AS_MATRIX("as.matrix", false),
	CAST_AS_FRAME("as.frame", false),
	CAST_AS_DOUBLE("as.double", false),
	CAST_AS_INT("as.integer", false),
	CAST_AS_BOOLEAN("as.logical", "as.boolean", false),
	CBIND("cbind", "append", false),
	CEIL("ceil", "ceiling", false),
	COLMAX("colMaxs", false),
	COLMEAN("colMeans", false),
	COLMIN("colMins", false),
	COLNAMES("colnames", false),
	COLPROD("colProds", false),
	COLSD("colSds", false),
	COLSUM("colSums", false),
	COLVAR("colVars", false),
	COMPONENTS("components", true),
	COMPRESS("compress", false),
	CSPLINE("cspline", true),
	CSPLINE_CG("csplineCG", true),
	CSPLINE_DS("csplineDS", true),
	DECOMPRESS("decompress", false),
	CONV2D("conv2d", false),
	CONV2D_BACKWARD_FILTER("conv2d_backward_filter", false),
	CONV2D_BACKWARD_DATA("conv2d_backward_data", false),
	CORRECTTYPOS("correctTypos", true),
	COS("cos", false),
	COV("cov", false),
	COSH("cosh", false),
	CHOLESKY("cholesky", false),
	CUMMAX("cummax", false),
	CUMMIN("cummin", false),
	CUMPROD("cumprod", false),
	CUMSUM("cumsum", false),
	CUMSUMPROD("cumsumprod", false),
	CONFUSIONMATRIX("confusionMatrix", true),
	COR("cor", true),
	COX("cox", true),
	DBSCAN("dbscan", true),
	DETECTSCHEMA("detectSchema", false),
	DENIALCONSTRAINTS("denialConstraints", true),
	DIAG("diag", false),
	DISCOVER_FD("discoverFD", true),
	DISCOVER_MD("mdedup", true),
	DIST("dist", true),
	DMV("dmv", true),
	DROP_INVALID_TYPE("dropInvalidType", false),
	DROP_INVALID_LENGTH("dropInvalidLength", false),
	EIGEN("eigen", false, ReturnType.MULTI_RETURN),
	EMA("ema", true),
	EXISTS("exists", false),
	EXECUTE_PIPELINE("executePipeline", true),
	EXP("exp", false),
	EVAL("eval", false),
	FLOOR("floor", false),
	FRAME_SORT("frameSort", true),
	GAUSSIAN_CLASSIFIER("gaussianClassifier", true),
	GET_PERMUTATIONS("getPermutations", true),
	GLM("glm", true),
	GMM("gmm", true),
	GMM_PREDICT("gmmPredict", true),
	GNMF("gnmf", true),
	GRID_SEARCH("gridSearch", true),
	HYPERBAND("hyperband", true),
	IFELSE("ifelse", false),
	IMG_MIRROR("img_mirror", true),
	IMG_BRIGHTNESS("img_brightness", true),
	IMPUTE_BY_MEAN("imputeByMean", true),
	IMPUTE_BY_MEDIAN("imputeByMedian", true),
	IMPUTE_BY_MODE("imputeByMode", true),
	IMG_CROP("img_crop", true),
	IMPUTE_FD("imputeByFD", true),
	INTERQUANTILE("interQuantile", false),
	INTERSECT("intersect", true),
	INVERSE("inv", "inverse", false),
	IQM("interQuartileMean", false),
	ISNA("is.na", "isNA", false),
	ISNAN("is.nan", "isNaN", false),
	ISINF("is.infinite", false),
	KM("km", true),
	KMEANS("kmeans", true),
	KMEANSPREDICT("kmeansPredict", true),
	KNNBF("knnbf", true),
	KNN("knn", true),
	DECISIONTREE("decisionTree", true),
	L2SVM("l2svm", true),
	L2SVMPREDICT("l2svmPredict", true),
	LASSO("lasso", true),
	LENGTH("length", false),
	LINEAGE("lineage", false),
	LIST("list", false),  //note: builtin and parbuiltin
	LM("lm", true),
	LMCG("lmCG", true),
	LMDS("lmDS", true),
	LMPREDICT("lmPredict", true),
	LOG("log", false),
	LOGSUMEXP("logSumExp", true),
	LSTM("lstm", false, ReturnType.MULTI_RETURN),
	LSTM_BACKWARD("lstm_backward", false, ReturnType.MULTI_RETURN),
	LU("lu", false, ReturnType.MULTI_RETURN),
	MAP("map", false),
	MEAN("mean", "avg", false),
	MICE("mice", true),
	MIN("min", "pmin", false),
	MAX("max", "pmax", false),
	MAX_POOL("max_pool", false),
	MAX_POOL_BACKWARD("max_pool_backward", false),
	MEDIAN("median", false),
	MOMENT("moment", "centralMoment", false),
	MSVM("msvm", true),
	MSVMPREDICT("msvmPredict", true),
	MULTILOGREG("multiLogReg", true),
	MULTILOGREGPREDICT("multiLogRegPredict", true),
	NA_LOCF("na_locf", true),
	NCOL("ncol", false),
	NORMALIZE("normalize", true),
	NROW("nrow", false),
	NAIVEBAYES("naiveBayes", true, false),
	NAIVEBAYESPREDICT("naiveBayesPredict", true, false),
	OUTER("outer", false),
	OUTLIER("outlier", true, false), //TODO parameterize opposite
	OUTLIER_SD("outlierBySd", true),
	OUTLIER_IQR("outlierByIQR", true),
	OUTLIER_ARIMA("outlierByArima",true),
	PCA("pca", true),
	PCAINVERSE("pcaInverse", true),
	PCATRANSFORM("pcaTransform", true),
	PNMF("pnmf", true),
	PPCA("ppca", true),
	PPRED("ppred", false),
	PROD("prod", false),
	QR("qr", false, ReturnType.MULTI_RETURN),
	QUANTILE("quantile", false),
	RANDOM_FOREST("randomForest", true),
	RANGE("range", false),
	RBIND("rbind", false),
	REMOVE("remove", false, ReturnType.MULTI_RETURN),
	REV("rev", false),
	ROUND("round", false),
	ROWINDEXMAX("rowIndexMax", false),
	ROWINDEXMIN("rowIndexMin", false),
	ROWMIN("rowMins", false),
	ROWMAX("rowMaxs", false),
	ROWMEAN("rowMeans", false),
	ROWPROD("rowProds", false),
	ROWSD("rowSds", false),
	ROWSUM("rowSums", false),
	ROWVAR("rowVars", false),
	SAMPLE("sample", false),
	SD("sd", false),
	SEQ("seq", false),
	SHERLOCK("sherlock", true),
	SHERLOCKPREDICT("sherlockPredict", true),
	SIGMOID("sigmoid", true),   // 1 / (1 + exp(-X))
	SIGN("sign", false),
	SIN("sin", false),
	SINH("sinh", false),
	STEPLM("steplm",true, ReturnType.MULTI_RETURN),
	SLICEFINDER("slicefinder", true),
	SMOTE("smote", true),
	SOLVE("solve", false),
	SPLIT("split", true),
	SPLIT_BALANCED("splitBalanced", true),
	STATSNA("statsNA", true),
	SQRT("sqrt", false),
	SUM("sum", false),
	SVD("svd", false, ReturnType.MULTI_RETURN),
	TRANS("t", false),
	TABLE("table", "ctable", false),
	TAN("tan", false),
	TANH("tanh", false),
	TRACE("trace", false),
	TO_ONE_HOT("toOneHot", true),
	TOMEKLINK("tomeklink", true),
	TYPEOF("typeof", false),
	COUNT_DISTINCT("countDistinct",false),
	COUNT_DISTINCT_APPROX("countDistinctApprox",false),
	VAR("var", false),
	VECTOR_TO_CSV("vectorToCsv", true),
	XOR("xor", false),
	UNIVAR("univar", true),
	WINSORIZE("winsorize", true, false), //TODO parameterize w/ prob, min/max val

	//parameterized builtin functions
	CDF("cdf", false, true),
	GROUPEDAGG("aggregate", "groupedAggregate", false, true),
	INVCDF("icdf", false, true),
	LISTNV("list", false, true), //note: builtin and parbuiltin
	LOWER_TRI("lower.tri", false, true),
	ORDER("order", false, true),
	PARAMSERV("paramserv", false, true),
	PCHISQ("pchisq", false, true),
	PEXP("pexp", false, true),
	PF("pf", false, true),
	PNORM("pnorm", false, true),
	PT("pt", false, true),
	QCHISQ("qchisq", false, true),
	QF("qf", false, true),
	QNORM("qnorm", false, true),
	QT("qt", false, true),
	QEXP("qexp", false, true),
	REPLACE("replace", false, true),
	RMEMPTY("removeEmpty", false, true),
	SCALE("scale", true, false),
	SCALEAPPLY("scaleApply", true, false),
	TIME("time", false),
	CVLM("cvlm", true, false),
	TOKENIZE("tokenize", false, true),
	TOSTRING("toString", false, true),
	TRANSFORMAPPLY("transformapply", false, true),
	TRANSFORMCOLMAP("transformcolmap", false, true),
	TRANSFORMDECODE("transformdecode", false, true),
	TRANSFORMENCODE("transformencode", false, true),
	TRANSFORMMETA("transformmeta", false, true),
	UPPER_TRI("upper.tri", false, true),
	XDUMMY1("xdummy1", true), //error handling test
	XDUMMY2("xdummy2", true); //error handling test

	Builtins(String name, boolean script) {
		this(name, null, script, false, ReturnType.SINGLE_RETURN);
	}

	Builtins(String name, boolean script, ReturnType retType) {
		this(name, null, script, false, retType);
	}

	Builtins(String name, boolean script, boolean parameterized) {
		this(name, null, script, parameterized, ReturnType.SINGLE_RETURN);
	}

	Builtins(String name, String alias, boolean script) {
		this(name, alias, script, false, ReturnType.SINGLE_RETURN);
	}

	Builtins(String name, String alias, boolean script, boolean parameterized) {
		this(name, alias, script, parameterized, ReturnType.SINGLE_RETURN);
	}

	Builtins(String name, String alias, boolean script, boolean parameterized, ReturnType retType) {
		_name = name;
		_alias = alias;
		_script = script;
		_parameterized = parameterized;
		_retType = retType;
	}

	private final static String BUILTIN_DIR = "scripts/builtin/";
	private final static HashMap<String, Builtins> _map = new HashMap<>();

	static {
		//materialize lookup map for all builtin names
		for( Builtins b : EnumSet.allOf(Builtins.class) ) {
			_map.put(b.getName(), b);
			if( b.getAlias() != null )
				_map.put(b.getAlias(), b);
		}
	}

	private final String _name;
	private final String _alias;
	private final boolean _script;
	private final boolean _parameterized;
	private final ReturnType _retType;

	public String getName() {
		return _name;
	}

	public String getAlias() {
		return _alias;
	}

	public boolean isScript() {
		return _script;
	}

	public boolean isParameterized() {
		return _parameterized;
	}

	public boolean isMultiReturn() {
		return _retType == ReturnType.MULTI_RETURN;
	}

	public static boolean contains(String name, boolean script, boolean parameterized) {
		Builtins tmp = get(name);
		return tmp != null && script == tmp.isScript()
				&& parameterized == tmp.isParameterized();
	}

	public static Builtins get(String name) {
		if( name.equals("list") )
			return LIST; //unparameterized
		return _map.get(name);
	}

	public static Builtins get(String name, boolean params) {
		if( name.equals("list") )
			return params ? LISTNV : LIST;
		Builtins tmp = get(name);
		return tmp != null && (params == tmp.isParameterized()) ? tmp : null;
	}

	public static String getFilePath(String name) {
		StringBuilder sb = new StringBuilder();
		sb.append(BUILTIN_DIR);
		sb.append(name);
		sb.append(".dml");
		return sb.toString();
	}

	public static String getInternalFName(String name, DataType dt) {
		return !contains(name, true, false) ? name : // private builtin
				(dt.isMatrix() ? "m_" : "s_") + name;    // public builtin
	}
}<|MERGE_RESOLUTION|>--- conflicted
+++ resolved
@@ -31,10 +31,6 @@
  * always, user-defined DML-bodied functions take precedence over all
  * builtin functions.
  *
-<<<<<<< HEAD
- *
-=======
->>>>>>> f7a62931
  * * To add a new builtin script function, simply add the definition here
  * as well as a dml file in scripts/builtin with a matching name. On
  * building SystemDS, these scripts are packaged into the jar as well.
