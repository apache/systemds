/*
 * Licensed to the Apache Software Foundation (ASF) under one
 * or more contributor license agreements.  See the NOTICE file
 * distributed with this work for additional information
 * regarding copyright ownership.  The ASF licenses this file
 * to you under the Apache License, Version 2.0 (the
 * "License"); you may not use this file except in compliance
 * with the License.  You may obtain a copy of the License at
 *
 *   http://www.apache.org/licenses/LICENSE-2.0
 *
 * Unless required by applicable law or agreed to in writing,
 * software distributed under the License is distributed on an
 * "AS IS" BASIS, WITHOUT WARRANTIES OR CONDITIONS OF ANY
 * KIND, either express or implied.  See the License for the
 * specific language governing permissions and limitations
 * under the License.
 */
package org.apache.sysds.common;

public enum InstructionType {
	AggregateBinary,
	AggregateTernary,
	AggregateUnary,
	UaggOuterChain,
	Binary,
	Unary,
	Builtin,
	Ternary,
	BuiltinNary,
	ParameterizedBuiltin,
	MultiReturnParameterizedBuiltin,
	Variable,
	Reorg,
	Reshape,
	Dnn,
	Quaternary,
	FCall,
	Append,
	Rand,
	StringInit,
	Ctable,
	CentralMoment,
	Covariance,
	QSort,
	QPick,
	MatrixIndexing,
	MultiReturnBuiltin,
	MultiReturnComplexMatrixBuiltin,
	Partition,
	Compression,
	DeCompression,
	QuantizeCompression,
	SpoofFused,
	Prefetch,
	EvictLineageCache,
	Broadcast,
	TrigRemote,
	Local,
	Sql,
	MMTSJ,
	PMMJ,
	MMChain,
<<<<<<< HEAD
	EINSUM,
=======
	Union,
>>>>>>> 455a7388

	//SP Types
	MAPMM,
	MAPMMCHAIN,
	TSMM2,
	CPMM,
	RMM,
	ZIPMM,
	PMAPMM,
	Reblock,
	CSVReblock,
	LIBSVMReblock,
	Checkpoint,
	MAppend,
	RAppend,
	GAppend,
	GAlignedAppend,
	CumsumAggregate,
	CumsumOffset,
	BinUaggChain,
	Cast,
	TSMM,
	AggregateUnarySketch,
	PMM,
	MatrixReshape,
	Write,
	Init,
}<|MERGE_RESOLUTION|>--- conflicted
+++ resolved
@@ -61,11 +61,8 @@
 	MMTSJ,
 	PMMJ,
 	MMChain,
-<<<<<<< HEAD
+	Union,
 	EINSUM,
-=======
-	Union,
->>>>>>> 455a7388
 
 	//SP Types
 	MAPMM,
