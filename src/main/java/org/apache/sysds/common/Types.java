/*
 * Licensed to the Apache Software Foundation (ASF) under one
 * or more contributor license agreements.  See the NOTICE file
 * distributed with this work for additional information
 * regarding copyright ownership.  The ASF licenses this file
 * to you under the Apache License, Version 2.0 (the
 * "License"); you may not use this file except in compliance
 * with the License.  You may obtain a copy of the License at
 *
 *   http://www.apache.org/licenses/LICENSE-2.0
 *
 * Unless required by applicable law or agreed to in writing,
 * software distributed under the License is distributed on an
 * "AS IS" BASIS, WITHOUT WARRANTIES OR CONDITIONS OF ANY
 * KIND, either express or implied.  See the License for the
 * specific language governing permissions and limitations
 * under the License.
 */

package org.apache.sysds.common;

import java.util.Arrays;
import java.util.HashMap;

import org.apache.sysds.runtime.DMLRuntimeException;

public class Types
{
	/**
	 * Execution mode for entire script. 
	 */
	public enum ExecMode { 
		SINGLE_NODE, // execute all matrix operations in CP
		HYBRID,      // execute matrix operations in CP or MR
		SPARK        // execute matrix operations in Spark
	}
	
	/**
	 * Execution type of individual operations.
	 */
	public enum ExecType { CP, CP_FILE, SPARK, GPU, FED, INVALID }

	/**
	 * Data types (tensor, matrix, scalar, frame, object, unknown).
	 */
	public enum DataType {
		TENSOR, MATRIX, SCALAR, FRAME, LIST, UNKNOWN;
		
		public boolean isMatrix() {
			return this == MATRIX;
		}
		public boolean isTensor() {
			return this == TENSOR;
		}
		public boolean isFrame() {
			return this == FRAME;
		}
		public boolean isMatrixOrFrame() {
			return isMatrix() | isFrame();
		}
		public boolean isScalar() {
			return this == SCALAR;
		}
		public boolean isList() {
			return this == LIST;
		}
		public boolean isUnknown() {
			return this == UNKNOWN;
		}
	}

	/**
	 * Value types (int, double, string, boolean, unknown).
	 */
	public enum ValueType {
		UINT8, // Used for parsing in UINT values from numpy.
		FP32, FP64, INT32, INT64, BOOLEAN, STRING, UNKNOWN;
		public boolean isNumeric() {
			return this == UINT8 || this == INT32 || this == INT64 || this == FP32 || this == FP64;
		}
		public boolean isUnknown() {
			return this == UNKNOWN;
		}
		public boolean isPseudoNumeric() {
			return isNumeric() || this == BOOLEAN;
		}
		public String toExternalString() {
			switch(this) {
				case FP32:
				case FP64:    return "DOUBLE";
				case UINT8:
				case INT32:
				case INT64:   return "INT";
				case BOOLEAN: return "BOOLEAN";
				default:      return toString();
			}
		}
		public static ValueType fromExternalString(String value) {
			//for now we support both internal and external strings
			//until we have completely changed the external types
			String lvalue = (value != null) ? value.toUpperCase() : null;
			switch(lvalue) {
				case "FP32":     return FP32;
				case "FP64":
				case "DOUBLE":   return FP64;
				case "UINT8":    return UINT8;
				case "INT32":    return INT32;
				case "INT64":
				case "INT":      return INT64;
				case "BOOLEAN":  return BOOLEAN;
				case "STRING":   return STRING;
				case "UNKNOWN":  return UNKNOWN;
				default:
					throw new DMLRuntimeException("Unknown value type: "+value);
			}
		}
		public static boolean isSameTypeString(ValueType vt1, ValueType vt2) {
			return vt1.toExternalString().equals(vt2.toExternalString());
		}
	}
	
	/**
	 * Serialization block types (empty, dense, sparse, ultra-sparse)
	 */
	public enum BlockType{
		EMPTY_BLOCK,
		ULTRA_SPARSE_BLOCK,
		SPARSE_BLOCK,
		DENSE_BLOCK,
	}
	
	/**
	 * Type of builtin or user-defined function with regard to its
	 * number of return variables.
	 */
	public enum ReturnType {
		NO_RETURN,
		SINGLE_RETURN,
		MULTI_RETURN
	}
	
	
	/**
	 * Type of aggregation direction
	 */
	public enum Direction {
		RowCol, // full aggregate
		Row,    // row aggregate (e.g., rowSums)
		Col;    // column aggregate (e.g., colSums)
		public boolean isRow() {
			return this == Row;
		}
		public boolean isCol() {
			return this == Col;
		}
		@Override
		public String toString() {
			switch(this) {
				case RowCol: return "RC";
				case Row:    return "R";
				case Col:    return "C";
				default:
					throw new RuntimeException("Invalid direction type: " + this);
			}
		}
	}

	public enum CorrectionLocationType { 
		NONE, 
		LASTROW, 
		LASTCOLUMN, 
		LASTTWOROWS, 
		LASTTWOCOLUMNS,
		LASTFOURROWS,
		LASTFOURCOLUMNS,
		INVALID;
		
		public int getNumRemovedRowsColumns() {
			return (this==LASTROW || this==LASTCOLUMN) ? 1 :
				(this==LASTTWOROWS || this==LASTTWOCOLUMNS) ? 2 :
				(this==LASTFOURROWS || this==LASTFOURCOLUMNS) ? 4 : 0;
		}
		
		public boolean isRows() {
			return this == LASTROW || this == LASTTWOROWS || this == LASTFOURROWS;
		}
	}
	
	// these values need to match with their native counterparts (spoof cuda ops)
	public enum AggOp {
		SUM(0), SUM_SQ(1), MIN(2), MAX(3),
		PROD(4), SUM_PROD(5),
		TRACE(6), MEAN(7), VAR(8),
		MAXINDEX(9), MININDEX(10),
		COUNT_DISTINCT(11),
		COUNT_DISTINCT_APPROX(12);
		
		@Override
		public String toString() {
			switch(this) {
				case SUM:    return "+";
				case SUM_SQ: return "sq+";
				case PROD:   return "*";
				default:     return name().toLowerCase();
			}
		}
		
		private final int value;
		private final static HashMap<Integer, AggOp> map = new HashMap<>();
		
		AggOp(int value) {
			this.value = value;
		}
		
		static {
			for (AggOp aggOp : AggOp.values()) {
				map.put(aggOp.value, aggOp);
			}
		}
		
		public static AggOp valueOf(int aggOp) {
			return map.get(aggOp);
		}
		
		public int getValue() {
			return value;
		}
	}
	
	// Operations that require 1 operand
	public enum OpOp1 {
		ABS, ACOS, ASIN, ASSERT, ATAN, BROADCAST, CAST_AS_SCALAR, CAST_AS_MATRIX,
		CAST_AS_FRAME, CAST_AS_DOUBLE, CAST_AS_INT, CAST_AS_BOOLEAN,
		CEIL, CHOLESKY, COS, COSH, CUMMAX, CUMMIN, CUMPROD, CUMSUM,
		CUMSUMPROD, DETECTSCHEMA, COLNAMES, EIGEN, EXISTS, EXP, FLOOR, INVERSE,
		IQM, ISNA, ISNAN, ISINF, LENGTH, LINEAGE, LOG, NCOL, NOT, NROW,
		MEDIAN, PREFETCH, PRINT, ROUND, SIN, SINH, SIGN, SOFTMAX, SQRT, STOP,
		SVD, TAN, TANH, TYPEOF,
		//fused ML-specific operators for performance 
		SPROP, //sample proportion: P * (1 - P)
		SIGMOID, //sigmoid function: 1 / (1 + exp(-X))
		LOG_NZ, //sparse-safe log; ppred(X,0,"!=")*log(X)
		
		COMPRESS, DECOMPRESS, 

		//low-level operators //TODO used?
		MULT2, MINUS1_MULT, MINUS_RIGHT, 
		POW2, SUBTRACT_NZ;
		

		public boolean isScalarOutput() {
			return this == CAST_AS_SCALAR
				|| this == NROW || this == NCOL
				|| this == LENGTH || this == EXISTS
				|| this == IQM || this == LINEAGE
				|| this == MEDIAN;
		}
		
		@Override
		public String toString() {
			switch(this) {
				case CAST_AS_SCALAR:  return "castdts";
				case CAST_AS_MATRIX:  return "castdtm";
				case CAST_AS_FRAME:   return "castdtf";
				case CAST_AS_DOUBLE:  return "castvtd";
				case CAST_AS_INT:     return "castvti";
				case CAST_AS_BOOLEAN: return "castvtb";
				case CUMMAX:          return "ucummax";
				case CUMMIN:          return "ucummin";
				case CUMPROD:         return "ucum*";
				case CUMSUM:          return "ucumk+";
				case CUMSUMPROD:      return "ucumk+*";
				case DETECTSCHEMA:    return "detectSchema";
				case MULT2:           return "*2";
				case NOT:             return "!";
				case POW2:            return "^2";
				case TYPEOF:          return "typeOf";
				default:              return name().toLowerCase();
			}
		}

		//need to be kept consistent with toString
		public static OpOp1 valueOfByOpcode(String opcode) {
			switch(opcode) {
				case "castdts": return CAST_AS_SCALAR;
				case "castdtm": return CAST_AS_MATRIX;
				case "castdtf": return CAST_AS_FRAME;
				case "castvtd": return CAST_AS_DOUBLE;
				case "castvti": return CAST_AS_INT;
				case "castvtb": return CAST_AS_BOOLEAN;
				case "ucummax": return CUMMAX;
				case "ucummin": return CUMMIN;
				case "ucum*":   return CUMPROD;
				case "ucumk+":  return CUMSUM;
				case "ucumk+*": return CUMSUMPROD;
				case "detectSchema":    return DETECTSCHEMA;
				case "*2":      return MULT2;
				case "!":       return NOT;
				case "^2":      return POW2;
				case "typeOf":          return TYPEOF;
				default:        return valueOf(opcode.toUpperCase());
			}
		}
	}

	// Operations that require 2 operands
	public enum OpOp2 {
		AND(true), BITWAND(true), BITWOR(true), BITWSHIFTL(true), BITWSHIFTR(true),
		BITWXOR(true), CBIND(false), CONCAT(false), COV(false), DIV(true),
		DROP_INVALID_TYPE(false), DROP_INVALID_LENGTH(false), EQUAL(true), GREATER(true),
		GREATEREQUAL(true), INTDIV(true), INTERQUANTILE(false), IQM(false), LESS(true),
		LESSEQUAL(true), LOG(true), MAX(true), MEDIAN(false), MIN(true),
		MINUS(true), MODULUS(true), MOMENT(false), MULT(true), NOTEQUAL(true), OR(true),
		PLUS(true), POW(true), PRINT(false), QUANTILE(false), SOLVE(false),
		RBIND(false), VALUE_SWAP(false), XOR(true),
		//fused ML-specific operators for performance
		MINUS_NZ(false), //sparse-safe minus: X-(mean*ppred(X,0,!=))
		LOG_NZ(false), //sparse-safe log; ppred(X,0,"!=")*log(X,0.5)
		MINUS1_MULT(false); //1-X*Y
		
		private final boolean _validOuter;
		
		private OpOp2(boolean outer) {
			_validOuter = outer;
		}
		
		public boolean isValidOuter() {
			return _validOuter;
		}
		
		@Override
		public String toString() {
			switch(this) {
				case PLUS:         return "+";
				case MINUS:        return "-";
				case MINUS_NZ:     return "-nz";
				case MINUS1_MULT:  return "1-*";
				case MULT:         return "*";
				case DIV:          return "/";
				case MODULUS:      return "%%";
				case INTDIV:       return "%/%";
				case LESSEQUAL:    return "<=";
				case LESS:         return "<";
				case GREATEREQUAL: return ">=";
				case GREATER:      return ">";
				case EQUAL:        return "==";
				case NOTEQUAL:     return "!=";
				case OR:           return "||";
				case AND:          return "&&";
				case POW:          return "^";
				case IQM:          return "IQM";
				case MOMENT:       return "cm";
				case BITWAND:      return "bitwAnd";
				case BITWOR:       return "bitwOr";
				case BITWXOR:      return "bitwXor";
				case BITWSHIFTL:   return "bitwShiftL";
				case BITWSHIFTR:   return "bitwShiftR";
				case DROP_INVALID_TYPE: return "dropInvalidType";
				case DROP_INVALID_LENGTH: return "dropInvalidLength";
<<<<<<< HEAD
=======
				case VALUE_SWAP: return "valueSwap";
				case MAP:          return "_map";
>>>>>>> 4434eeba
				default:           return name().toLowerCase();
			}
		}
		
		//need to be kept consistent with toString
		public static OpOp2 valueOfByOpcode(String opcode) {
			switch(opcode) {
				case "+":           return PLUS;
				case "-":           return MINUS;
				case "-nz":         return MINUS_NZ;
				case "1-*":         return MINUS1_MULT;
				case "*":           return MULT;
				case "/":           return DIV;
				case "%%":          return MODULUS;
				case "%/%":         return INTDIV;
				case "<=":          return LESSEQUAL;
				case "<":           return LESS;
				case ">=":          return GREATEREQUAL;
				case ">":           return GREATER;
				case "==":          return EQUAL;
				case "!=":          return NOTEQUAL;
				case "||":          return OR;
				case "&&":          return AND;
				case "^":           return POW;
				case "IQM":         return IQM;
				case "cm":          return MOMENT;
				case "bitwAnd":     return BITWAND;
				case "bitwOr":      return BITWOR;
				case "bitwXor":     return BITWXOR;
				case "bitwShiftL":  return BITWSHIFTL;
				case "bitwShiftR":  return BITWSHIFTR;
				case "dropInvalidType": return DROP_INVALID_TYPE;
				case "dropInvalidLength": return DROP_INVALID_LENGTH;
<<<<<<< HEAD
=======
				case "valueSwap": return VALUE_SWAP;
				case "map":         return MAP;
>>>>>>> 4434eeba
				default:            return valueOf(opcode.toUpperCase());
			}
		}
	}
	
	// Operations that require 3 operands
	public enum OpOp3 {
		QUANTILE, INTERQUANTILE, CTABLE, MOMENT, COV, PLUS_MULT, MINUS_MULT, IFELSE, MAP;
		
		@Override
		public String toString() {
			switch(this) {
				case MOMENT:     return "cm";
				case PLUS_MULT:  return "+*";
				case MINUS_MULT: return "-*";
				case MAP:          return "_map";
				default:         return name().toLowerCase();
			}
		}
		
		public static OpOp3 valueOfByOpcode(String opcode) {
			switch(opcode) {
				case "cm": return MOMENT;
				case "+*": return PLUS_MULT;
				case "-*": return MINUS_MULT;
				case "map": return MAP;
				default:   return valueOf(opcode.toUpperCase());
			}
		}
	}
	
	// Operations that require 4 operands
	public enum OpOp4 {
		WSLOSS, //weighted sloss mm
		WSIGMOID, //weighted sigmoid mm
		WDIVMM, //weighted divide mm
		WCEMM, //weighted cross entropy mm
		WUMM; //weighted unary mm
		
		@Override
		public String toString() {
			return name().toLowerCase();
		}
	}
	
	// Operations that require a variable number of operands
	public enum OpOpN {
		PRINTF, CBIND, RBIND, MIN, MAX, PLUS, EVAL, LIST;
		
		public boolean isCellOp() {
			return this == MIN || this == MAX || this == PLUS;
		}
	}
	
	public enum ReOrgOp {
		DIAG, //DIAG_V2M and DIAG_M2V could not be distinguished if sizes unknown
		RESHAPE, REV, SORT, TRANS;
		
		@Override
		public String toString() {
			switch(this) {
				case DIAG:    return "rdiag";
				case TRANS:   return "r'";
				case RESHAPE: return "rshape";
				default:      return name().toLowerCase();
			}
		}
		
		public static ReOrgOp valueOfByOpcode(String opcode) {
			switch(opcode) {
				case "rdiag":  return DIAG;
				case "r'":     return TRANS;
				case "rshape": return RESHAPE;
				default:       return valueOf(opcode.toUpperCase());
			}
		}
	}
	
	public enum ParamBuiltinOp {
		AUTODIFF, INVALID, CDF, INVCDF, GROUPEDAGG, RMEMPTY, REPLACE, REXPAND,
		LOWER_TRI, UPPER_TRI,
		TRANSFORMAPPLY, TRANSFORMDECODE, TRANSFORMCOLMAP, TRANSFORMMETA,
		TOKENIZE, TOSTRING, LIST, PARAMSERV
	}
	
	public enum OpOpDnn {
		MAX_POOL, MAX_POOL_BACKWARD, AVG_POOL, AVG_POOL_BACKWARD,
		CONV2D, CONV2D_BACKWARD_FILTER, CONV2D_BACKWARD_DATA,
		BIASADD, BIASMULT, BATCH_NORM2D_TEST, CHANNEL_SUMS,
		UPDATE_NESTEROV_X,
		//fused operators
		CONV2D_BIAS_ADD, RELU_MAX_POOL, RELU_MAX_POOL_BACKWARD, RELU_BACKWARD
	}
	
	public enum OpOpDG {
		RAND, SEQ, FRAMEINIT, SINIT, SAMPLE, TIME
	}
	
	public enum OpOpData {
		PERSISTENTREAD, PERSISTENTWRITE, 
		TRANSIENTREAD, TRANSIENTWRITE,
		FUNCTIONOUTPUT, 
		SQLREAD, FEDERATED;
		
		public boolean isTransient() {
			return this == TRANSIENTREAD || this == TRANSIENTWRITE;
		}
		public boolean isPersistent() {
			return this == PERSISTENTREAD || this == PERSISTENTWRITE;
		}
		public boolean isWrite() {
			return this == TRANSIENTWRITE || this == PERSISTENTWRITE;
		}
		public boolean isRead() {
			return this == TRANSIENTREAD || this == PERSISTENTREAD;
		}
		
		@Override
		public String toString() {
			switch(this) {
				case PERSISTENTREAD:  return "PRead";
				case PERSISTENTWRITE: return "PWrite";
				case TRANSIENTREAD:   return "TRead";
				case TRANSIENTWRITE:  return "TWrite";
				case FUNCTIONOUTPUT:  return "FunOut";
				case SQLREAD:         return "Sql";
				case FEDERATED:       return "Fed";
				default:              return "Invalid";
			}
		}
	}

	public enum FileFormat {
		TEXT,   // text cell IJV representation (mm w/o header)
		MM,     // text matrix market IJV representation
		CSV,    // text dense representation
		LIBSVM, // text libsvm sparse row representation
		JSONL,  // text nested JSON (Line) representation
		BINARY, // binary block representation (dense/sparse/ultra-sparse)
		FEDERATED, // A federated matrix
		PROTO,  // protocol buffer representation
		HDF5; // Hierarchical Data Format (HDF)
		
		public boolean isIJV() {
			return this == TEXT || this == MM;
		}
		
		public boolean isTextFormat() {
			return this != BINARY;
		}
		
		public static boolean isTextFormat(String fmt) {
			try {
				return valueOf(fmt.toUpperCase()).isTextFormat();
			}
			catch(Exception ex) {
				return false;
			}
		}
		
		public boolean isDelimitedFormat() {
			return this == CSV || this == LIBSVM;
		}
		
		public static boolean isDelimitedFormat(String fmt) {
			try {
				return valueOf(fmt.toUpperCase()).isDelimitedFormat();
			}
			catch(Exception ex) {
				return false;
			}
		}
		
		@Override
		public String toString() {
			return name().toLowerCase();
		}

		public static FileFormat defaultFormat() {
			return TEXT;
		}
		
		public static String defaultFormatString() {
			return defaultFormat().toString();
		}
		
		public static FileFormat safeValueOf(String fmt) {
			try {
				return valueOf(fmt.toUpperCase());
			}
			catch(Exception ex) {
				throw new DMLRuntimeException("Unknown file format: "+fmt
					+ " (valid values: " + Arrays.toString(FileFormat.values())+")");
			}
		}
	}
	
	/** Common type for both function statement blocks and function program blocks **/
	public static interface FunctionBlock {
		public FunctionBlock cloneFunctionBlock();
	} 
}<|MERGE_RESOLUTION|>--- conflicted
+++ resolved
@@ -357,11 +357,7 @@
 				case BITWSHIFTR:   return "bitwShiftR";
 				case DROP_INVALID_TYPE: return "dropInvalidType";
 				case DROP_INVALID_LENGTH: return "dropInvalidLength";
-<<<<<<< HEAD
-=======
 				case VALUE_SWAP: return "valueSwap";
-				case MAP:          return "_map";
->>>>>>> 4434eeba
 				default:           return name().toLowerCase();
 			}
 		}
@@ -395,11 +391,7 @@
 				case "bitwShiftR":  return BITWSHIFTR;
 				case "dropInvalidType": return DROP_INVALID_TYPE;
 				case "dropInvalidLength": return DROP_INVALID_LENGTH;
-<<<<<<< HEAD
-=======
 				case "valueSwap": return VALUE_SWAP;
-				case "map":         return MAP;
->>>>>>> 4434eeba
 				default:            return valueOf(opcode.toUpperCase());
 			}
 		}
