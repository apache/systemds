--- conflicted
+++ resolved
@@ -208,29 +208,7 @@
 						(_type == BinType.VECT_MATRIXMULT ? varj : varj + ".vals(0)")) :
 						_inputs.get(j).getDataType() == DataType.MATRIX ? (api == GeneratorAPI.JAVA ? varj : varj + ".vals(0)") : varj);
 
-<<<<<<< HEAD
-			tmp = tmp.replace("%LEN"+(j+1)+"%", varj.startsWith("STMP") ? varj+".size()" : j ==  0 ? "alen" : "blen");
-=======
 				tmp = tmp.replace("%SLEN"+(j+1)+"%", varj.startsWith("STMP") ? varj+".size()" : j ==  0 ? "alen" : "blen");
-
-				//replace start position of main input
-				tmp = tmp.replace("%POS"+(j+1)+"%", (_inputs.get(j) instanceof CNodeData
-					&& _inputs.get(j).getDataType().isMatrix()) ? (!varj.startsWith("b")) ? varj+"i" :
-					((TemplateUtils.isMatrix(_inputs.get(j)) || (_type.isElementwise()
-						&& TemplateUtils.isColVector(_inputs.get(j)))) && _type!=BinType.VECT_MATRIXMULT) ?
-						varj + ".pos(rix)" : "0" : "0");
-			}
-			//replace length information (e.g., after matrix mult)
-			if( _type == BinType.VECT_OUTERMULT_ADD || (_type == BinType.VECT_CBIND && vectorVector)) {
-				for( int j=0; j<2; j++ )
-					tmp = tmp.replace("%LEN"+(j+1)+"%", _inputs.get(j).getVectorLength(api));
-			}
-			else { //general case
-				CNode mInput = getIntermediateInputVector();
-				if( mInput != null )
-					tmp = tmp.replace("%LEN%", mInput.getVectorLength(api));
-			}
->>>>>>> cc1be656
 
 			//replace start position of main input
 			tmp = tmp.replace("%POS"+(j+1)+"%", (_inputs.get(j) instanceof CNodeData
