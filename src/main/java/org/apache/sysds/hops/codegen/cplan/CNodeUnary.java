--- conflicted
+++ resolved
@@ -87,7 +87,7 @@
 	
 	private UnaryType _type;
 	private boolean sparseTemplate;
-	
+
 	public CNodeUnary( CNode in1, UnaryType type ) {
 		_inputs.add(in1);
 		_type = type;
@@ -100,7 +100,7 @@
 		setOutputDims();
 		sparseTemplate = getTemplateType(sparsity);
 	}
-	
+
 	public UnaryType getType() {
 		return _type;
 	}
@@ -124,13 +124,8 @@
 			((_inputs.get(0) instanceof CNodeData
 				&& _inputs.get(0).getVarname().startsWith("a")
 				&& !_inputs.get(0).isLiteral())
-<<<<<<< HEAD
 				|| _inputs.get(0).getVarname().startsWith("STMP"));
 		String var = createVarname(sparseTemplate && lsparse && getOutputType());
-=======
-				|| (_inputs.get(0).getVarname().startsWith("STMP")));
-		String var = createVarname(DMLScript.SPARSE_INTERMEDIATE && lsparse && getOutputType());
->>>>>>> cc1be656
 		String tmp = getLanguageTemplateClass(this, api).getTemplate(_type, lsparse);
 		tmp = tmp.replaceAll("%TMP%", var);
 		
