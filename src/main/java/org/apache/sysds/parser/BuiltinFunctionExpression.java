/*
 * Licensed to the Apache Software Foundation (ASF) under one
 * or more contributor license agreements.  See the NOTICE file
 * distributed with this work for additional information
 * regarding copyright ownership.  The ASF licenses this file
 * to you under the Apache License, Version 2.0 (the
 * "License"); you may not use this file except in compliance
 * with the License.  You may obtain a copy of the License at
 *
 *   http://www.apache.org/licenses/LICENSE-2.0
 *
 * Unless required by applicable law or agreed to in writing,
 * software distributed under the License is distributed on an
 * "AS IS" BASIS, WITHOUT WARRANTIES OR CONDITIONS OF ANY
 * KIND, either express or implied.  See the License for the
 * specific language governing permissions and limitations
 * under the License.
 */

package org.apache.sysds.parser;

import java.util.ArrayList;
import java.util.Arrays;
import java.util.HashMap;
import java.util.HashSet;
import java.util.LinkedList;
import java.util.Iterator;

import org.antlr.v4.runtime.ParserRuleContext;
import org.apache.commons.lang3.ArrayUtils;
import org.apache.commons.lang3.NotImplementedException;
import org.apache.commons.logging.Log;
import org.apache.commons.logging.LogFactory;
import org.apache.sysds.common.Builtins;
import org.apache.sysds.common.Types.DataType;
import org.apache.sysds.common.Types.ValueType;
import org.apache.sysds.conf.ConfigurationManager;
import org.apache.sysds.hops.OptimizerUtils;
import org.apache.sysds.parser.LanguageException.LanguageErrorCodes;
import org.apache.sysds.runtime.meta.MatrixCharacteristics;
import org.apache.sysds.runtime.util.DnnUtils;
import org.apache.sysds.runtime.util.UtilFunctions;

public class BuiltinFunctionExpression extends DataIdentifier {
	protected static final Log LOG = LogFactory.getLog(BuiltinFunctionExpression.class.getName());
	protected Expression[] _args = null;
	private Builtins _opcode;

	public BuiltinFunctionExpression(ParserRuleContext ctx, Builtins bifop, ArrayList<ParameterExpression> args, String fname) {
		_opcode = bifop;
		setCtxValuesAndFilename(ctx, fname);
		args = expandDnnArguments(args);
		_args = new Expression[args.size()];
		for(int i=0; i < args.size(); i++) {
			_args[i] = args.get(i).getExpr();
		}
	}

	public BuiltinFunctionExpression(Builtins bifop, Expression[] args, ParseInfo parseInfo) {
		_opcode = bifop;
		_args = new Expression[args.length];
		for (int i = 0; i < args.length; i++) {
			_args[i] = args[i];
		}
		setParseInfo(parseInfo);
	}

	public BuiltinFunctionExpression(ParserRuleContext ctx, Builtins bifop, Expression[] args, String fname) {
		_opcode = bifop;
		_args = new Expression[args.length];
		for(int i=0; i < args.length; i++) {
			_args[i] = args[i];
		}
		setCtxValuesAndFilename(ctx, fname);
	}

	@Override
	public Expression rewriteExpression(String prefix) {
		Expression[] newArgs = new Expression[_args.length];
		for (int i = 0; i < _args.length; i++) {
			newArgs[i] = _args[i].rewriteExpression(prefix);
		}
		BuiltinFunctionExpression retVal = new BuiltinFunctionExpression(this._opcode, newArgs, this);
		return retVal;
	}

	public Builtins getOpCode() {
		return _opcode;
	}

	public Expression getFirstExpr() {
		return (_args.length >= 1 ? _args[0] : null);
	}

	public Expression getSecondExpr() {
		return (_args.length >= 2 ? _args[1] : null);
	}

	public Expression getThirdExpr() {
		return (_args.length >= 3 ? _args[2] : null);
	}
	
	public Expression getFourthExpr() {
		return (_args.length >= 4 ? _args[3] : null);
	}
	
	public Expression getFifthExpr() {
		return (_args.length >= 5 ? _args[4] : null);
	}
	
	public Expression getSixthExpr() {
		return (_args.length >= 6 ? _args[5] : null);
	}
	
	public Expression getSeventhExpr() {
		return (_args.length >= 7 ? _args[6] : null);
	}

	public Expression getEighthExpr() {
		return (_args.length >= 8 ? _args[7] : null);
	}


	public Expression[] getAllExpr(){
		return _args;
	}
	
	public Expression getExpr(int i) {
		return (_args.length > i ? _args[i] : null);
	}
	
	@Override
	public void validateExpression(MultiAssignmentStatement stmt, HashMap<String, DataIdentifier> ids, HashMap<String, ConstIdentifier> constVars, boolean conditional)
	{
		if (this.getFirstExpr() instanceof FunctionCallIdentifier){
			raiseValidateError("UDF function call not supported as parameter to built-in function call", false);
		}
		
		this.getFirstExpr().validateExpression(ids, constVars, conditional);
		Expression [] expr = getAllExpr();
		if(expr != null && expr.length > 1) {
			for(int i = 1; i < expr.length; i++) {
				if (expr[i] instanceof FunctionCallIdentifier){
					raiseValidateError("UDF function call not supported as parameter to built-in function call", false);
				}
				expr[i].validateExpression(ids, constVars, conditional);
			}
		}
		_outputs = new Identifier[stmt.getTargetList().size()];
		int count = 0;
		for (DataIdentifier outParam: stmt.getTargetList()){
			DataIdentifier tmp = new DataIdentifier(outParam);
			tmp.setParseInfo(this);
			_outputs[count++] = tmp;
		}
		
		switch (_opcode) {
		case QR:
			checkNumParameters(1);
			checkMatrixParam(getFirstExpr());
			
			// setup output properties
			DataIdentifier qrOut1 = (DataIdentifier) getOutputs()[0];
			DataIdentifier qrOut2 = (DataIdentifier) getOutputs()[1];
			
			long rows = getFirstExpr().getOutput().getDim1();
			long cols = getFirstExpr().getOutput().getDim2();
			
			// Output1 - Q
			qrOut1.setDataType(DataType.MATRIX);
			qrOut1.setValueType(ValueType.FP64);
			qrOut1.setDimensions(rows, cols);
			qrOut1.setBlocksize(getFirstExpr().getOutput().getBlocksize());
			
			// Output2 - R
			qrOut2.setDataType(DataType.MATRIX);
			qrOut2.setValueType(ValueType.FP64);
			qrOut2.setDimensions(rows, cols);
			qrOut2.setBlocksize(getFirstExpr().getOutput().getBlocksize());
			
			break;

		case LU:
			checkNumParameters(1);
			checkMatrixParam(getFirstExpr());
			
			// setup output properties
			DataIdentifier luOut1 = (DataIdentifier) getOutputs()[0];
			DataIdentifier luOut2 = (DataIdentifier) getOutputs()[1];
			DataIdentifier luOut3 = (DataIdentifier) getOutputs()[2];
			
			long inrows = getFirstExpr().getOutput().getDim1();
			long incols = getFirstExpr().getOutput().getDim2();

			if (inrows != incols) {
				raiseValidateError("LU Decomposition requires a square matrix. Matrix " + getFirstExpr() + " is "
						+ inrows + "x" + incols + ".", conditional);
			}

			// Output1 - P
			luOut1.setDataType(DataType.MATRIX);
			luOut1.setValueType(ValueType.FP64);
			luOut1.setDimensions(inrows, inrows);
			luOut1.setBlocksize(getFirstExpr().getOutput().getBlocksize());
			
			// Output2 - L
			luOut2.setDataType(DataType.MATRIX);
			luOut2.setValueType(ValueType.FP64);
			luOut2.setDimensions(inrows, inrows);
			luOut2.setBlocksize(getFirstExpr().getOutput().getBlocksize());
			
			// Output3 - U
			luOut3.setDataType(DataType.MATRIX);
			luOut3.setValueType(ValueType.FP64);
			luOut3.setDimensions(inrows, inrows);
			luOut3.setBlocksize(getFirstExpr().getOutput().getBlocksize());
			
			break;

		case LSTM:
		{
			//TODO: LSTM on GPU has different INPUT/OUTPUT than LSTM on CPU

			// X,  W, bias, out0, c0, return_sequences
			checkNumParameters(6);
			checkMatrixParam(getFirstExpr());
			checkMatrixParam(getSecondExpr());
			checkMatrixParam(getThirdExpr());
			checkMatrixParam(getFourthExpr());
			checkMatrixParam(getFifthExpr());
			
			// setup output properties, on CPU there are 3 more additionally outputs (cache_out, cache_c, cache_ifog)
			if(getOutputs() == null || (getOutputs().length != 2 && getOutputs().length != 5)) {
				int numOutputs = getOutputs() == null ? 0 : getOutputs().length;
				raiseValidateError("The builtin function lstm has two outputs, but instead found: " + numOutputs, conditional);
			}
			DataIdentifier out = (DataIdentifier) getOutputs()[0];
			DataIdentifier cy = (DataIdentifier) getOutputs()[1];
			
			// Output1 - out: If `return_sequences` is True, outputs for all timesteps, else outputs for the final timestep.
			out.setDataType(DataType.MATRIX);
			out.setValueType(ValueType.FP64);
			out.setDimensions(-1, -1);
			out.setBlocksize(getFirstExpr().getOutput().getBlocksize());
			
			// Output2 - Cell state for final timestep.
			cy.setDataType(DataType.MATRIX);
			cy.setValueType(ValueType.FP64);
			cy.setDimensions(getExpr(4).getOutput().getDim1(), getExpr(4).getOutput().getDim2());
			cy.setBlocksize(getExpr(4).getOutput().getBlocksize());

			if(getOutputs().length == 5){
				DataIdentifier cache_out = (DataIdentifier) getOutputs()[2];
				DataIdentifier cache_c = (DataIdentifier) getOutputs()[3];
				DataIdentifier cache_ifog = (DataIdentifier) getOutputs()[4];

				// Output3 - cache_out: (T,N*M) T is unknown upfront
				cache_out.setDataType(DataType.MATRIX);
				cache_out.setValueType(ValueType.FP64);
				cache_out.setDimensions(-1, -1);
				cache_out.setBlocksize(getFirstExpr().getOutput().getBlocksize());

				// Output4 - cache_c: (T,N*M)
				cache_c.setDataType(DataType.MATRIX);
				cache_c.setValueType(ValueType.FP64);
				cache_out.setDimensions(-1, -1);
				cache_out.setBlocksize(getFirstExpr().getOutput().getBlocksize());

				// Output5 - cache_ifog: (T,N*M)
				cache_ifog.setDataType(DataType.MATRIX);
				cache_ifog.setValueType(ValueType.FP64);
				cache_ifog.setDimensions(-1, -1);
				cache_ifog.setBlocksize(getFirstExpr().getOutput().getBlocksize());
			}
			break;
		}
		case LSTM_BACKWARD:
		{
			// Input: X, W, b, out0, c0, return_sequences, dout, cy
			checkNumParameters(8);
			checkMatrixParam(getFirstExpr());
			checkMatrixParam(getSecondExpr());
			checkMatrixParam(getThirdExpr());
			checkMatrixParam(getFourthExpr());
			checkMatrixParam(getFifthExpr());
			checkMatrixParam(getSeventhExpr());
			checkMatrixParam(getEighthExpr());
			
			// Output: dx, dw, db, dout0, dc0
			// setup output properties
			if(getOutputs().length != 5)
				raiseValidateError("lstm_backward has 5 outputs", false);
			 
			DataIdentifier dx = (DataIdentifier) getOutputs()[0];
			DataIdentifier dw = (DataIdentifier) getOutputs()[1];
			DataIdentifier db = (DataIdentifier) getOutputs()[2];
			DataIdentifier dout0 = (DataIdentifier) getOutputs()[3];
			DataIdentifier dc0 = (DataIdentifier) getOutputs()[4];
			
			setDimensions(dx, getFirstExpr());
			setDimensions(dw, getSecondExpr());
			setDimensions(db, getThirdExpr());
			setDimensions(dout0, getFourthExpr());
			setDimensions(dc0, getFifthExpr());
			break;
		}
		case BATCH_NORM2D:
		{
			// Input: image, scale, bias, runningMean, runningVar, mode, epsilon, exponentialAverageFactor
			checkNumParameters(8);
			checkMatrixParam(getFirstExpr());
			checkMatrixParam(getSecondExpr());
			checkMatrixParam(getThirdExpr());
			checkMatrixParam(getFourthExpr());
			checkMatrixParam(getFifthExpr());
			
			// Output: ret, retRunningMean, retRunningVar, resultSaveMean, resultSaveInvVariance
			// setup output properties
			if(getOutputs().length != 5)
				raiseValidateError("batch_norm2d has 5 outputs", false);
			 
			DataIdentifier ret = (DataIdentifier) getOutputs()[0];
			DataIdentifier retRunningMean = (DataIdentifier) getOutputs()[1];
			DataIdentifier retRunningVar = (DataIdentifier) getOutputs()[2];
			DataIdentifier resultSaveMean = (DataIdentifier) getOutputs()[3];
			DataIdentifier resultSaveInvVariance = (DataIdentifier) getOutputs()[4];
			
			setDimensions(ret, getFirstExpr());
			setDimensions(retRunningMean, getFourthExpr());
			setDimensions(retRunningVar, getFourthExpr());
			setDimensions(resultSaveMean, getFourthExpr());
			setDimensions(resultSaveInvVariance, getFourthExpr());
			break;
		}
		case BATCH_NORM2D_BACKWARD:
		{
			// Input: image, dout, scale, epsilon, savedMean, savedInvVariance
			checkNumParameters(6);
			checkMatrixParam(getFirstExpr());
			checkMatrixParam(getSecondExpr());
			checkMatrixParam(getThirdExpr());
			checkMatrixParam(getFifthExpr());
			checkMatrixParam(getSixthExpr());
			
			// Output: dX, dScale, dBias 
			// setup output properties
			if(getOutputs().length != 3)
				raiseValidateError("batch_norm2d_backward has 3 outputs", false);
			
			DataIdentifier dX = (DataIdentifier) getOutputs()[0];
			DataIdentifier dScale = (DataIdentifier) getOutputs()[1];
			DataIdentifier dBias = (DataIdentifier) getOutputs()[2];
			
			setDimensions(dX, getFirstExpr());
			setDimensions(dScale, getThirdExpr());
			setDimensions(dBias, getThirdExpr());
			break;
		}
		case EIGEN: {
			checkNumParameters(1);
			checkMatrixParam(getFirstExpr());
			
			// setup output properties
			DataIdentifier eigenOut1 = (DataIdentifier) getOutputs()[0];
			DataIdentifier eigenOut2 = (DataIdentifier) getOutputs()[1];
			
			if ( getFirstExpr().getOutput().getDim1() != getFirstExpr().getOutput().getDim2() ) {
				raiseValidateError("Eigen Decomposition can only be done on a square matrix. Input matrix is rectangular (rows=" + getFirstExpr().getOutput().getDim1() + ", cols="+ getFirstExpr().getOutput().getDim2() +")", conditional);
			}
			
			// Output1 - Eigen Values
			eigenOut1.setDataType(DataType.MATRIX);
			eigenOut1.setValueType(ValueType.FP64);
			eigenOut1.setDimensions(getFirstExpr().getOutput().getDim1(), 1);
			eigenOut1.setBlocksize(getFirstExpr().getOutput().getBlocksize());
			
			// Output2 - Eigen Vectors
			eigenOut2.setDataType(DataType.MATRIX);
			eigenOut2.setValueType(ValueType.FP64);
			eigenOut2.setDimensions(getFirstExpr().getOutput().getDim1(), getFirstExpr().getOutput().getDim2());
			eigenOut2.setBlocksize(getFirstExpr().getOutput().getBlocksize());
			
			break;
		}
		case RCM: {
			checkNumParameters(2);
			checkMatrixParam(getFirstExpr());
			checkMatrixParam(getSecondExpr());
			long nr = Math.max(getFirstExpr().getOutput().getDim1(),
				getSecondExpr().getOutput().getDim1());
			long nc = Math.max(getFirstExpr().getOutput().getDim2(),
				getSecondExpr().getOutput().getDim2());
			for(int i=0; i<2; i++) {
				DataIdentifier out = (DataIdentifier) getOutputs()[i];
				out.setDataType(DataType.MATRIX);
				out.setValueType(ValueType.FP64);
				out.setDimensions(nr, nc);
				out.setBlocksize(getFirstExpr().getOutput().getBlocksize());
			}
			break;
		}
		case FFT: {

			Expression expressionOne = getFirstExpr();
			Expression expressionTwo = getSecondExpr();

			if(expressionOne == null) {
				raiseValidateError("The first argument to " + _opcode + " cannot be null.", false,
					LanguageErrorCodes.INVALID_PARAMETERS);
			}
			else if(expressionOne.getOutput() == null || expressionOne.getOutput().getDim1() == 0 ||
				expressionOne.getOutput().getDim2() == 0) {
				raiseValidateError("The first argument to " + _opcode + " cannot be an empty matrix.", false,
					LanguageErrorCodes.INVALID_PARAMETERS);
			}
			else if(expressionTwo != null) {
				raiseValidateError("Too many arguments. This FFT implementation is only defined for real inputs.", false,
					LanguageErrorCodes.INVALID_PARAMETERS);
			}
			else if(!isPowerOfTwo(expressionOne.getOutput().getDim1()) ||
				!isPowerOfTwo(expressionOne.getOutput().getDim2())) {
				raiseValidateError(
					"This FFT implementation is only defined for matrices with dimensions that are powers of 2.", false,
					LanguageErrorCodes.INVALID_PARAMETERS);
			}

			checkNumParameters(1);
			checkMatrixParam(expressionOne);

			DataIdentifier fftOut1 = (DataIdentifier) getOutputs()[0];
			DataIdentifier fftOut2 = (DataIdentifier) getOutputs()[1];

			fftOut1.setDataType(DataType.MATRIX);
			fftOut1.setValueType(ValueType.FP64);
			fftOut1.setDimensions(getFirstExpr().getOutput().getDim1(), getFirstExpr().getOutput().getDim2());
			fftOut1.setBlocksize(getFirstExpr().getOutput().getBlocksize());

			fftOut2.setDataType(DataType.MATRIX);
			fftOut2.setValueType(ValueType.FP64);
			fftOut2.setDimensions(getFirstExpr().getOutput().getDim1(), getFirstExpr().getOutput().getDim2());
			fftOut2.setBlocksize(getFirstExpr().getOutput().getBlocksize());

			break;

		}
		case IFFT: {
			Expression expressionTwo = getSecondExpr();
			Expression expressionOne = getFirstExpr();

			if(expressionOne == null) {
				raiseValidateError("The first argument to " + _opcode + " cannot be null.", false,
					LanguageErrorCodes.INVALID_PARAMETERS);
			}
			else if(expressionOne.getOutput() == null || expressionOne.getOutput().getDim1() == 0 ||
				expressionOne.getOutput().getDim2() == 0) {
				raiseValidateError("The first argument to " + _opcode + " cannot be an empty matrix.", false,
					LanguageErrorCodes.INVALID_PARAMETERS);
			}
			else if(expressionTwo != null) {
				if(expressionTwo.getOutput() == null || expressionTwo.getOutput().getDim1() == 0 ||
					expressionTwo.getOutput().getDim2() == 0) {
					raiseValidateError("The second argument to " + _opcode
						+ " cannot be an empty matrix. Provide either only a real matrix or a filled real and imaginary one.",
						false, LanguageErrorCodes.INVALID_PARAMETERS);
				}
			}

			checkNumParameters(expressionTwo != null ? 2 : 1);
			checkMatrixParam(expressionOne);
			if(expressionTwo != null && expressionOne != null) {
				checkMatrixParam(expressionTwo);
				if(expressionOne.getOutput().getDim1() != expressionTwo.getOutput().getDim1() ||
					expressionOne.getOutput().getDim2() != expressionTwo.getOutput().getDim2())
					raiseValidateError("The real and imaginary part of the provided matrix are of different dimensions.",
						false);
				else if(!isPowerOfTwo(expressionTwo.getOutput().getDim1()) ||
					!isPowerOfTwo(expressionTwo.getOutput().getDim2())) {
					raiseValidateError(
						"This IFFT implementation is only defined for matrices with dimensions that are powers of 2.", false,
						LanguageErrorCodes.INVALID_PARAMETERS);
				}
			}
			else if(expressionOne != null) {
				if(!isPowerOfTwo(expressionOne.getOutput().getDim1()) ||
					!isPowerOfTwo(expressionOne.getOutput().getDim2())) {
					raiseValidateError(
						"This IFFT implementation is only defined for matrices with dimensions that are powers of 2.", false,
						LanguageErrorCodes.INVALID_PARAMETERS);
				}
			}

			DataIdentifier ifftOut1 = (DataIdentifier) getOutputs()[0];
			DataIdentifier ifftOut2 = (DataIdentifier) getOutputs()[1];

			ifftOut1.setDataType(DataType.MATRIX);
			ifftOut1.setValueType(ValueType.FP64);
			ifftOut1.setDimensions(getFirstExpr().getOutput().getDim1(), getFirstExpr().getOutput().getDim2());
			ifftOut1.setBlocksize(getFirstExpr().getOutput().getBlocksize());

			// Output2 - ifft Vectors
			ifftOut2.setDataType(DataType.MATRIX);
			ifftOut2.setValueType(ValueType.FP64);
			ifftOut2.setDimensions(getFirstExpr().getOutput().getDim1(), getFirstExpr().getOutput().getDim2());
			ifftOut2.setBlocksize(getFirstExpr().getOutput().getBlocksize());

			break;
		}
		case FFT_LINEARIZED: {

			Expression expressionOne = getFirstExpr();
			Expression expressionTwo = getSecondExpr();

			if(expressionOne == null) {
				raiseValidateError("The first argument to " + _opcode + " cannot be null.", false,
					LanguageErrorCodes.INVALID_PARAMETERS);
			}
			else if(expressionOne.getOutput() == null || expressionOne.getOutput().getDim1() == 0 ||
				expressionOne.getOutput().getDim2() == 0) {
				raiseValidateError("The first argument to " + _opcode + " cannot be an empty matrix.", false,
					LanguageErrorCodes.INVALID_PARAMETERS);
			}
			else if(expressionTwo != null) {
				raiseValidateError(
					"Too many arguments. This FFT_LINEARIZED implementation is only defined for real inputs.", false,
					LanguageErrorCodes.INVALID_PARAMETERS);
			}
			else if(!isPowerOfTwo(expressionOne.getOutput().getDim2())) {
				raiseValidateError(
					"This FFT_LINEARIZED implementation is only defined for matrices with columns that are powers of 2.",
					false, LanguageErrorCodes.INVALID_PARAMETERS);
			}

			checkNumParameters(1);
			checkMatrixParam(expressionOne);

			DataIdentifier fftOut1 = (DataIdentifier) getOutputs()[0];
			DataIdentifier fftOut2 = (DataIdentifier) getOutputs()[1];

			fftOut1.setDataType(DataType.MATRIX);
			fftOut1.setValueType(ValueType.FP64);
			fftOut1.setDimensions(getFirstExpr().getOutput().getDim1(), getFirstExpr().getOutput().getDim2());
			fftOut1.setBlocksize(getFirstExpr().getOutput().getBlocksize());

			fftOut2.setDataType(DataType.MATRIX);
			fftOut2.setValueType(ValueType.FP64);
			fftOut2.setDimensions(getFirstExpr().getOutput().getDim1(), getFirstExpr().getOutput().getDim2());
			fftOut2.setBlocksize(getFirstExpr().getOutput().getBlocksize());

			break;

		}
		case IFFT_LINEARIZED: {
			Expression expressionTwo = getSecondExpr();
			Expression expressionOne = getFirstExpr();

			if(expressionOne == null) {
				raiseValidateError("The first argument to " + _opcode + " cannot be null.", false,
					LanguageErrorCodes.INVALID_PARAMETERS);
			}
			else if(expressionOne.getOutput() == null || expressionOne.getOutput().getDim1() == 0 ||
				expressionOne.getOutput().getDim2() == 0) {
				raiseValidateError("The first argument to " + _opcode + " cannot be an empty matrix.", false,
					LanguageErrorCodes.INVALID_PARAMETERS);
			}
			else if(expressionTwo != null) {
				if(expressionTwo.getOutput() == null || expressionTwo.getOutput().getDim1() == 0 ||
					expressionTwo.getOutput().getDim2() == 0) {
					raiseValidateError("The second argument to " + _opcode
						+ " cannot be an empty matrix. Provide either only a real matrix or a filled real and imaginary one.",
						false, LanguageErrorCodes.INVALID_PARAMETERS);
				}
			}

			checkNumParameters(expressionTwo != null ? 2 : 1);
			checkMatrixParam(expressionOne);
			if(expressionTwo != null && expressionOne != null) {
				checkMatrixParam(expressionTwo);
				if(expressionOne.getOutput().getDim1() != expressionTwo.getOutput().getDim1() ||
					expressionOne.getOutput().getDim2() != expressionTwo.getOutput().getDim2())
					raiseValidateError("The real and imaginary part of the provided matrix are of different dimensions.",
						false);
				else if(!isPowerOfTwo(expressionTwo.getOutput().getDim2())) {
					raiseValidateError(
						"This IFFT_LINEARIZED implementation is only defined for matrices with columns that are powers of 2.",
						false, LanguageErrorCodes.INVALID_PARAMETERS);
				}
			}
			else if(expressionOne != null) {
				if(!isPowerOfTwo(expressionOne.getOutput().getDim2())) {
					raiseValidateError(
						"This IFFT_LINEARIZED implementation is only defined for matrices with columns that are powers of 2.",
						false, LanguageErrorCodes.INVALID_PARAMETERS);
				}
			}

			DataIdentifier ifftOut1 = (DataIdentifier) getOutputs()[0];
			DataIdentifier ifftOut2 = (DataIdentifier) getOutputs()[1];

			ifftOut1.setDataType(DataType.MATRIX);
			ifftOut1.setValueType(ValueType.FP64);
			ifftOut1.setDimensions(getFirstExpr().getOutput().getDim1(), getFirstExpr().getOutput().getDim2());
			ifftOut1.setBlocksize(getFirstExpr().getOutput().getBlocksize());

			ifftOut2.setDataType(DataType.MATRIX);
			ifftOut2.setValueType(ValueType.FP64);
			ifftOut2.setDimensions(getFirstExpr().getOutput().getDim1(), getFirstExpr().getOutput().getDim2());
			ifftOut2.setBlocksize(getFirstExpr().getOutput().getBlocksize());

			break;
		}
		case STFT: {
			checkMatrixParam(getFirstExpr());

			if((getFirstExpr() == null || getSecondExpr() == null || getThirdExpr() == null) && _args.length > 0) {
				raiseValidateError("Missing argument for function " + this.getOpCode(), false,
					LanguageErrorCodes.INVALID_PARAMETERS);
			}
			else if(getFifthExpr() != null) {
				raiseValidateError("Invalid number of arguments for function " + this.getOpCode().toString().toLowerCase()
					+ "(). This function only takes 3 or 4 arguments.", false);
			}
			else if(_args.length == 3) {
				checkScalarParam(getSecondExpr());
				checkScalarParam(getThirdExpr());
				if(!isPowerOfTwo(((ConstIdentifier) getSecondExpr().getOutput()).getLongValue())) {
					raiseValidateError(
						"This FFT implementation is only defined for matrices with dimensions that are powers of 2."
							+ "The window size (2nd argument) is not a power of two",
						false, LanguageErrorCodes.INVALID_PARAMETERS);
				}
				else if(((ConstIdentifier) getSecondExpr().getOutput())
					.getLongValue() <= ((ConstIdentifier) getThirdExpr().getOutput()).getLongValue()) {
					raiseValidateError("Overlap can't be larger than or equal to the window size.", false,
						LanguageErrorCodes.INVALID_PARAMETERS);
				}
			}
			else if(_args.length == 4) {
				checkMatrixParam(getSecondExpr());
				checkScalarParam(getThirdExpr());
				checkScalarParam(getFourthExpr());
				if(!isPowerOfTwo(((ConstIdentifier) getThirdExpr().getOutput()).getLongValue())) {
					raiseValidateError(
						"This FFT implementation is only defined for matrices with dimensions that are powers of 2."
							+ "The window size (3rd argument) is not a power of two",
						false, LanguageErrorCodes.INVALID_PARAMETERS);
				}
				else if(getFirstExpr().getOutput().getDim1() != getSecondExpr().getOutput().getDim1() ||
					getFirstExpr().getOutput().getDim2() != getSecondExpr().getOutput().getDim2()) {
					raiseValidateError("The real and imaginary part of the provided matrix are of different dimensions.",
						false);
				}
				else if(((ConstIdentifier) getThirdExpr().getOutput())
					.getLongValue() <= ((ConstIdentifier) getFourthExpr().getOutput()).getLongValue()) {
					raiseValidateError("Overlap can't be larger than or equal to the window size.", false,
						LanguageErrorCodes.INVALID_PARAMETERS);
				}
			}

			// setup output properties
			DataIdentifier stftOut1 = (DataIdentifier) getOutputs()[0];
			DataIdentifier stftOut2 = (DataIdentifier) getOutputs()[1];

			// Output1 - stft Values
			stftOut1.setDataType(DataType.MATRIX);
			stftOut1.setValueType(ValueType.FP64);
			stftOut1.setDimensions(getFirstExpr().getOutput().getDim1(), getFirstExpr().getOutput().getDim2());
			stftOut1.setBlocksize(getFirstExpr().getOutput().getBlocksize());

			// Output2 - stft Vectors
			stftOut2.setDataType(DataType.MATRIX);
			stftOut2.setValueType(ValueType.FP64);
			stftOut2.setDimensions(getFirstExpr().getOutput().getDim1(), getFirstExpr().getOutput().getDim2());
			stftOut2.setBlocksize(getFirstExpr().getOutput().getBlocksize());

			break;
		}
		case REMOVE: {
			checkNumParameters(2);
			checkListParam(getFirstExpr());
			
			// setup output properties
			DataIdentifier out1 = (DataIdentifier) getOutputs()[0];
			DataIdentifier out2 = (DataIdentifier) getOutputs()[1];
			
			// Output1 - list after removal
			long nrow = getFirstExpr().getOutput().getDim1() > 0 ? 
				getFirstExpr().getOutput().getDim1() + 1 : -1;
			out1.setDataType(DataType.LIST);
			out1.setValueType(getFirstExpr().getOutput().getValueType());
			out1.setDimensions(nrow, 1);
			out1.setBlocksize(getFirstExpr().getOutput().getBlocksize());
			
			// Output2 - list of removed element
			out2.setDataType(DataType.LIST);
			out2.setValueType(getFirstExpr().getOutput().getValueType());
			out2.setDimensions(1, 1);
			out2.setBlocksize(getFirstExpr().getOutput().getBlocksize());
			
			break;
		}
		case SVD:
			checkNumParameters(1);
			checkMatrixParam(getFirstExpr());
			
			long minMN = Math.min(getFirstExpr().getOutput().getDim1(), getFirstExpr().getOutput().getDim2());

			// setup output properties
			DataIdentifier svdOut1 = (DataIdentifier) getOutputs()[0];
			DataIdentifier svdOut2 = (DataIdentifier) getOutputs()[1];
			DataIdentifier svdOut3 = (DataIdentifier) getOutputs()[2];

			// Output 1
			svdOut1.setDataType(DataType.MATRIX);
			svdOut1.setValueType(ValueType.FP64);
			svdOut1.setDimensions(getFirstExpr().getOutput().getDim1(), minMN);
			svdOut1.setBlocksize(getFirstExpr().getOutput().getBlocksize());

			// Output 2
			svdOut2.setDataType(DataType.MATRIX);
			svdOut2.setValueType(ValueType.FP64);
			svdOut2.setDimensions(minMN, minMN);
			svdOut2.setBlocksize(getFirstExpr().getOutput().getBlocksize());

			// Output 3
			svdOut3.setDataType(DataType.MATRIX);
			svdOut3.setValueType(ValueType.FP64);
			svdOut3.setDimensions(getFirstExpr().getOutput().getDim2(), minMN);
			svdOut3.setBlocksize(getFirstExpr().getOutput().getBlocksize());

			break;

		case COMPRESS:
			if(OptimizerUtils.ALLOW_SCRIPT_LEVEL_COMPRESS_COMMAND) {
				Expression expressionTwo = getSecondExpr();
				checkNumParameters(getSecondExpr() != null ? 2 : 1);
				checkMatrixFrameParam(getFirstExpr());
				if(expressionTwo != null)
					checkMatrixParam(getSecondExpr());

				Identifier compressInput1 = getFirstExpr().getOutput();
				// Identifier compressInput2 = getSecondExpr().getOutput();

				DataIdentifier compressOutput = (DataIdentifier) getOutputs()[0];
				compressOutput.setDataType(DataType.MATRIX);
				compressOutput.setDimensions(compressInput1.getDim1(), compressInput1.getDim2());
				compressOutput.setBlocksize(compressInput1.getBlocksize());
				compressOutput.setValueType(compressInput1.getValueType());

				DataIdentifier metaOutput = (DataIdentifier) getOutputs()[1];
				metaOutput.setDataType(DataType.FRAME);
				metaOutput.setDimensions(compressInput1.getDim1(), -1);
			}
			else
				raiseValidateError("Compress/DeCompress instruction not allowed in dml script");
			break;
<<<<<<< HEAD
			case EINSUM:
				validateEinsum((DataIdentifier) getOutputs()[0]);

				break;
=======
							
>>>>>>> 5ebed5b3
		default: //always unconditional
			raiseValidateError("Unknown Builtin Function opcode: " + _opcode, false);
		}
	}

	private static boolean isPowerOfTwo(long n) {
		return (n > 0) && ((n & (n - 1)) == 0);
	}
	
	private static void setDimensions(DataIdentifier out, Expression exp) {
		out.setDataType(DataType.MATRIX);
		out.setValueType(ValueType.FP64);
		out.setDimensions(exp.getOutput().getDim1(), exp.getOutput().getDim2());
		out.setBlocksize(exp.getOutput().getBlocksize());
	}
	
	private static ArrayList<ParameterExpression> orderDnnParams(ArrayList<ParameterExpression> paramExpression, int skip) {
		ArrayList<ParameterExpression> newParams = new ArrayList<>();

		for(int i = 0; i < skip; i++)
			newParams.add(paramExpression.get(i));

		String [] orderedParams = {
				"stride1", "stride2", "padding1", "padding2",  
				"input_shape1", "input_shape2", "input_shape3", "input_shape4", 
				"filter_shape1", "filter_shape2", "filter_shape3", "filter_shape4"	
		};
		for(int i = 0; i < orderedParams.length; i++) {
			boolean found = false;
			for(ParameterExpression param : paramExpression) {
				if(param.getName() != null &&  param.getName().equals(orderedParams[i])) {
					found = true;
					newParams.add(param);
				}
			}
			if(!found) {
				throw new LanguageException("Incorrect parameters. Expected " + orderedParams[i] + " to be expanded.");
			}
		}

		return newParams;
	}

	private static ArrayList<ParameterExpression> replaceListParams(ArrayList<ParameterExpression> paramExpression,
			String inputVarName, String outputVarName, int startIndex) {
		ArrayList<ParameterExpression> newParamExpression = new ArrayList<>();
		int i = startIndex;
		int j = 1; // Assumption: sequential ordering pool_size1, pool_size2 
		for (ParameterExpression expr : paramExpression) {
			if(expr.getName() != null && expr.getName().equals(inputVarName + j)) {
				newParamExpression.add(new ParameterExpression(outputVarName + i, expr.getExpr()));
				i++; j++;
			}
			else {
				newParamExpression.add(expr);
			}
		}
		return newParamExpression;
	}

	private static ArrayList<ParameterExpression> expandListParams(ArrayList<ParameterExpression> paramExpression, 
			HashSet<String> paramsToExpand) {
		ArrayList<ParameterExpression> newParamExpressions = new ArrayList<>();
		for(ParameterExpression expr : paramExpression) {
			if(paramsToExpand.contains(expr.getName())) {
				if(expr.getExpr() instanceof ExpressionList) {
					int i = 1;
					for(Expression e : ((ExpressionList)expr.getExpr()).getValue()) {
						newParamExpressions.add(new ParameterExpression(expr.getName() + i, e));
						i++;
					}
				}
			}
			else if(expr.getExpr() instanceof ExpressionList) {
				throw new LanguageException("The parameter " + expr.getName() + " cannot be list or is not supported for the given function");
			}
			else {
				newParamExpressions.add(expr);
			}
		}
		return newParamExpressions;
	}
	
	private ArrayList<ParameterExpression> expandDnnArguments(ArrayList<ParameterExpression> paramExpression) {
		try {
			if(_opcode == Builtins.CONV2D || _opcode == Builtins.CONV2D_BACKWARD_FILTER 
					|| _opcode == Builtins.CONV2D_BACKWARD_DATA) {
				HashSet<String> expand = new HashSet<>();
				expand.add("input_shape"); expand.add("filter_shape"); expand.add("stride"); expand.add("padding");
				paramExpression = expandListParams(paramExpression, expand);
				paramExpression = orderDnnParams(paramExpression, 2);
			}
			else if(_opcode == Builtins.MAX_POOL || _opcode == Builtins.AVG_POOL ||  
					_opcode == Builtins.MAX_POOL_BACKWARD || _opcode == Builtins.AVG_POOL_BACKWARD) {
				HashSet<String> expand = new HashSet<>();
				expand.add("input_shape"); expand.add("pool_size"); expand.add("stride"); expand.add("padding");
				paramExpression = expandListParams(paramExpression, expand);
				paramExpression.add(new ParameterExpression("filter_shape1", new IntIdentifier(1, this)));
				paramExpression.add(new ParameterExpression("filter_shape2", new IntIdentifier(1, this)));
				paramExpression = replaceListParams(paramExpression, "pool_size", "filter_shape", 3);
				if(_opcode == Builtins.MAX_POOL_BACKWARD || _opcode == Builtins.AVG_POOL_BACKWARD)
					paramExpression = orderDnnParams(paramExpression, 2);
				else
					paramExpression = orderDnnParams(paramExpression, 1);
			}
		}
		catch(LanguageException e) {
			throw new RuntimeException(e);
		}
		return paramExpression;
	}
	
	private boolean isValidNoArgumentFunction() {
		return getOpCode() == Builtins.TIME
			|| getOpCode() == Builtins.LIST;
	}

	/**
	 * Validate parse tree : Process BuiltinFunction Expression in an assignment
	 * statement
	 */
	@Override
	public void validateExpression(HashMap<String, DataIdentifier> ids, HashMap<String, ConstIdentifier> constVars, boolean conditional) 
	{
		for(int i=0; i < _args.length; i++ ) {
			if (_args[i] instanceof FunctionCallIdentifier){
				raiseValidateError("UDF function call not supported as parameter to built-in function call", false);
			}
			_args[i].validateExpression(ids, constVars, conditional);
		}
		
		// checkIdentifierParams();
		String outputName = getTempName();
		DataIdentifier output = new DataIdentifier(outputName);
		output.setParseInfo(this);
		
		if (getFirstExpr() == null && !isValidNoArgumentFunction()) { // time has no arguments 
			raiseValidateError("Function " + this + " has no arguments.", false);
		}
		Identifier id = (_args.length != 0) ?
			getFirstExpr().getOutput() : null;
		if (_args.length != 0)
			output.setProperties(this.getFirstExpr().getOutput());
		output.setNnz(-1); //conservatively, cannot use input nnz!
		setOutput(output);
		
		switch (getOpCode()) {
		case EVAL:
		case EVALLIST:
			if (_args.length == 0)
				raiseValidateError("Function eval should provide at least one argument, i.e., the function name.", false);
			checkValueTypeParam(_args[0], ValueType.STRING);
			boolean listReturn = (getOpCode()==Builtins.EVALLIST);
			output.setDataType(listReturn ? DataType.LIST : DataType.MATRIX);
			output.setValueType(listReturn ? ValueType.UNKNOWN : ValueType.FP64);
			output.setDimensions(-1, -1);
			output.setBlocksize(ConfigurationManager.getBlocksize());
			break;
		case COLSUM:
		case COLMAX:
		case COLMIN:
		case COLMEAN:
		case COLPROD:
		case COLSD:
		case COLVAR:
			// colSums(X);
			checkNumParameters(1);
			checkMatrixParam(getFirstExpr());
			output.setDataType(DataType.MATRIX);
			output.setDimensions(1, id.getDim2());
			output.setBlocksize (id.getBlocksize());
			output.setValueType(id.getValueType());
			break;
		case ROWSUM:
		case ROWMAX:
		case ROWINDEXMAX:
		case ROWMIN:
		case ROWINDEXMIN:
		case ROWMEAN:
		case ROWPROD:
		case ROWSD:
		case ROWVAR:
			//rowSums(X);
			checkNumParameters(1);
			checkMatrixParam(getFirstExpr());
			output.setDataType(DataType.MATRIX);
			output.setDimensions(id.getDim1(), 1);
			output.setBlocksize (id.getBlocksize());
			output.setValueType(id.getValueType());
			break;
		case TRACE:
			if(getFirstExpr().getOutput().dimsKnown() 
				&& getFirstExpr().getOutput().getDim1() != getFirstExpr().getOutput().getDim2()) 
			{
				raiseValidateError("Trace is only defined on squared matrices but found ["
					+getFirstExpr().getOutput().getDim1()+"x"+getFirstExpr().getOutput().getDim2()+"].", conditional);
			}
		case SUM:
		case PROD:
		case SD:
		case VAR:
			// sum(X);
			checkNumParameters(1);
			checkMatrixTensorParam(getFirstExpr());
			output.setDataType(DataType.SCALAR);
			output.setDimensions(0, 0);
			output.setBlocksize(0);
			switch (id.getValueType()) {
				case INT64:
				case INT32:
				case UINT8:
				case UINT4:
				case BOOLEAN:
					output.setValueType(ValueType.INT64);
					break;
				case STRING:
				case CHARACTER:
				case FP64:
				case FP32:
				case HASH32:
				case HASH64: //default
					output.setValueType(ValueType.FP64);
					break;
				case UNKNOWN:
					throw new NotImplementedException();
			}
			break;
		
		case MEAN:
			//checkNumParameters(2, false); // mean(Y) or mean(Y,W)
			if (getSecondExpr() != null) {
				checkNumParameters(2);
			}
			else {
				checkNumParameters(1);
			}
			
			checkMatrixParam(getFirstExpr());
			if ( getSecondExpr() != null ) {
				// x = mean(Y,W);
				checkMatchingDimensions(getFirstExpr(), getSecondExpr());
			}
			
			output.setDataType(DataType.SCALAR);
			output.setDimensions(0, 0);
			output.setBlocksize(0);
			output.setValueType(id.getValueType());
			break;
		
		case XOR:
		case BITWAND:
		case BITWOR:
		case BITWXOR:
		case BITWSHIFTL:
		case BITWSHIFTR:
			checkNumParameters(2);
			setBinaryOutputProperties(output);
			break;
		
		case MIN:
		case MAX:
			//min(X), min(X,s), min(s,X), min(s,r), min(X,Y)
			if (getSecondExpr() == null) { //unary
				checkNumParameters(1);
				checkMatrixParam(getFirstExpr());
				output.setDataType(DataType.SCALAR);
				output.setValueType(id.getValueType());
				output.setDimensions(0, 0);
				output.setBlocksize(0);
			}
			else if( getAllExpr().length == 2 ) { //binary
				checkNumParameters(2);
				setBinaryOutputProperties(output);
			}
			else { //nary
				for( Expression e : getAllExpr() )
					checkMatrixScalarParam(e);
				setNaryOutputProperties(output);
			}
			break;
		
		case CUMSUM:
		case CUMPROD:
		case CUMSUMPROD:
		case CUMMIN:
		case CUMMAX:
			// cumsum(X);
			checkNumParameters(1);
			checkMatrixParam(getFirstExpr());
			boolean cumSP = getOpCode() == Builtins.CUMSUMPROD;
			if( cumSP && id.getDim2() > 2 )
				raiseValidateError("Cumsumprod only supported over two-column matrices", conditional);
			
			output.setDataType(DataType.MATRIX);
			output.setDimensions(id.getDim1(), cumSP ? 1 : id.getDim2());
			output.setBlocksize (id.getBlocksize());
			output.setValueType(id.getValueType());
			
			break;
		case CAST_AS_SCALAR:
			checkNumParameters(1);
			checkDataTypeParam(getFirstExpr(),
				DataType.MATRIX, DataType.FRAME, DataType.LIST);
			if (( getFirstExpr().getOutput().getDim1() != -1 && getFirstExpr().getOutput().getDim1() !=1)
				|| ( getFirstExpr().getOutput().getDim2() != -1 && getFirstExpr().getOutput().getDim2() !=1)) {
				raiseValidateError("dimension mismatch while casting matrix to scalar: dim1: " + getFirstExpr().getOutput().getDim1() 
					+  " dim2 " + getFirstExpr().getOutput().getDim2(), conditional, LanguageErrorCodes.INVALID_PARAMETERS);
			}
			output.setDataType(DataType.SCALAR);
			output.setDimensions(0, 0);
			output.setBlocksize(0);
			output.setValueType((id.getValueType()!=ValueType.UNKNOWN 
				|| id.getDataType()==DataType.LIST) ? id.getValueType() : ValueType.FP64);
			break;
		case CAST_AS_MATRIX:
			checkNumParameters(1);
			checkDataTypeParam(getFirstExpr(),
				DataType.SCALAR, DataType.FRAME, DataType.LIST);
			output.setDataType(DataType.MATRIX);
			output.setDimensions(id.getDim1(), id.getDim2());
			if( getFirstExpr().getOutput().getDataType()==DataType.SCALAR )
				output.setDimensions(1, 1); //correction scalars
			if( getFirstExpr().getOutput().getDataType()==DataType.LIST )
				output.setDimensions(-1, -1); //correction list: arbitrary object
			output.setBlocksize(id.getBlocksize());
			output.setValueType(ValueType.FP64); //matrices always in double
			break;
		case CAST_AS_LIST: //list unnesting
			checkNumParameters(1);
			checkDataTypeParam(getFirstExpr(), DataType.LIST);
			output.setDataType(DataType.LIST);
			output.setDimensions(-1, 1);
			output.setBlocksize(id.getBlocksize());
			output.setValueType(ValueType.UNKNOWN);
			break;
		case TYPEOF:
		case DETECTSCHEMA:
		case COLNAMES:
			checkNumParameters(1);
			checkMatrixFrameParam(getFirstExpr());
			output.setDataType(DataType.FRAME);
			output.setDimensions(1, id.getDim2());
			output.setBlocksize (id.getBlocksize());
			output.setValueType(ValueType.STRING);
			break;
		case CAST_AS_FRAME:
			// operation as.frame
			// overloaded to take either one argument or 2 where second is column names
			if( getSecondExpr() == null) {// there is no column names
				checkNumParameters(1);
			}
			else{ // there is column names
				checkNumParameters(2);
				checkDataTypeParam(getSecondExpr(), DataType.LIST);
			}

			checkDataTypeParam(getFirstExpr(), DataType.SCALAR, DataType.MATRIX, DataType.LIST);
			output.setDataType(DataType.FRAME);
			output.setDimensions(id.getDim1(), id.getDim2());
			if(getFirstExpr().getOutput().getDataType() == DataType.SCALAR)
				output.setDimensions(1, 1); // correction scalars
			if(getFirstExpr().getOutput().getDataType() == DataType.LIST)
				output.setDimensions(-1, -1); // correction list: arbitrary object
			output.setBlocksize(id.getBlocksize());
			output.setValueType(id.getValueType());
			break;
		case CAST_AS_DOUBLE:
			checkNumParameters(1);
			checkScalarParam(getFirstExpr());
			output.setDataType(DataType.SCALAR);
			//output.setDataType(id.getDataType()); //TODO whenever we support multiple matrix value types, currently noop.
			output.setDimensions(0, 0);
			output.setBlocksize(0);
			output.setValueType(ValueType.FP64);
			break;
		case CAST_AS_INT:
			checkNumParameters(1);
			checkScalarParam(getFirstExpr());
			output.setDataType(DataType.SCALAR);
			//output.setDataType(id.getDataType()); //TODO whenever we support multiple matrix value types, currently noop.
			output.setDimensions(0, 0);
			output.setBlocksize(0);
			output.setValueType(ValueType.INT64);
			break;
		case CAST_AS_BOOLEAN:
			checkNumParameters(1);
			checkScalarParam(getFirstExpr());
			output.setDataType(DataType.SCALAR);
			//output.setDataType(id.getDataType()); //TODO whenever we support multiple matrix value types, currently noop.
			output.setDimensions(0, 0);
			output.setBlocksize(0);
			output.setValueType(ValueType.BOOLEAN);
			break;
			
		case IFELSE:
			checkNumParameters(3);
			setTernaryOutputProperties(output, conditional);
			break;
			
		case CBIND:
		case RBIND:
			//scalar string append (string concatenation with \n)
			if( getFirstExpr().getOutput().getDataType()==DataType.SCALAR ) {
				checkNumParameters(2);
				checkScalarParam(getFirstExpr());
				checkScalarParam(getSecondExpr());
				checkValueTypeParam(getFirstExpr(), ValueType.STRING);
				checkValueTypeParam(getSecondExpr(), ValueType.STRING);
			}
			// append (rbind/cbind) all the elements of a list
			else if( getAllExpr().length == 1 ) {
				checkDataTypeParam(getFirstExpr(), DataType.LIST);
			}
			else {
				if( getAllExpr().length < 2 )
					raiseValidateError("Invalid number of arguments for "+getOpCode(), conditional);
				//list append
				if(getFirstExpr().getOutput().getDataType().isList() )
					for(int i=1; i<getAllExpr().length; i++)
						checkDataTypeParam(getExpr(i), DataType.SCALAR, DataType.MATRIX, DataType.FRAME, DataType.LIST);
				//matrix append (rbind/cbind)
				else
					for(int i=0; i<getAllExpr().length; i++)
						checkMatrixFrameParam(getExpr(i));
			}
			
			output.setDataType(id.getDataType());
			output.setValueType(id.getValueType());
			
			//special handling of concatenating all list elements
			if( id.getDataType() == DataType.LIST && getAllExpr().length == 1) {
				output.setDataType(DataType.MATRIX);
				output.setValueType(ValueType.FP64);
			}
			
			// set output dimensions and validate consistency
			long m1rlen = getFirstExpr().getOutput().getDim1();
			long m1clen = getFirstExpr().getOutput().getDim2();
			long appendDim1 = m1rlen, appendDim2 = m1clen;
			
			// best-effort dimension propagation and validation
			if( id.getDataType() == DataType.LIST ) {
				appendDim1 = -1;
				appendDim2 = -1;
			}
			else {
				for(int i=1; i<getAllExpr().length; i++) {
					long m2rlen = getExpr(i).getOutput().getDim1();
					long m2clen = getExpr(i).getOutput().getDim2();
					
					if( getOpCode() == Builtins.CBIND ) {
						if (m1rlen >= 0 && m2rlen >= 0 && m1rlen!=m2rlen) {
							raiseValidateError("inputs to cbind must have same number of rows: input 1 rows: " + 
								m1rlen+", input 2 rows: "+m2rlen, conditional, LanguageErrorCodes.INVALID_PARAMETERS);
						}
						appendDim1 = (m2rlen>=0) ? m2rlen : appendDim1;
						appendDim2 = (appendDim2>=0 && m2clen>=0) ? appendDim2 + m2clen : -1;
					}
					else if( getOpCode() == Builtins.RBIND ) {
						if (m1clen >= 0 && m2clen >= 0 && m1clen!=m2clen) {
							raiseValidateError("inputs to rbind must have same number of columns: input 1 columns: " + 
								m1clen+", input 2 columns: "+m2clen, conditional, LanguageErrorCodes.INVALID_PARAMETERS);
						}
						appendDim1 = (appendDim1>=0 && m2rlen>=0)? appendDim1 + m2rlen : -1;
						appendDim2 = (m2clen>=0) ? m2clen : appendDim2;
					}
				}
			}
			
			output.setDimensions(appendDim1, appendDim2);
			output.setBlocksize (id.getBlocksize());
			
			break;
			
		case PPRED:
			// TODO: remove this when ppred has been removed from DML
			raiseValidateError("ppred() has been deprecated. Please use the operator directly.", true);

			// ppred (X,Y, "<"); ppred (X,y, "<"); ppred (y,X, "<");
			checkNumParameters(3);
			
			DataType dt1 = getFirstExpr().getOutput().getDataType();
			DataType dt2 = getSecondExpr().getOutput().getDataType();
			
			//check input data types
			if( dt1 == DataType.SCALAR && dt2 == DataType.SCALAR ) {
				raiseValidateError("ppred() requires at least one matrix input.", conditional, LanguageErrorCodes.INVALID_PARAMETERS);
			}			
			if( dt1 == DataType.MATRIX )
				checkMatrixParam(getFirstExpr());
			if( dt2 == DataType.MATRIX )
				checkMatrixParam(getSecondExpr());
			
			//check operator
			if (getThirdExpr().getOutput().getDataType() != DataType.SCALAR || 
				getThirdExpr().getOutput().getValueType() != ValueType.STRING) 
			{	
				raiseValidateError("Third argument in ppred() is not an operator ", conditional, LanguageErrorCodes.INVALID_PARAMETERS);
			}
			
			setBinaryOutputProperties(output);
			break;

		case TRANS:
			checkNumParameters(1);
			checkMatrixParam(getFirstExpr());
			output.setDataType(DataType.MATRIX);
			output.setDimensions(id.getDim2(), id.getDim1());
			output.setBlocksize (id.getBlocksize());
			output.setValueType(id.getValueType());
			break;
		
		case REV:
			checkNumParameters(1);
			checkMatrixParam(getFirstExpr());
			output.setDataType(DataType.MATRIX);
			output.setDimensions(id.getDim1(), id.getDim2());
			output.setBlocksize (id.getBlocksize());
			output.setValueType(id.getValueType());
			break;

		case ROLL:
			checkNumParameters(2);
			checkMatrixParam(getFirstExpr());
			checkScalarParam(getSecondExpr());
			output.setDataType(DataType.MATRIX);
			output.setDimensions(id.getDim1(), id.getDim2());
			output.setBlocksize(id.getBlocksize());
			output.setValueType(id.getValueType());
			break;

		case DIAG:
			checkNumParameters(1);
			checkMatrixParam(getFirstExpr());
			output.setDataType(DataType.MATRIX);
			if( id.getDim2() != -1 ) { //type known
				if ( id.getDim2() == 1 ) 
				{
					//diag V2M
					output.setDimensions(id.getDim1(), id.getDim1());
				} 
				else 
				{
					if (id.getDim1() != id.getDim2()) {
						raiseValidateError("diag can either: (1) create diagonal matrix from (n x 1) matrix, or (2) take diagonal from a square matrix. "
								+ "Error invoking diag on matrix with dimensions ("
								+ id.getDim1() + "," + id.getDim2()
								+ ") in " + this.toString(), conditional, LanguageErrorCodes.INVALID_PARAMETERS);
					}
					//diag M2V
					output.setDimensions(id.getDim1(), 1);
				}
			}
			output.setBlocksize(id.getBlocksize());
			output.setValueType(id.getValueType());
			break;
		case DET:
			checkNumParameters(1);
			checkMatrixParam(getFirstExpr());
			if ( id.getDim2() == -1 || id.getDim1() != id.getDim2() ) {
				raiseValidateError("det requires a square matrix as first argument.", conditional, LanguageErrorCodes.INVALID_PARAMETERS);
			}
			output.setDataType(DataType.SCALAR);
			output.setDimensions(0, 0);
			output.setBlocksize(0);
			output.setValueType(ValueType.FP64);
			break;
		case NROW:
		case NCOL:
		case LENGTH:
			checkNumParameters(1);
			checkDataTypeParam(getFirstExpr(), 
				DataType.FRAME, DataType.LIST, DataType.MATRIX);
			output.setDataType(DataType.SCALAR);
			output.setDimensions(0, 0);
			output.setBlocksize(0);
			output.setValueType(ValueType.INT64);
			break;
		case LINEAGE:
			checkNumParameters(1);
			checkDataTypeParam(getFirstExpr(),
				DataType.MATRIX, DataType.FRAME, DataType.LIST);
			output.setDataType(DataType.SCALAR);
			output.setDimensions(0, 0);
			output.setBlocksize(0);
			output.setValueType(ValueType.STRING);
			break;
		case LIST:
			output.setDataType(DataType.LIST);
			output.setValueType(ValueType.UNKNOWN);
			output.setDimensions(getAllExpr().length, 1);
			output.setBlocksize(-1);
			break;
		case EXISTS:
			checkNumParameters(1);
			checkStringOrDataIdentifier(getFirstExpr());
			output.setDataType(DataType.SCALAR);
			output.setDimensions(0, 0);
			output.setBlocksize(0);
			output.setValueType(ValueType.BOOLEAN);
			break;
		
		// Contingency tables
		case TABLE:
			
			/*
			 * Allowed #of arguments: 2,3,4,5,6
			 * table(A,B)
			 * table(A,B,W)
			 * table(A,B,1)
			 * table(A,B,dim1,dim2)
			 * table(A,B,W,dim1,dim2)
			 * table(A,B,1,dim1,dim2)
			 * table(A,B,1,dim1,dim2,TRUE)
			 */
			
			// Check for validity of input arguments, and setup output dimensions
			
			// First input: is always of type MATRIX
			checkMatrixParam(getFirstExpr());

			if (getSecondExpr() == null)
				raiseValidateError("Invalid number of arguments to table(). "
					+ "The table() function requires 2, 3, 4, 5, or 6 arguments.", conditional);

			// Second input: can be MATRIX or SCALAR
			// cases: table(A,B) or table(A,1)
			if ( getSecondExpr().getOutput().getDataType() == DataType.MATRIX)
				checkMatchingDimensions(getFirstExpr(),getSecondExpr());
			
			long outputDim1=-1, outputDim2=-1;
			
			switch(_args.length) {
			case 2:
				// nothing to do
				break;
				
			case 3:
				// case - table w/ weights
				//        - weights specified as a matrix: table(A,B,W) or table(A,1,W)
				//        - weights specified as a scalar: table(A,B,1) or table(A,1,1)
				if ( getThirdExpr().getOutput().getDataType() == DataType.MATRIX)
					checkMatchingDimensions(getFirstExpr(),getThirdExpr());
				break;
				
			case 4:
				// case - table w/ output dimensions: table(A,B,dim1,dim2) or table(A,1,dim1,dim2)
				// third and fourth arguments must be scalars
				if ( getThirdExpr().getOutput().getDataType() != DataType.SCALAR || _args[3].getOutput().getDataType() != DataType.SCALAR ) {
					raiseValidateError("Invalid argument types to table(): output dimensions must be of type scalar: " 
							+ this.toString(), conditional, LanguageErrorCodes.INVALID_PARAMETERS);
				}
				else {
					// constant propagation
					if( getThirdExpr() instanceof DataIdentifier && constVars.containsKey(((DataIdentifier)getThirdExpr()).getName()) && !conditional )
						_args[2] = constVars.get(((DataIdentifier)getThirdExpr()).getName());
					if( _args[3] instanceof DataIdentifier && constVars.containsKey(((DataIdentifier)_args[3]).getName()) && !conditional )
						_args[3] = constVars.get(((DataIdentifier)_args[3]).getName());
					
					if ( getThirdExpr().getOutput() instanceof ConstIdentifier ) 
						outputDim1 = ((ConstIdentifier) getThirdExpr().getOutput()).getLongValue();
					if ( _args[3].getOutput() instanceof ConstIdentifier ) 
						outputDim2 = ((ConstIdentifier) _args[3].getOutput()).getLongValue();
				}
				break;
				
			case 5:
			case 6:
				// case - table w/ weights and output dimensions: 
				//        - table(A,B,W,dim1,dim2) or table(A,1,W,dim1,dim2)
				//        - table(A,B,1,dim1,dim2) or table(A,1,1,dim1,dim2)
				
				if ( getThirdExpr().getOutput().getDataType() == DataType.MATRIX)
					checkMatchingDimensions(getFirstExpr(),getThirdExpr());
				
				// fourth and fifth arguments must be scalars
				if ( _args[3].getOutput().getDataType() != DataType.SCALAR || _args[4].getOutput().getDataType() != DataType.SCALAR ) {
					raiseValidateError("Invalid argument types to table(): output dimensions must be of type scalar: " 
							+ this.toString(), conditional, LanguageErrorCodes.INVALID_PARAMETERS);
				}
				else {
					// constant propagation
					if( _args[3] instanceof DataIdentifier && constVars.containsKey(((DataIdentifier)_args[3]).getName())  && !conditional )
						_args[3] = constVars.get(((DataIdentifier)_args[3]).getName());
					if( _args[4] instanceof DataIdentifier && constVars.containsKey(((DataIdentifier)_args[4]).getName())  && !conditional )
						_args[4] = constVars.get(((DataIdentifier)_args[4]).getName());
					
					if ( _args[3].getOutput() instanceof ConstIdentifier ) 
						outputDim1 = ((ConstIdentifier) _args[3].getOutput()).getLongValue();
					if ( _args[4].getOutput() instanceof ConstIdentifier ) 
						outputDim2 = ((ConstIdentifier) _args[4].getOutput()).getLongValue();
				}
				if( _args.length == 6 ) {
					if( !_args[5].getOutput().isScalarBoolean() )
						raiseValidateError("The 6th ctable parameter (outputEmptyBlocks) must be a boolean literal.", conditional);
				}
				break;

			default:
				raiseValidateError("Invalid number of arguments to table(): " 
						+ this.toString(), conditional, LanguageErrorCodes.INVALID_PARAMETERS);
			}
			// The dimensions for the output matrix will be known only at the
			// run time
			output.setDimensions(outputDim1, outputDim2);
			output.setBlocksize (-1);
			output.setDataType(DataType.MATRIX);
			output.setValueType(ValueType.FP64);
			break;

		case MOMENT:
			checkMatrixParam(getFirstExpr());
			if (getThirdExpr() != null) {
				checkNumParameters(3);
				checkMatrixParam(getSecondExpr());
				checkMatchingDimensions(getFirstExpr(),getSecondExpr());
				checkScalarParam(getThirdExpr());
			}
			else {
				checkNumParameters(2);
				checkScalarParam(getSecondExpr());
			}

			// output is a scalar
			output.setDataType(DataType.SCALAR);
			output.setValueType(ValueType.FP64);
			output.setDimensions(0, 0);
			output.setBlocksize(0);
			break;

		case COV:
			/*
			 * x = cov(V1,V2) or xw = cov(V1,V2,W)
			 */
			if (getThirdExpr() != null) {
				checkNumParameters(3);
			}
			else {
				checkNumParameters(2);
			}
			checkMatrixParam(getFirstExpr());
			checkMatrixParam(getSecondExpr());
			checkMatchingDimensions(getFirstExpr(),getSecondExpr());
			
			if (getThirdExpr() != null) {
				checkMatrixParam(getThirdExpr());
			 checkMatchingDimensions(getFirstExpr(), getThirdExpr());
			}

			// output is a scalar
			output.setDataType(DataType.SCALAR);
			output.setValueType(ValueType.FP64);
			output.setDimensions(0, 0);
			output.setBlocksize(0);
			break;

		case QUANTILE:
			/*
			 * q = quantile(V1,0.5) computes median in V1 
			 * or Q = quantile(V1,P) computes the vector of quantiles as specified by P
			 * or qw = quantile(V1,W,0.5) computes median when weights (W) are given
			 * or QW = quantile(V1,W,P) computes the vector of quantiles as specified by P, when weights (W) are given
			 */
			if(getThirdExpr() != null) {
				checkNumParameters(3);
			}
			else {
				checkNumParameters(2);
			}
			
			// first parameter must always be a 1D matrix 
			check1DMatrixParam(getFirstExpr());
			
			// check for matching dimensions for other matrix parameters
			if (getThirdExpr() != null) {
				checkMatrixParam(getSecondExpr());
				checkMatchingDimensions(getFirstExpr(), getSecondExpr());
			}
			
			// set the properties for _output expression
			// output dimensions = dimensions of second, if third is null
			//                   = dimensions of the third, otherwise.

			if (getThirdExpr() != null) {
				output.setDimensions(getThirdExpr().getOutput().getDim1(), getThirdExpr().getOutput().getDim2());
				output.setBlocksize(getThirdExpr().getOutput().getBlocksize());
				output.setDataType(getThirdExpr().getOutput().getDataType());
			} else {
				output.setDimensions(getSecondExpr().getOutput().getDim1(), getSecondExpr().getOutput().getDim2());
				output.setBlocksize(getSecondExpr().getOutput().getBlocksize());
				output.setDataType(getSecondExpr().getOutput().getDataType());
			}
			break;

		case INTERQUANTILE:
			if (getThirdExpr() != null) {
			    checkNumParameters(3);
			}
			else {
				checkNumParameters(2);
			}
			checkMatrixParam(getFirstExpr());
			if (getThirdExpr() != null) {
				// i.e., second input is weight vector
				checkMatrixParam(getSecondExpr());
				checkMatchingDimensionsQuantile();
			}

			if ((getThirdExpr() == null && getSecondExpr().getOutput().getDataType() != DataType.SCALAR)
					&& (getThirdExpr() != null && getThirdExpr().getOutput().getDataType() != DataType.SCALAR)) {
				
				raiseValidateError("Invalid parameters to "+ this.getOpCode(), conditional, LanguageErrorCodes.INVALID_PARAMETERS);
			}

			output.setValueType(id.getValueType());
			// output dimensions are unknown
			output.setDimensions(-1, -1);
			output.setBlocksize(-1);
			output.setDataType(DataType.MATRIX);
			break;

		case IQM:
			/*
			 * Usage: iqm = InterQuartileMean(A,W); iqm = InterQuartileMean(A);
			 */
			if (getSecondExpr() != null){
			    checkNumParameters(2);
		    }
			else {
				checkNumParameters(1);
			}
			checkMatrixParam(getFirstExpr());

			if (getSecondExpr() != null) {
				// i.e., second input is weight vector
				checkMatrixParam(getSecondExpr());
				checkMatchingDimensions(getFirstExpr(), getSecondExpr());
			}

			// Output is a scalar
			output.setValueType(id.getValueType());
			output.setDimensions(0, 0);
			output.setBlocksize(0);
			output.setDataType(DataType.SCALAR);

			break;
		
		case ISNA:
		case ISNAN:
		case ISINF:
			checkNumParameters(1);
			checkMatrixScalarParam(getFirstExpr());
			output.setDataType(id.getDataType());
			output.setDimensions(id.getDim1(), id.getDim2());
			output.setBlocksize (id.getBlocksize());
			//TODO set output type to boolean when supported
			output.setValueType(id.getValueType());
			break;
			
		case MEDIAN:
			checkNumParameters((getSecondExpr()!=null) ? 2 : 1);
			checkMatrixParam(getFirstExpr());

			if (getSecondExpr() != null) {
				// i.e., second input is weight vector
				checkMatrixParam(getSecondExpr());
				checkMatchingDimensions(getFirstExpr(), getSecondExpr());
			}

			// Output is a scalar
			output.setValueType(id.getValueType());
			output.setDimensions(0, 0);
			output.setBlocksize(0);
			output.setDataType(DataType.SCALAR);

			break;
			
		case SAMPLE:
		{
			Expression[] in = getAllExpr(); 
			
			for(Expression e : in)
				checkScalarParam(e);
			
			if (in[0].getOutput().getValueType() != ValueType.FP64 && in[0].getOutput().getValueType() != ValueType.INT64) 
				throw new LanguageException("First argument to sample() must be a number.");
			if (in[1].getOutput().getValueType() != ValueType.FP64 && in[1].getOutput().getValueType() != ValueType.INT64) 
				throw new LanguageException("Second argument to sample() must be a number.");
			
			boolean check = false;
			if ( isConstant(in[0]) && isConstant(in[1]) )
			{
				long range = ((ConstIdentifier)in[0]).getLongValue();
				long size = ((ConstIdentifier)in[1]).getLongValue();
				if ( range < size )
					check = true;
			}
			
			if(in.length == 4 )
			{
				checkNumParameters(4);
				if (in[3].getOutput().getValueType() != ValueType.INT64) 
					throw new LanguageException("Fourth argument, seed, to sample() must be an integer value.");
				if (in[2].getOutput().getValueType() != ValueType.BOOLEAN ) 
					throw new LanguageException("Third argument to sample() must either denote replacement policy (boolean) or seed (integer).");
			}
			else if(in.length == 3) 
			{
				checkNumParameters(3);
				if (in[2].getOutput().getValueType() != ValueType.BOOLEAN 
						&& in[2].getOutput().getValueType() != ValueType.INT64 ) 
					throw new LanguageException("Third argument to sample() must either denote replacement policy (boolean) or seed (integer).");
			}
			
			if ( check && in.length >= 3 
					&& isConstant(in[2]) 
					&& in[2].getOutput().getValueType() == ValueType.BOOLEAN  
					&& !((BooleanIdentifier)in[2]).getValue() )
				throw new LanguageException("Sample (size=" + ((ConstIdentifier)in[0]).getLongValue() 
						+ ") larger than population (size=" + ((ConstIdentifier)in[1]).getLongValue() 
						+ ") can only be generated with replacement.");
			
			// Output is a column vector
			output.setDataType(DataType.MATRIX);
			output.setValueType(ValueType.FP64);
			
			if ( isConstant(in[1]) )
	 			output.setDimensions(((ConstIdentifier)in[1]).getLongValue(), 1);
			else
				output.setDimensions(-1, 1);
 			setBlocksize(id.getBlocksize());
 			
			break;
		}
		case SEQ:
			
			//basic parameter validation
			checkScalarParam(getFirstExpr());
			checkScalarParam(getSecondExpr());
			if ( getThirdExpr() != null ) {
				checkNumParameters(3);
				checkScalarParam(getThirdExpr());
			}
			else
				checkNumParameters(2);
			
			// constant propagation (from, to, incr)
			if( !conditional ) {
				if( getFirstExpr() instanceof DataIdentifier && constVars.containsKey(((DataIdentifier)getFirstExpr()).getName()) )
					_args[0] = constVars.get(((DataIdentifier)getFirstExpr()).getName());
				if( getSecondExpr() instanceof DataIdentifier && constVars.containsKey(((DataIdentifier)getSecondExpr()).getName()) )
					_args[1] = constVars.get(((DataIdentifier)getSecondExpr()).getName());
				if( getThirdExpr()!=null && getThirdExpr() instanceof DataIdentifier && constVars.containsKey(((DataIdentifier)getThirdExpr()).getName()) )
					_args[2] = constVars.get(((DataIdentifier)getThirdExpr()).getName());
			}
			
			// check if dimensions can be inferred
			long dim1=-1, dim2=1;
			if ( isConstant(getFirstExpr()) && isConstant(getSecondExpr()) && (getThirdExpr() != null ? isConstant(getThirdExpr()) : true) ) {
				double from, to, incr;
				try {
					from = getDoubleValue(getFirstExpr());
					to = getDoubleValue(getSecondExpr());
					
					// Setup the value of increment
					// default value: 1 if from <= to; -1 if from > to
					if(getThirdExpr() == null) {
						expandArguments();
						_args[2] = new DoubleIdentifier(((from > to) ? -1.0 : 1.0), this);
					}
					incr = getDoubleValue(getThirdExpr()); 
					
				}
				catch (LanguageException e) {
					throw new LanguageException("Arguments for seq() must be numeric.");
				}

				if( (from > to) && (incr >= 0) )
					throw new LanguageException("Wrong sign for the increment in a call to seq()");
				
				// Both end points of the range must included i.e., [from,to] both inclusive.
				// Note that, "to" is included only if (to-from) is perfectly divisible by incr
				// For example, seq(0,1,0.5) produces (0.0 0.5 1.0) whereas seq(0,1,0.6) produces only (0.0 0.6) but not (0.0 0.6 1.0)
				dim1 = UtilFunctions.getSeqLength(from, to, incr);
			}
			output.setDataType(DataType.MATRIX);
			output.setValueType(ValueType.FP64);
			output.setDimensions(dim1, dim2);
			output.setBlocksize(0);
			break;

		case SOLVE:
			checkNumParameters(2);
			checkMatrixParam(getFirstExpr());
			checkMatrixParam(getSecondExpr());
			
			if ( getSecondExpr().getOutput().dimsKnown() && !is1DMatrix(getSecondExpr()) )
				raiseValidateError("Second input to solve() must be a vector", conditional);
			
			if ( getFirstExpr().getOutput().dimsKnown() && getSecondExpr().getOutput().dimsKnown() && 
					getFirstExpr().getOutput().getDim1() != getSecondExpr().getOutput().getDim1() &&
					getFirstExpr().getOutput().getDim1() != getFirstExpr().getOutput().getDim2())
				raiseValidateError("Dimension mismatch in a call to solve()", conditional);
			
			output.setDataType(DataType.MATRIX);
			output.setValueType(ValueType.FP64);
			output.setDimensions(getFirstExpr().getOutput().getDim2(), 1);
			output.setBlocksize(0);
			break;
		
		case INVERSE:
			checkNumParameters(1);
			checkMatrixParam(getFirstExpr());
			
			output.setDataType(DataType.MATRIX);
			output.setValueType(ValueType.FP64);
			
			Identifier in = getFirstExpr().getOutput();
			if(in.dimsKnown() && in.getDim1() != in.getDim2()) 
				raiseValidateError("Input to inv() must be square matrix -- given: a " + in.getDim1() + "x" + in.getDim2() + " matrix.", conditional);
			
			output.setDimensions(in.getDim1(), in.getDim2());
			output.setBlocksize(in.getBlocksize());
			break;

		case SQRT_MATRIX_JAVA:

			checkNumParameters(1);
			checkMatrixParam(getFirstExpr());
			output.setDataType(DataType.MATRIX);
			output.setValueType(ValueType.FP64);
			Identifier sqrt = getFirstExpr().getOutput();
			if(sqrt.dimsKnown() && sqrt.getDim1() != sqrt.getDim2())
				raiseValidateError("Input to sqrtMatrix() must be square matrix -- given: a " + sqrt.getDim1() + "x" + sqrt.getDim2() + " matrix.", conditional);
			output.setDimensions( sqrt.getDim1(),  sqrt.getDim2());
			output.setBlocksize( sqrt.getBlocksize());
			break;
		
		case CHOLESKY:
		{
			// A = L%*%t(L) where L is the lower triangular matrix
			checkNumParameters(1);
			checkMatrixParam(getFirstExpr());

			output.setDataType(DataType.MATRIX);
			output.setValueType(ValueType.FP64);
			
			Identifier inA = getFirstExpr().getOutput();
			if(inA.dimsKnown() && inA.getDim1() != inA.getDim2()) 
				raiseValidateError("Input to cholesky() must be square matrix -- given: a " + inA.getDim1() + "x" + inA.getDim2() + " matrix.", conditional);
			
			output.setDimensions(inA.getDim1(), inA.getDim2());
			output.setBlocksize(inA.getBlocksize());
			break;
		}

		case OUTER:
			Identifier id2 = this.getSecondExpr().getOutput();
			
			//check input types and characteristics
			checkNumParameters(3);
			checkMatrixParam(getFirstExpr());
			checkMatrixParam(getSecondExpr());
			checkScalarParam(getThirdExpr());
			checkValueTypeParam(getThirdExpr(), ValueType.STRING);
			if( id.getDim2() > 1 || id2.getDim1()>1 ) {
				raiseValidateError("Outer vector operations require a common dimension of one: " +
					id.getDim1()+"x"+id.getDim2()+" o "+id2.getDim1()+"x"+id2.getDim2()+".", false);
			}
			
			//set output characteristics
			output.setDataType(id.getDataType());
			output.setDimensions(id.getDim1(), id2.getDim2());
			output.setBlocksize(id.getBlocksize());
			break;
		
		case BIASADD:
		case BIASMULT:
		{
			Expression input = _args[0];
			Expression bias = _args[1];
			output.setDataType(DataType.MATRIX);
			output.setValueType(ValueType.FP64);
			output.setDimensions(input.getOutput().getDim1(), input.getOutput().getDim2());
			output.setBlocksize(input.getOutput().getBlocksize());
			checkMatrixParam(input);
			checkMatrixParam(bias);
			break;
		}
		case CONV2D:
		case CONV2D_BACKWARD_FILTER:
		case CONV2D_BACKWARD_DATA:
		case MAX_POOL:
		case AVG_POOL:
		case MAX_POOL_BACKWARD:
		case AVG_POOL_BACKWARD:
		{
			// At DML level:
			// output = conv2d(input, filter, input_shape=[1, 3, 2, 2], filter_shape=[1, 3, 2, 2], 
			// strides=[1, 1], padding=[1,1])
			// 
			// Converted to following in constructor (only supported NCHW):
			// output = conv2d(input, filter, stride1, stride2, padding1,padding2,  
			// input_shape1, input_shape2, input_shape3, input_shape4, 
			// filter_shape1, filter_shape2, filter_shape3, filter_shape4)
			//
			// Similarly,
			// conv2d_backward_filter and conv2d_backward_data
			Expression input = _args[0]; // For conv2d_backward_filter, this is input and for conv2d_backward_data, this is filter
			
			Expression input2 = null;
			if(!(this.getOpCode() == Builtins.MAX_POOL || this.getOpCode() == Builtins.AVG_POOL)) {
				input2 = _args[1];			// For conv2d_backward functions, this is dout
				checkMatrixParam(input2);
			}
			output.setDataType(DataType.MATRIX);
			output.setValueType(ValueType.FP64);
			output.setBlocksize(input.getOutput().getBlocksize());
			
			if(this.getOpCode() == Builtins.MAX_POOL_BACKWARD || this.getOpCode() == Builtins.AVG_POOL_BACKWARD) {
				output.setDimensions(input.getOutput().getDim1(), input.getOutput().getDim2());
			}
			else {
				// stride1, stride2, padding1, padding2, numImg, numChannels, imgSize, imgSize, 
	 			// filter_shape1=1, filter_shape2=1, filterSize/poolSize1, filterSize/poolSize1
				try {
					int start = 2;
					if(!(this.getOpCode() == Builtins.MAX_POOL || this.getOpCode() == Builtins.AVG_POOL)) {
						start = 1;
					}
					long stride_h = (long) getDoubleValue(_args[start++]);
					long stride_w = (long) getDoubleValue(_args[start++]);
					long pad_h = (long) getDoubleValue(_args[start++]);
					long pad_w = (long) getDoubleValue(_args[start++]); 
					long N = (long) getDoubleValue(_args[start++]);
					long C = (long) getDoubleValue(_args[start++]);
					long H = (long) getDoubleValue(_args[start++]);
					long W = (long) getDoubleValue(_args[start++]);
					long K = -1;
					if(!(this.getOpCode() == Builtins.MAX_POOL || this.getOpCode() == Builtins.AVG_POOL)) {
						K = (long) getDoubleValue(_args[start]);
					}
					start++; start++; // Increment index for K and C
					long R = (long) getDoubleValue(_args[start++]);
					long S = (long) getDoubleValue(_args[start++]);
					
					if(this.getOpCode() == Builtins.CONV2D_BACKWARD_FILTER) {
						output.setDimensions(K, C*R*S);
					}
					else if(this.getOpCode() == Builtins.CONV2D_BACKWARD_DATA) {
						output.setDimensions(N, C*H*W);
					}
					else if(H > 0 && W > 0 && stride_h > 0 && stride_w > 0 && pad_h >= 0 && pad_w >= 0 && R > 0 && S > 0) {
						long P = DnnUtils.getP(H, R, stride_h, pad_h);
						long Q = DnnUtils.getQ(W, S, stride_w, pad_w);
						
						// Try to set both rows and columns
						if(this.getOpCode() == Builtins.CONV2D) 
							output.setDimensions(N, K*P*Q);
						else if(this.getOpCode() == Builtins.MAX_POOL || this.getOpCode() == Builtins.AVG_POOL)
							output.setDimensions(N, C*P*Q);
						else
							throw new LanguageException("");
					}
					else {
						// Since columns cannot be computed, set only rows
						if(this.getOpCode() == Builtins.CONV2D) 
							output.setDimensions(input.getOutput().getDim1(), -1);
						else if(this.getOpCode() == Builtins.MAX_POOL || this.getOpCode() == Builtins.AVG_POOL)
							output.setDimensions(input.getOutput().getDim1(), -1);
						else
							throw new LanguageException("");
					}
				}
				catch(Exception e) {
					output.setDimensions(-1, -1); // To make sure that output dimensions are not incorrect even if getDoubleValue doesnot return value
				}
			}
			checkMatrixParam(input);
			if(input2 != null)
				checkMatrixParam(input2);
			break;
		}
		case TIME: 
			checkNumParameters(0);
			// Output of TIME() is scalar and long
			output.setDataType(DataType.SCALAR);
			output.setValueType(ValueType.INT64);
			output.setDimensions(0, 0);
			output.setBlocksize(0);
			break;

		case DROP_INVALID_TYPE:
		case VALUE_SWAP:
		case FRAME_ROW_REPLICATE:
			checkNumParameters(2);
			checkMatrixFrameParam(getFirstExpr());
			checkMatrixFrameParam(getSecondExpr());
			output.setDataType(DataType.FRAME);
			output.setDimensions(id.getDim1(), id.getDim2());
			output.setBlocksize (id.getBlocksize());
			output.setValueType(ValueType.STRING);
			break;

		case DROP_INVALID_LENGTH:
			checkNumParameters(2);
			checkMatrixFrameParam(getFirstExpr());
			checkMatrixFrameParam(getSecondExpr());
			output.setDataType(DataType.FRAME);
			output.setDimensions(id.getDim1(), id.getDim2());
			output.setBlocksize (id.getBlocksize());
			output.setValueType(id.getValueType());
			break;
		case APPLY_SCHEMA:
				checkNumParameters(2);
				checkMatrixFrameParam(getFirstExpr());
				checkMatrixFrameParam(getSecondExpr());
				output.setDataType(DataType.FRAME);
				output.setDimensions(id.getDim1(), id.getDim2());
				output.setBlocksize (id.getBlocksize());
				break;
		case MAP:
			checkNumParameters(getThirdExpr() != null ? 3 : 2);
			checkMatrixFrameParam(getFirstExpr());
			checkScalarParam(getSecondExpr());
			if(getThirdExpr() != null)
				checkScalarParam(getThirdExpr()); // margin
			output.setDataType(DataType.FRAME);
			if(_args[1].getText().contains("jaccardSim")) {
				output.setDimensions(id.getDim1(), id.getDim1());
				output.setValueType(ValueType.FP64);
			}
			else {
				output.setDimensions(id.getDim1(), id.getDim2());
				output.setValueType(ValueType.STRING);
			}
			break;
		case LOCAL:
			if(OptimizerUtils.ALLOW_SCRIPT_LEVEL_LOCAL_COMMAND){
				checkNumParameters(1);
				checkMatrixParam(getFirstExpr());
				output.setDataType(DataType.MATRIX);
				output.setDimensions(id.getDim1(), id.getDim2());
				output.setBlocksize (id.getBlocksize());
				output.setValueType(id.getValueType());
			}
			else 
				raiseValidateError("Local instruction not allowed in dml script");
		case COMPRESS:
		case DECOMPRESS:
			if(OptimizerUtils.ALLOW_SCRIPT_LEVEL_COMPRESS_COMMAND){
				checkNumParameters(1);
				checkMatrixFrameParam(getFirstExpr());
				output.setDataType(getFirstExpr().getOutput().getDataType());
				output.setDimensions(id.getDim1(), id.getDim2());
				output.setBlocksize (id.getBlocksize());
				output.setValueType(id.getValueType());
			}
			else
				raiseValidateError("The compress or decompress instruction is not allowed in dml scripts");
			break;
		case QUANTIZE_COMPRESS:
			if(OptimizerUtils.ALLOW_SCRIPT_LEVEL_QUANTIZE_COMPRESS_COMMAND) {
				checkNumParameters(2);
				Expression firstExpr = getFirstExpr();
				Expression secondExpr = getSecondExpr();

				checkMatrixParam(getFirstExpr());

				if(secondExpr != null) {
					// check if scale factor is a scalar, vector or matrix
					checkMatrixScalarParam(secondExpr);
					// if scale factor is a vector or matrix, make sure it has an appropriate shape
					if(secondExpr.getOutput().getDataType() != DataType.SCALAR) {
						if(is1DMatrix(secondExpr)) {
							long vectorLength = secondExpr.getOutput().getDim1();
							if(vectorLength != firstExpr.getOutput().getDim1()) {
								raiseValidateError(
									"The length of the row-wise scale factor vector must match the number of rows in the matrix.");
							}
						}
						else {
							checkMatchingDimensions(firstExpr, secondExpr);
						}
					}
				}
			}
			else 
				raiseValidateError("The quantize_compress instruction not allowed in dml scripts");
			break;

		case ROW_COUNT_DISTINCT:
			checkNumParameters(1);
			checkMatrixParam(getFirstExpr());
			output.setDataType(DataType.MATRIX);
			output.setDimensions(id.getDim1(), 1);
			output.setBlocksize (id.getBlocksize());
			output.setValueType(ValueType.INT64);
			output.setNnz(id.getDim1());
			break;

		case COL_COUNT_DISTINCT:
			checkNumParameters(1);
			checkMatrixParam(getFirstExpr());
			output.setDataType(DataType.MATRIX);
			output.setDimensions(1, id.getDim2());
			output.setBlocksize (id.getBlocksize());
			output.setValueType(ValueType.INT64);
			output.setNnz(id.getDim2());
			break;
		case EINSUM:
			validateEinsum(output);

			break;
		default:
			if( isMathFunction() ) {
				checkMathFunctionParam();
				//unary operations
				if( getSecondExpr() == null ) {
					output.setDataType(id.getDataType());
					output.setValueType((output.getDataType()==DataType.SCALAR
						&& getOpCode()==Builtins.ABS)?id.getValueType():ValueType.FP64 );
					output.setDimensions(id.getDim1(), id.getDim2());
					output.setBlocksize(id.getBlocksize()); 
				}
				//binary operations
				else {
					setBinaryOutputProperties(output);
					// override computed value type for special cases
					if( getOpCode() == Builtins.LOG )
						output.setValueType(ValueType.FP64);
				}
			} 
			else {
				// always unconditional (because unsupported operation)
				Builtins op = getOpCode();
				if( op==Builtins.EIGEN || op==Builtins.LU || op==Builtins.QR || op==Builtins.SVD 
						|| op==Builtins.LSTM || op==Builtins.LSTM_BACKWARD
						|| op==Builtins.BATCH_NORM2D || op==Builtins.BATCH_NORM2D_BACKWARD)
					raiseValidateError("Function "+op+" needs to be called with multi-return assignment.", false, LanguageErrorCodes.INVALID_PARAMETERS);
				else
					raiseValidateError("Unsupported function "+op, false, LanguageErrorCodes.INVALID_PARAMETERS);
			}
		}
	}

	private void validateEinsum(DataIdentifier output){
		if(getSecondExpr() == null)
			raiseValidateError("Einsum: at least one input matrix required", false,
					LanguageErrorCodes.INVALID_PARAMETERS);

		if(!(getFirstExpr() instanceof StringIdentifier))
			raiseValidateError("Einsum: first argument has to be equation str", false,
					LanguageErrorCodes.INVALID_PARAMETERS);

		String eq_string = ((StringIdentifier)getFirstExpr()).getValue();

		String[] parts = eq_string.split("->");

		if(parts.length != 2)
			raiseValidateError("Einsum: equation str should contain one '->' substring", false,
					LanguageErrorCodes.INVALID_PARAMETERS);

		Expression[] expressions = getAllExpr();
		boolean allDimsKnown = true;

		LinkedList<Identifier> matrixBlocks = new LinkedList();
		for (int i=1;i<expressions.length; i++){
			checkMatrixParam(expressions[i]);

			if(!(expressions[i]).getOutput().dimsKnown()){
				allDimsKnown = false;
				break;
			}

			matrixBlocks.add((expressions[i].getOutput()));
		}

		if(allDimsKnown) {
			HashMap<Character, Long> charToDimensionSize = new HashMap<>();

			Iterator<Identifier> it = matrixBlocks.iterator();
			Identifier curArr = it.next();
			int arrSizeIterator = 0;
			int numberOfMatrices = 1;
			for (int i = 0; i<parts[0].length(); i++) {
				char c = eq_string.charAt(i);
				if(c==','){
					if(!it.hasNext())
						raiseValidateError("Einsum: Provided less operands than specified in equation str",
								false, LanguageErrorCodes.INVALID_PARAMETERS);
					curArr = it.next();
					arrSizeIterator = 0;
					numberOfMatrices++;
				}else if(c==' '){
					continue;
				}
				else{
					if (charToDimensionSize.containsKey(c)){
						// check if size matches
						if (arrSizeIterator==0) {
							if (charToDimensionSize.get(c) != curArr.getDim1())
								raiseValidateError("Einsum: Character '" + c + "' expected to be dim " + charToDimensionSize.get(c) + ", but found " + curArr.getDim1(),
										false, LanguageErrorCodes.INVALID_PARAMETERS);
						}
						else {//if(arrSizeIterator==1)
							if (charToDimensionSize.get(c) != curArr.getDim2())
								raiseValidateError("Einsum: Character '" + c + "' expected to be dim " + charToDimensionSize.get(c) + ", but found " + curArr.getDim2(),
										false, LanguageErrorCodes.INVALID_PARAMETERS);
						}
					}else{
						if(arrSizeIterator==0)
							charToDimensionSize.put(c, curArr.getDim1());
						else //if(arrSizeIterator==1)
							charToDimensionSize.put(c, curArr.getDim2());
					}
					arrSizeIterator++;
				}
			}
			if (getAllExpr().length-1 > numberOfMatrices){
				raiseValidateError("Einsum: Provided more operands than specified in equation str",
						false, LanguageErrorCodes.INVALID_PARAMETERS);
			}
			int numberOfDimensions = 0;
			long dim1 = 0;
			long dim2 = 0;
			for (int i = 0; i<parts[1].length(); i++) {
				char c = parts[i].charAt(i);
				if(c!=' '){
					numberOfDimensions++;
					if(dim1 == 0){
						dim1 = charToDimensionSize.get(c);
					}else{
						dim2 = charToDimensionSize.get(c);
					}
				}
			}
			if(numberOfDimensions==0){
				output.setDataType(DataType.SCALAR);
				output.setDimensions(-1, -1);
			}else if(numberOfDimensions>2){
				raiseValidateError("Einsum: output matrices with with no. dims > 2 not supported",
						false, LanguageErrorCodes.INVALID_PARAMETERS);
			}else {
				output.setDataType(DataType.MATRIX);
				output.setDimensions(dim1, dim2);
			}
		}else{
			int numberOfMatrices = 1;
			for (int i = 0; i < parts[0].length(); i++) {
				if(parts[0].charAt(i) == ',')
					numberOfMatrices++;
			}
			checkNumParameters(numberOfMatrices+1);

			int numberOfDimensions = 0;

			for (int i = 0; i<parts[1].length(); i++) {
				char c = parts[i].charAt(i);
				if(c!=' '){
					numberOfDimensions++;
				}
			}

			if(numberOfDimensions==0){
				output.setDataType(DataType.SCALAR);
				output.setDimensions(-1, -1);
			}else if(numberOfDimensions>2){
				raiseValidateError("Einsum: output matrices with with no. dims > 2 not supported",
						false, LanguageErrorCodes.INVALID_PARAMETERS);
			}else{
				output.setDataType(DataType.MATRIX);
				output.setDimensions(-1, -1);
			}
		}
		output.setValueType(ValueType.FP64);
		output.setBlocksize(getSecondExpr().getOutput().getBlocksize());
	}

	private void setBinaryOutputProperties(DataIdentifier output) {
		DataType dt1 = getFirstExpr().getOutput().getDataType();
		DataType dt2 = getSecondExpr().getOutput().getDataType();
		DataType dtOut = (dt1==DataType.MATRIX || dt2==DataType.MATRIX) ?
			DataType.MATRIX : DataType.SCALAR;
		if( dt1==DataType.MATRIX && dt2==DataType.MATRIX )
			checkMatchingDimensions(getFirstExpr(), getSecondExpr(), true);
		MatrixCharacteristics dims = getBinaryMatrixCharacteristics(getFirstExpr(), getSecondExpr());
		output.setDataType(dtOut);
		output.setValueType(dtOut==DataType.MATRIX ? ValueType.FP64 :
			computeValueType(getFirstExpr(), getSecondExpr(), true));
		output.setDimensions(dims.getRows(), dims.getCols());
		output.setBlocksize (dims.getBlocksize());
	}
	
	private void setTernaryOutputProperties(DataIdentifier output, boolean conditional) {
		DataType dt1 = getFirstExpr().getOutput().getDataType();
		DataType dt2 = getSecondExpr().getOutput().getDataType();
		DataType dt3 = getThirdExpr().getOutput().getDataType();
		DataType dtOut = (dt1.isMatrix() || dt2.isMatrix() || dt3.isMatrix()) ?
			DataType.MATRIX : DataType.SCALAR;
		if( dt1==DataType.MATRIX && dt2==DataType.MATRIX )
			checkMatchingDimensions(getFirstExpr(), getSecondExpr(), false, conditional);
		if( dt1==DataType.MATRIX && dt3==DataType.MATRIX )
			checkMatchingDimensions(getFirstExpr(), getThirdExpr(), false, conditional);
		if( dt2==DataType.MATRIX && dt3==DataType.MATRIX )
			checkMatchingDimensions(getSecondExpr(), getThirdExpr(), false, conditional);
		MatrixCharacteristics dims1 = getBinaryMatrixCharacteristics(getFirstExpr(), getSecondExpr());
		MatrixCharacteristics dims2 = getBinaryMatrixCharacteristics(getSecondExpr(), getThirdExpr());
		output.setDataType(dtOut);
		output.setValueType(dtOut==DataType.MATRIX ? ValueType.FP64 :
			computeValueType(getSecondExpr(), getThirdExpr(), true));
		output.setDimensions(Math.max(dims1.getRows(), dims2.getRows()), Math.max(dims1.getCols(), dims2.getCols()));
		output.setBlocksize(Math.max(dims1.getBlocksize(), dims2.getBlocksize()));
	}

	private void setNaryOutputProperties(DataIdentifier output) {
		DataType dt = Arrays.stream(getAllExpr()).allMatch(
			e -> e.getOutput().getDataType().isScalar()) ? DataType.SCALAR : DataType.MATRIX;
		Expression firstM = dt.isMatrix() ? Arrays.stream(getAllExpr()).filter(
			e -> e.getOutput().getDataType().isMatrix()).findFirst().get() : null;
		ValueType vt = dt.isMatrix() ? ValueType.FP64 : ValueType.INT64;
		for( Expression e : getAllExpr() ) {
			vt = computeValueType(e, e.getOutput().getValueType(), vt, true);
			if( e.getOutput().getDataType().isMatrix() )
				checkMatchingDimensions(firstM, e, true);
		}
		output.setDataType(dt);
		output.setValueType(vt);
		output.setDimensions(dt.isMatrix() ? firstM.getOutput().getDim1() : 0,
			dt.isMatrix() ? firstM.getOutput().getDim2() : 0);
		output.setBlocksize (dt.isMatrix() ? firstM.getOutput().getBlocksize() : 0);
	}
	
	private void expandArguments() {
	
		if ( _args == null ) {
			_args = new Expression[1];
			return;
		}
		Expression [] temp = _args.clone();
		_args = new Expression[_args.length + 1];
		System.arraycopy(temp, 0, _args, 0, temp.length);
	}
	
	@Override
	public boolean multipleReturns() {
		return _opcode.isMultiReturn();
	}

	private static boolean isConstant(Expression expr) {
		return ( expr != null && expr instanceof ConstIdentifier );
	}
	
	private static double getDoubleValue(Expression expr) {
		if ( expr instanceof DoubleIdentifier )
			return ((DoubleIdentifier)expr).getValue();
		else if ( expr instanceof IntIdentifier)
			return ((IntIdentifier)expr).getValue();
		else
			throw new LanguageException("Expecting a numeric value.");
	}
	
	private boolean isMathFunction() {
		switch (this.getOpCode()) {
		case COS:
		case SIN:
		case TAN:
		case ACOS:
		case ASIN:
		case ATAN:
		case COSH:
		case SINH:
		case TANH:
		case SIGN:
		case SQRT:
		case ABS:
		case LOG:
		case EXP:
		case ROUND:
		case CEIL:
		case FLOOR:
		case MEDIAN:
		case XOR:
		case BITWAND:
		case BITWOR:
		case BITWXOR:
		case BITWSHIFTL:
		case BITWSHIFTR:
			return true;
		default:
			return false;
		}
	}

	private void checkMathFunctionParam() {
		switch (this.getOpCode()) {
		case COS:
		case SIN:
		case TAN:
		case ACOS:
		case ASIN:
		case ATAN:
		case COSH:
		case SINH:
		case TANH:
		case SIGN:	
		case SQRT:
		case ABS:
		case EXP:
		case ROUND:
		case CEIL:
		case FLOOR:
		case MEDIAN:
			checkNumParameters(1);
			break;
		case LOG:
			if (getSecondExpr() != null) {
			  checkNumParameters(2);
			}
			else {
			  checkNumParameters(1);
			}
			break;
		default:
			//always unconditional
			raiseValidateError("Unknown math function "+ this.getOpCode(), false);
		}
	}

	@Override
	public String toString() {
		StringBuilder sb = new StringBuilder(_opcode.toString() + "(");
		if (_args != null) {
			for (int i = 0; i < _args.length; i++) {
				if (i > 0) {
					sb.append(",");
				}
				sb.append(_args[i].toString());
			}
		}
		sb.append(")");
		return sb.toString();
	}

	@Override
	// third part of expression IS NOT a variable -- it is the OP to be applied
	public VariableSet variablesRead() {
		VariableSet result = new VariableSet();
		
		for(int i=0; i<_args.length; i++) {
			result.addVariables(_args[i].variablesRead());
		}
		
		return result;
	}

	@Override
	public VariableSet variablesUpdated() {
		VariableSet result = new VariableSet();
		// result.addVariables(_first.variablesUpdated());
		return result;
	}

	protected void checkNumParameters(int count) { //always unconditional
		if (getFirstExpr() == null && _args.length > 0) {
			raiseValidateError("Missing argument for function " + this.getOpCode(), false,
					LanguageErrorCodes.INVALID_PARAMETERS);
		}

		// Not sure the rationale for the first two if loops, but will keep them for backward compatibility
		if (((count == 1) && (getSecondExpr() != null || getThirdExpr() != null))
				|| ((count == 2) && (getThirdExpr() != null))) {
			raiseValidateError("Invalid number of arguments for function " + this.getOpCode().toString().toLowerCase()
					+ "(). This function only takes 1 or 2 arguments.", false);
		} else if (((count == 2) && (getSecondExpr() == null))
				|| ((count == 3) && (getSecondExpr() == null || getThirdExpr() == null))) {
			raiseValidateError("Missing argument for function " + this.getOpCode(), false,
					LanguageErrorCodes.INVALID_PARAMETERS);
		} else if(count > 0 && (_args == null || _args.length < count)) {
			raiseValidateError("Missing argument for function " + this.getOpCode(), false,
					LanguageErrorCodes.INVALID_PARAMETERS);
		} else if (count == 0 && (_args.length > 0
				|| getSecondExpr() != null || getThirdExpr() != null)) {
			raiseValidateError("Missing argument for function " + this.getOpCode()
					+ "(). This function doesn't take any arguments.", false);
		}
	}

	protected void checkMatrixParam(Expression e) {
		if (e.getOutput().getDataType() != DataType.MATRIX) {
			raiseValidateError("Expected " + e.getText() + " to be a matrix argument for function " +
					this.getOpCode().toString().toLowerCase() + "().", false);
		}
	}
	
	protected void checkMatrixTensorParam(Expression e) {
		if (e.getOutput().getDataType() != DataType.MATRIX) {
			// Param is not a matrix
			// TODO get supported Operations form builtins
			if (e.getOutput().getDataType() != DataType.TENSOR || getOpCode() != Builtins.SUM) {
				// Param is also not a tensor, or the operation is not supported on tensor
				raiseValidateError("Expected " + e.getText() + " to be a matrix or tensor argument for function "
						+ this.getOpCode().toString().toLowerCase() + "().", false);
			}
		}
	}

	protected void checkDataTypeParam(Expression e, DataType... dt) { //always unconditional
		if( !ArrayUtils.contains(dt, e.getOutput().getDataType()) )
			raiseValidateError("Non-matching expected data type for function "+ getOpCode(), false, LanguageErrorCodes.UNSUPPORTED_PARAMETERS);
	}

	protected void checkMatrixFrameParam(Expression e) { //always unconditional
		if (e.getOutput().getDataType() != DataType.MATRIX && e.getOutput().getDataType() != DataType.FRAME) {
			raiseValidateError("Expecting matrix or frame parameter for function "+ getOpCode(), false, LanguageErrorCodes.UNSUPPORTED_PARAMETERS);
		}
	}
	
	protected void checkMatrixScalarParam(Expression e) { //always unconditional
		if (e.getOutput().getDataType() != DataType.MATRIX && e.getOutput().getDataType() != DataType.SCALAR) {
			raiseValidateError("Expecting matrix or scalar parameter for function "+ getOpCode(), false, LanguageErrorCodes.UNSUPPORTED_PARAMETERS);
		}
	}
	
	private void checkScalarParam(Expression e) { //always unconditional
		if (e.getOutput().getDataType() != DataType.SCALAR) {
			raiseValidateError("Expecting scalar parameter for function " + getOpCode(), false, LanguageErrorCodes.UNSUPPORTED_PARAMETERS);
		}
	}
	
	private void checkListParam(Expression e) { //always unconditional
		if (e.getOutput().getDataType() != DataType.LIST) {
			raiseValidateError("Expecting scalar parameter for function " + getOpCode(), false, LanguageErrorCodes.UNSUPPORTED_PARAMETERS);
		}
	}
	
	@SuppressWarnings("unused")
	private void checkScalarFrameParam(Expression e) { //always unconditional
		if (e.getOutput().getDataType() != DataType.SCALAR && e.getOutput().getDataType() != DataType.FRAME) {
			raiseValidateError("Expecting scalar parameter for function " + getOpCode(), false, LanguageErrorCodes.UNSUPPORTED_PARAMETERS);
		}
	}

	private void checkValueTypeParam(Expression e, ValueType vt) { //always unconditional
		if (e.getOutput().getValueType() != vt) {
			raiseValidateError("Expecting parameter of different value type " + this.getOpCode(), false, LanguageErrorCodes.UNSUPPORTED_PARAMETERS);
		}
	}
	
	protected void checkStringOrDataIdentifier(Expression e) { //always unconditional
		if( !(e.getOutput().getDataType().isScalar() && e.getOutput().getValueType()==ValueType.STRING)
			&& !(e instanceof DataIdentifier && !(e instanceof IndexedIdentifier)) ) {
			raiseValidateError("Expecting variable name or data identifier "+ getOpCode(), false, LanguageErrorCodes.UNSUPPORTED_PARAMETERS);
		}
	}
	
	private static boolean is1DMatrix(Expression e) {
		return (e.getOutput().getDim1() == 1 || e.getOutput().getDim2() == 1 );
	}
	
	private static boolean dimsKnown(Expression e) {
		return (e.getOutput().getDim1() != -1 && e.getOutput().getDim2() != -1);
	}
	
	private void check1DMatrixParam(Expression e) { //always unconditional
		checkMatrixParam(e);
		
		// throw an exception, when e's output is NOT a one-dimensional matrix 
		// the check must be performed only when the dimensions are known at compilation time
		if ( dimsKnown(e) && !is1DMatrix(e)) {
			raiseValidateError("Expecting one-dimensional matrix parameter for function "
					          + this.getOpCode(), false, LanguageErrorCodes.UNSUPPORTED_PARAMETERS);
		}
	}

	private void checkMatchingDimensions(Expression expr1, Expression expr2) {
		checkMatchingDimensions(expr1, expr2, false);
	}
	
	private void checkMatchingDimensions(Expression expr1, Expression expr2, boolean allowsMV) {
		checkMatchingDimensions(expr1, expr2, allowsMV, false);
	}
	
	private void checkMatchingDimensions(Expression expr1, Expression expr2, boolean allowsMV, boolean conditional) 
	{
		if (expr1 != null && expr2 != null) {
			
			// if any matrix has unknown dimensions, simply return
			if(  expr1.getOutput().getDim1() == -1 || expr2.getOutput().getDim1() == -1 
			   ||expr1.getOutput().getDim2() == -1 || expr2.getOutput().getDim2() == -1 ) 
			{
				return;
			}
			else if( (!allowsMV && expr1.getOutput().getDim1() != expr2.getOutput().getDim1())
				  || (allowsMV && expr1.getOutput().getDim1() != expr2.getOutput().getDim1() && expr2.getOutput().getDim1() != 1)
				  || (!allowsMV && expr1.getOutput().getDim2() != expr2.getOutput().getDim2()) 
				  || (allowsMV && expr1.getOutput().getDim2() != expr2.getOutput().getDim2() && expr2.getOutput().getDim2() != 1) ) 
			{
				raiseValidateError("Mismatch in matrix dimensions of parameters for function "
						+ this.getOpCode(), conditional, LanguageErrorCodes.INVALID_PARAMETERS);
			}
		}
	}
	
	private void checkMatchingDimensionsQuantile() 
	{
		if (getFirstExpr().getOutput().getDim1() != getSecondExpr().getOutput().getDim1()) {
			raiseValidateError("Mismatch in matrix dimensions for "
					+ this.getOpCode(), false, LanguageErrorCodes.INVALID_PARAMETERS);
		}
	}

	public static BuiltinFunctionExpression getBuiltinFunctionExpression(ParserRuleContext ctx, 
		String functionName, ArrayList<ParameterExpression> paramExprsPassed, String filename) {
		
		if (functionName == null || paramExprsPassed == null)
			return null;
		
		// check if the function name is built-in function
		//	(assign built-in function op if function is built-in
		
				
		return (Builtins.contains(functionName, false, false) 
			&& (paramExprsPassed.stream().anyMatch(p -> p.getName()==null) //at least one unnamed
				|| paramExprsPassed.size() == 0)) ? 
			new BuiltinFunctionExpression(ctx, Builtins.get(functionName), paramExprsPassed, filename) : null;
	}
	
	/**
	 * Convert a value type (double, int, or boolean) to a built-in function operator.
	 * 
	 * @param vt Value type ({@code ValueType.DOUBLE}, {@code ValueType.INT}, or {@code ValueType.BOOLEAN}).
	 * @return Built-in function operator ({@code Builtins.AS_DOUBLE},
	 * {@code Builtins.AS_INT}, or {@code Builtins.AS_BOOLEAN}).
	 */
	public static Builtins getValueTypeCastOperator( ValueType vt ) {
		switch( vt )
		{
			case FP64:
				return Builtins.CAST_AS_DOUBLE;
			case INT64:
				return Builtins.CAST_AS_INT;
			case BOOLEAN:
				return Builtins.CAST_AS_BOOLEAN;
			default:
				throw new LanguageException("No cast for value type "+vt);
		}
	}
}<|MERGE_RESOLUTION|>--- conflicted
+++ resolved
@@ -750,17 +750,13 @@
 				metaOutput.setDataType(DataType.FRAME);
 				metaOutput.setDimensions(compressInput1.getDim1(), -1);
 			}
+			case EINSUM:
+				validateEinsum((DataIdentifier) getOutputs()[0]);
+
+				break;
 			else
 				raiseValidateError("Compress/DeCompress instruction not allowed in dml script");
 			break;
-<<<<<<< HEAD
-			case EINSUM:
-				validateEinsum((DataIdentifier) getOutputs()[0]);
-
-				break;
-=======
-							
->>>>>>> 5ebed5b3
 		default: //always unconditional
 			raiseValidateError("Unknown Builtin Function opcode: " + _opcode, false);
 		}
