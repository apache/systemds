/*
 * Licensed to the Apache Software Foundation (ASF) under one
 * or more contributor license agreements.  See the NOTICE file
 * distributed with this work for additional information
 * regarding copyright ownership.  The ASF licenses this file
 * to you under the Apache License, Version 2.0 (the
 * "License"); you may not use this file except in compliance
 * with the License.  You may obtain a copy of the License at
 *
 *   http://www.apache.org/licenses/LICENSE-2.0
 *
 * Unless required by applicable law or agreed to in writing,
 * software distributed under the License is distributed on an
 * "AS IS" BASIS, WITHOUT WARRANTIES OR CONDITIONS OF ANY
 * KIND, either express or implied.  See the License for the
 * specific language governing permissions and limitations
 * under the License.
 */

package org.apache.sysds.runtime.controlprogram.federated;

import java.io.Serializable;
import java.lang.management.ManagementFactory;
import java.lang.management.MemoryMXBean;
import java.lang.management.ThreadMXBean;
import java.net.InetSocketAddress;
import java.text.DecimalFormat;
import java.time.LocalDateTime;
import java.util.ArrayList;
import java.util.Arrays;
import java.util.Comparator;
import java.util.concurrent.CopyOnWriteArrayList;
import java.util.HashMap;
import java.util.HashSet;
import java.util.List;
import java.util.Map;
import java.util.Map.Entry;
import java.util.Set;
import java.util.concurrent.Future;
import java.util.concurrent.atomic.LongAdder;

import org.apache.commons.lang3.tuple.ImmutablePair;
import org.apache.commons.lang3.tuple.Pair;
import org.apache.sysds.api.DMLScript;
import org.apache.sysds.runtime.DMLRuntimeException;
import org.apache.sysds.runtime.controlprogram.caching.CacheBlock;
import org.apache.sysds.runtime.controlprogram.caching.CacheStatistics;
import org.apache.sysds.runtime.controlprogram.caching.CacheableData;
import org.apache.sysds.runtime.controlprogram.context.ExecutionContext;
import org.apache.sysds.runtime.controlprogram.federated.FederatedRequest.RequestType;
import org.apache.sysds.runtime.controlprogram.federated.FederatedStatistics.FedStatsCollection.CacheStatsCollection;
import org.apache.sysds.runtime.controlprogram.federated.FederatedStatistics.FedStatsCollection.GCStatsCollection;
import org.apache.sysds.runtime.controlprogram.federated.FederatedStatistics.FedStatsCollection.LineageCacheStatsCollection;
import org.apache.sysds.runtime.controlprogram.federated.FederatedStatistics.FedStatsCollection.MultiTenantStatsCollection;
import org.apache.sysds.runtime.controlprogram.federated.monitoring.models.DataObjectModel;
import org.apache.sysds.runtime.controlprogram.federated.monitoring.models.EventModel;
import org.apache.sysds.runtime.controlprogram.federated.monitoring.models.RequestModel;
import org.apache.sysds.runtime.controlprogram.federated.monitoring.models.TrafficModel;
import org.apache.sysds.runtime.instructions.InstructionUtils;
import org.apache.sysds.runtime.instructions.cp.Data;
import org.apache.sysds.runtime.instructions.cp.ListObject;
import org.apache.sysds.runtime.instructions.cp.ScalarObject;
import org.apache.sysds.runtime.lineage.LineageCacheStatistics;
import org.apache.sysds.runtime.lineage.LineageItem;
import org.apache.sysds.runtime.matrix.data.FrameBlock;
import org.apache.sysds.runtime.matrix.data.MatrixBlock;
import org.apache.sysds.runtime.meta.MatrixCharacteristics;
import org.apache.sysds.utils.Statistics;

public class FederatedStatistics {
	// stats of the federated worker on the coordinator site
	private static Set<Pair<String, Integer>> _fedWorkerAddresses = new HashSet<>();
	private static final LongAdder readCount = new LongAdder();
	private static final LongAdder putCount = new LongAdder();
	private static final LongAdder getCount = new LongAdder();
	private static final LongAdder executeInstructionCount = new LongAdder();
	private static final LongAdder executeUDFCount = new LongAdder();
	private static final LongAdder transferredScalarCount = new LongAdder();
	private static final LongAdder transferredListCount = new LongAdder();
	private static final LongAdder transferredMatrixCount = new LongAdder();
	private static final LongAdder transferredFrameCount = new LongAdder();
	private static final LongAdder transferredMatCharCount = new LongAdder();
	private static final LongAdder transferredMatrixBytes = new LongAdder();
	private static final LongAdder transferredFrameBytes = new LongAdder();
	private static final LongAdder asyncPrefetchCount = new LongAdder();
	private static final LongAdder bytesSent = new LongAdder();
	private static final LongAdder bytesReceived = new LongAdder();

	// stats on the federated worker itself
	private static final LongAdder fedLookupTableGetCount = new LongAdder();
	private static final LongAdder fedLookupTableGetTime = new LongAdder(); // in milli sec
	private static final LongAdder fedLookupTableEntryCount = new LongAdder();
	private static final LongAdder fedReuseReadHitCount = new LongAdder();
	private static final LongAdder fedReuseReadBytesCount = new LongAdder();
	private static final LongAdder fedBytesSent = new LongAdder();
	private static final LongAdder fedBytesReceived = new LongAdder();

	private static final LongAdder fedPutLineageCount = new LongAdder();
	private static final LongAdder fedPutLineageItems = new LongAdder();
	private static final LongAdder fedSerializationReuseCount = new LongAdder();
	private static final LongAdder fedSerializationReuseBytes = new LongAdder();
<<<<<<< HEAD
	private static final List<TrafficModel> coordinatorsTrafficBytes = new ArrayList<>();
	private static final List<EventModel> workerEvents = new ArrayList<>();
	private static final Map<String, DataObjectModel> workerDataObjects = new HashMap<>();
	private static final Map<String, RequestModel> workerFederatedRequests = new HashMap<>();
=======
	// Traffic between federated worker and a coordinator site
	// in the form of [{ datetime, coordinatorAddress, transferredBytes }, { ... }] }
	private static CopyOnWriteArrayList<Triple<LocalDateTime, String, Long>> coordinatorsTrafficBytes = new CopyOnWriteArrayList<>();
>>>>>>> f45ae975

	public static void logServerTraffic(long read, long written) {
		bytesReceived.add(read);
		bytesSent.add(written);
	}

	public static void logWorkerTraffic(long read, long written) {
		fedBytesReceived.add(read);
		fedBytesSent.add(written);
	}

	public static synchronized void incFederated(RequestType rqt, List<Object> data){
		switch (rqt) {
			case READ_VAR:
				readCount.increment();
				break;
			case PUT_VAR:
				putCount.increment();
				incFedTransfer(data.get(0));
				break;
			case GET_VAR:
				getCount.increment();
				break;
			case EXEC_INST:
				executeInstructionCount.increment();
				break;
			case EXEC_UDF:
				executeUDFCount.increment();
				incFedTransfer(data);
				break;
			default:
				break;
		}
	}

	private static void incFedTransfer(List<Object> data) {
		for(Object dataObj : data)
			incFedTransfer(dataObj);
	}

	private static void incFedTransfer(Object dataObj) {
		incFedTransfer(dataObj, null);
	}

	public static void incFedTransfer(Object dataObj, String host) {
		long byteAmount = 0;
		if(dataObj instanceof MatrixBlock) {
			transferredMatrixCount.increment();
			byteAmount = ((MatrixBlock)dataObj).getInMemorySize();
			transferredMatrixBytes.add(byteAmount);
		}
		else if(dataObj instanceof FrameBlock) {
			transferredFrameCount.increment();
			byteAmount = ((FrameBlock)dataObj).getInMemorySize();
			transferredFrameBytes.add(byteAmount);
		}
		else if(dataObj instanceof ScalarObject)
			transferredScalarCount.increment();
		else if(dataObj instanceof ListObject)
			transferredListCount.increment();
		else if(dataObj instanceof MatrixCharacteristics)
			transferredMatCharCount.increment();

		if (host != null && byteAmount > 0) {
			coordinatorsTrafficBytes.add(new TrafficModel(LocalDateTime.now(), host, byteAmount));
		}
	}

	public static void incAsyncPrefetchCount(long c) {
		asyncPrefetchCount.add(c);
	}

	public static long getTotalFedTransferCount() {
		return transferredScalarCount.longValue() + transferredListCount.longValue()
			+ transferredMatrixCount.longValue() + transferredFrameCount.longValue()
			+ transferredMatCharCount.longValue();
	}

	public static void reset() {
		readCount.reset();
		putCount.reset();
		getCount.reset();
		executeInstructionCount.reset();
		executeUDFCount.reset();
		transferredScalarCount.reset();
		transferredListCount.reset();
		transferredMatrixCount.reset();
		transferredFrameCount.reset();
		transferredMatCharCount.reset();
		transferredMatrixBytes.reset();
		transferredFrameBytes.reset();
		asyncPrefetchCount.reset();
		fedLookupTableGetCount.reset();
		fedLookupTableGetTime.reset();
		fedLookupTableEntryCount.reset();
		fedReuseReadHitCount.reset();
		fedReuseReadBytesCount.reset();
		fedPutLineageCount.reset();
		fedPutLineageItems.reset();
		fedSerializationReuseCount.reset();
		fedSerializationReuseBytes.reset();
		bytesSent.reset();
		bytesReceived.reset();
		fedBytesSent.reset();
		fedBytesReceived.reset();
		//TODO merge with existing
		coordinatorsTrafficBytes.clear();
		workerEvents.clear();
		workerDataObjects.clear();
	}

	public static String displayFedIOExecStatistics() {
		if( readCount.longValue() > 0){ // only if there happened something on the federated worker
			StringBuilder sb = new StringBuilder();
			sb.append("Federated I/O (Read, Put, Get):\t" +
				readCount.longValue() + "/" +
				putCount.longValue() + "/" +
				getCount.longValue() + ".\n");
			sb.append("Federated Execute (Inst, UDF):\t" +
				executeInstructionCount.longValue() + "/" +
				executeUDFCount.longValue() + ".\n");
			if(getTotalFedTransferCount() > 0)
				sb.append("Fed Put Count (Sc/Li/Ma/Fr/MC):\t" +
					transferredScalarCount.longValue() + "/" +
					transferredListCount.longValue() + "/" +
					transferredMatrixCount.longValue() + "/" +
					transferredFrameCount.longValue() + "/" +
					transferredMatCharCount.longValue() + ".\n");
			if(transferredMatrixBytes.longValue() > 0 || transferredFrameBytes.longValue() > 0)
				sb.append("Fed Put Bytes (Mat/Frame):\t" +
					transferredMatrixBytes.longValue() + "/" +
					transferredFrameBytes.longValue() + " Bytes.\n");
			sb.append("Federated prefetch count:\t" +
				asyncPrefetchCount.longValue() + ".\n");
			return sb.toString();
		}
		return "";
	}

	public static String displayNetworkTrafficStatistics() {
		return "Server I/O bytes (read/written):\t" +
				bytesReceived.longValue() +
				"/" +
				bytesSent.longValue() +
				"\n" +
				"Worker I/O bytes (read/written):\t" +
				fedBytesReceived.longValue() +
				"/" +
				fedBytesSent.longValue() +
				"\n";
	}


	public static void registerFedWorker(String host, int port) {
		_fedWorkerAddresses.add(new ImmutablePair<>(host, Integer.valueOf(port)));
	}

	public static String displayFedWorkers() {
		StringBuilder sb = new StringBuilder();
		sb.append("Federated Worker Addresses:\n");
		for(Pair<String, Integer> fedAddr : _fedWorkerAddresses) {
			sb.append(String.format("  %s:%d", fedAddr.getLeft(), fedAddr.getRight().intValue()));
			sb.append("\n");
		}
		return sb.toString();
	}

	public static String displayFedWorkerStats() {
		StringBuilder sb = new StringBuilder();
		sb.append(displayFedLookupTableStats());
		sb.append(displayFedReuseReadStats());
		sb.append(displayFedPutLineageStats());
		sb.append(displayFedSerializationReuseStats());
		sb.append(displayFedTransfer());
		sb.append(displayCPUUsage());
		sb.append(displayMemoryUsage());
		return sb.toString();
	}

	public static String displayStatistics(int numHeavyHitters) {
		FedStatsCollection fedStats = collectFedStats();
		return displayStatistics(fedStats, numHeavyHitters);
	}

	public static String displayStatistics(FedStatsCollection fedStats, int numHeavyHitters) {
		StringBuilder sb = new StringBuilder();
		sb.append("SystemDS Federated Statistics:\n");
		sb.append(displayCacheStats(fedStats.cacheStats));
		sb.append(String.format("Total JIT compile time:\t\t%.3f sec.\n", fedStats.jitCompileTime));
		sb.append(displayGCStats(fedStats.gcStats));
		sb.append(displayLinCacheStats(fedStats.linCacheStats));
		sb.append(displayMultiTenantStats(fedStats.mtStats));
		sb.append(displayCPUUsage());
		sb.append(displayMemoryUsage());
		sb.append(displayFedTransfer());
		sb.append(displayHeavyHitters(fedStats.heavyHitters, numHeavyHitters));
		sb.append(displayNetworkTrafficStatistics());
		return sb.toString();
	}

	private static String displayCacheStats(CacheStatsCollection csc) {
		StringBuilder sb = new StringBuilder();
		sb.append(String.format("Cache hits (Mem/Li/WB/FS/HDFS):\t%d/%d/%d/%d/%d.\n",
			csc.memHits, csc.linHits, csc.fsBuffHits, csc.fsHits, csc.hdfsHits));
		sb.append(String.format("Cache writes (Li/WB/FS/HDFS):\t%d/%d/%d/%d.\n",
			csc.linWrites, csc.fsBuffWrites, csc.fsWrites, csc.hdfsWrites));
		sb.append(String.format("Cache times (ACQr/m, RLS, EXP):\t%.3f/%.3f/%.3f/%.3f sec.\n",
			csc.acqRTime, csc.acqMTime, csc.rlsTime, csc.expTime));
		return sb.toString();
	}

	private static String displayGCStats(GCStatsCollection gcsc) {
		StringBuilder sb = new StringBuilder();
		sb.append(String.format("Total JVM GC count:\t\t%d.\n", gcsc.gcCount));
		sb.append(String.format("Total JVM GC time:\t\t%.3f sec.\n", gcsc.gcTime));
		return sb.toString();
	}

	private static String displayLinCacheStats(LineageCacheStatsCollection lcsc) {
		StringBuilder sb = new StringBuilder();
		sb.append(String.format("LinCache hits (Mem/FS/Del):\t%d/%d/%d.\n",
			lcsc.numHitsMem, lcsc.numHitsFS, lcsc.numHitsDel));
		sb.append(String.format("LinCache MultiLvl (Ins/SB/Fn):\t%d/%d/%d.\n",
			lcsc.numHitsInst, lcsc.numHitsSB, lcsc.numHitsFunc));
		sb.append(String.format("LinCache writes (Mem/FS/Del):\t%d/%d/%d.\n",
			lcsc.numWritesMem, lcsc.numWritesFS, lcsc.numMemDel));
		return sb.toString();
	}

	private static String displayMultiTenantStats(MultiTenantStatsCollection mtsc) {
		StringBuilder sb = new StringBuilder();
		sb.append(displayFedLookupTableStats(mtsc.fLTGetCount, mtsc.fLTEntryCount, mtsc.fLTGetTime));
		sb.append(displayFedReuseReadStats(mtsc.reuseReadHits, mtsc.reuseReadBytes));
		sb.append(displayFedPutLineageStats(mtsc.putLineageCount, mtsc.putLineageItems));
		sb.append(displayFedSerializationReuseStats(mtsc.serializationReuseCount, mtsc.serializationReuseBytes));
		return sb.toString();
	}

	@SuppressWarnings("unused")
	private static String displayHeavyHitters(HashMap<String, Pair<Long, Double>> heavyHitters) {
		return displayHeavyHitters(heavyHitters, 10);
	}

	private static String displayFedTransfer() {
		StringBuilder sb = new StringBuilder();
		sb.append("Transferred bytes (Host/Datetime/ByteAmount):\n");

		for (var entry: coordinatorsTrafficBytes) {
			sb.append(String.format("%s/%s/%d.\n", entry.getCoordinatorAddress(), entry.timestamp, entry.byteAmount));
		}

		return sb.toString();
	}

	private static String displayCPUUsage() {
		StringBuilder sb = new StringBuilder();

		double cpuUsage = getCPUUsage();

		sb.append(String.format("CPU usage %%: %.2f\n", cpuUsage));

		return sb.toString();
	}

	private static String displayMemoryUsage() {
		StringBuilder sb = new StringBuilder();

		double memoryUsage = getMemoryUsage();

		sb.append(String.format("Memory usage %%: %.2f\n", memoryUsage));

		return sb.toString();
	}

	private static String displayHeavyHitters(HashMap<String, Pair<Long, Double>> heavyHitters, int num) {
		StringBuilder sb = new StringBuilder();
		@SuppressWarnings("unchecked")
		Entry<String, Pair<Long, Double>>[] hhArr = heavyHitters.entrySet().toArray(new Entry[0]);
		Arrays.sort(hhArr, new Comparator<Entry<String, Pair<Long, Double>>>() {
			public int compare(Entry<String, Pair<Long, Double>> e1, Entry<String, Pair<Long, Double>> e2) {
				return e1.getValue().getRight().compareTo(e2.getValue().getRight());
			}
		});

		sb.append("Heavy hitter instructions:\n");
		final String numCol = "#";
		final String instCol = "Instruction";
		final String timeSCol = "Time(s)";
		final String countCol = "Count";
		int numHittersToDisplay = Math.min(num, hhArr.length);
		int maxNumLen = String.valueOf(numHittersToDisplay).length();
		int maxInstLen = instCol.length();
		int maxTimeSLen = timeSCol.length();
		int maxCountLen = countCol.length();
		DecimalFormat sFormat = new DecimalFormat("#,##0.000");
		for (int counter = 0; counter < numHittersToDisplay; counter++) {
			Entry<String, Pair<Long, Double>> hh = hhArr[hhArr.length - 1 - counter];
			String instruction = hh.getKey();
			maxInstLen = Math.max(maxInstLen, instruction.length());
			String timeString = sFormat.format(hh.getValue().getRight());
			maxTimeSLen = Math.max(maxTimeSLen, timeString.length());
			maxCountLen = Math.max(maxCountLen, String.valueOf(hh.getValue().getLeft()).length());
		}
		maxInstLen = Math.min(maxInstLen, DMLScript.STATISTICS_MAX_WRAP_LEN);
		sb.append(String.format( " %" + maxNumLen + "s  %-" + maxInstLen + "s  %"
			+ maxTimeSLen + "s  %" + maxCountLen + "s", numCol, instCol, timeSCol, countCol));
		sb.append("\n");

		for (int counter = 0; counter < numHittersToDisplay; counter++) {
			String instruction = hhArr[hhArr.length - 1 - counter].getKey();
			String [] wrappedInstruction = Statistics.wrap(instruction, maxInstLen);

			String timeSString = sFormat.format(hhArr[hhArr.length - 1 - counter].getValue().getRight());

			long count = hhArr[hhArr.length - 1 - counter].getValue().getLeft();
			int numLines = wrappedInstruction.length;
			
			for(int wrapIter = 0; wrapIter < numLines; wrapIter++) {
				String instStr = (wrapIter < wrappedInstruction.length) ? wrappedInstruction[wrapIter] : "";
				if(wrapIter == 0) {
					sb.append(String.format(
						" %" + maxNumLen + "d  %-" + maxInstLen + "s  %" + maxTimeSLen + "s  %" 
						+ maxCountLen + "d", (counter + 1), instStr, timeSString, count));
				}
				else {
					sb.append(String.format(
						" %" + maxNumLen + "s  %-" + maxInstLen + "s  %" + maxTimeSLen + "s  %" 
						+ maxCountLen + "s", "", instStr, "", ""));
				}
				sb.append("\n");
			}
		}

		return sb.toString();
	}

	private static FedStatsCollection collectFedStats() {
		Future<FederatedResponse>[] responses = getFederatedResponses();
		FedStatsCollection aggFedStats = new FedStatsCollection();
		for(Future<FederatedResponse> res : responses) {
			try {
				Object[] tmp = res.get().getData();
				if(tmp[0] instanceof FedStatsCollection)
					aggFedStats.aggregate((FedStatsCollection)tmp[0]);
			} catch(Exception e) {
				throw new DMLRuntimeException("Exception of type " + e.getClass().toString() 
					+ " thrown while " + "getting the federated stats of the federated response: ", e);
			}
		}
		return aggFedStats;
	}

	private static Future<FederatedResponse>[] getFederatedResponses() {
		List<Future<FederatedResponse>> ret = new ArrayList<>();
		for(Pair<String, Integer> fedAddr : _fedWorkerAddresses) {
			InetSocketAddress isa = new InetSocketAddress(fedAddr.getLeft(), fedAddr.getRight());
			FederatedRequest frUDF = new FederatedRequest(RequestType.EXEC_UDF, -1, 
				new FedStatsCollectFunction());
			try {
				ret.add(FederatedData.executeFederatedOperation(isa, frUDF));
			} catch(DMLRuntimeException dre) {
				// silently ignore this exception --> caused by offline federated workers
			} catch (Exception e) {
				System.out.println("Exeption of type " + e.getClass().getName() 
					+ " thrown while getting stats from federated worker: " + e.getMessage());
			}
		}
		@SuppressWarnings("unchecked")
		Future<FederatedResponse>[] retArr = ret.toArray(new Future[0]);
		return retArr;
	}

	public static long getFedLookupTableGetCount() {
		return fedLookupTableGetCount.longValue();
	}

	public static List<TrafficModel> getCoordinatorsTrafficBytes() {
		return coordinatorsTrafficBytes;
	}

	public static List<EventModel> getWorkerEvents() {
		return workerEvents;
	}
	public static List<RequestModel> getWorkerRequests() {
		return new ArrayList<>(workerFederatedRequests.values());
	}

	public static List<DataObjectModel> getWorkerDataObjects() {
		return new ArrayList<>(workerDataObjects.values());
	}

	public static void addEvent(EventModel event) {
		workerEvents.add(event);
	}
	public static void addWorkerRequest(RequestModel request) {
		if (!workerFederatedRequests.containsKey(request.type)) {
			workerFederatedRequests.put(request.type, request);
		};

		workerFederatedRequests.get(request.type).count++;
	}
	public static void addDataObject(DataObjectModel dataObject) {
		workerDataObjects.put(dataObject.varName, dataObject);
	}
	public static void removeDataObjects() {
		workerDataObjects.clear();
	}

	public static double getCPUUsage() {
		ThreadMXBean threadMXBean = ManagementFactory.getThreadMXBean();
		double cpuUsage = 0.0f;

		for(Long threadID : threadMXBean.getAllThreadIds()) {
			cpuUsage += threadMXBean.getThreadCpuTime(threadID);
		}

		cpuUsage /= 1000000000; // nanoseconds to seconds

		return cpuUsage;
	}

	public static double getMemoryUsage() {
		MemoryMXBean memoryMXBean = ManagementFactory.getMemoryMXBean();

		double maxMemory = (double)memoryMXBean.getHeapMemoryUsage().getMax() / 1073741824;
		double usedMemory = (double)memoryMXBean.getHeapMemoryUsage().getUsed() / 1073741824;

		return (usedMemory / maxMemory) * 100;
	}

	public static long getFedLookupTableGetTime() {
		return fedLookupTableGetTime.longValue();
	}

	public static long getFedLookupTableEntryCount() {
		return fedLookupTableEntryCount.longValue();
	}

	public static long getFedReuseReadHitCount() {
		return fedReuseReadHitCount.longValue();
	}

	public static long getFedReuseReadBytesCount() {
		return fedReuseReadBytesCount.longValue();
	}

	public static long getFedPutLineageCount() {
		return fedPutLineageCount.longValue();
	}

	public static long getFedPutLineageItems() {
		return fedPutLineageItems.longValue();
	}

	public static long getFedSerializationReuseCount() {
		return fedSerializationReuseCount.longValue();
	}

	public static long getFedSerializationReuseBytes() {
		return fedSerializationReuseBytes.longValue();
	}

	public static void incFedLookupTableGetCount() {
		fedLookupTableGetCount.increment();
	}

	public static void incFedLookupTableGetTime(long time) {
		fedLookupTableGetTime.add(time);
	}

	public static void incFedLookupTableEntryCount() {
		fedLookupTableEntryCount.increment();
	}

	public static void incFedReuseReadHitCount() {
		fedReuseReadHitCount.increment();
	}

	public static void incFedReuseReadBytesCount(CacheableData<?> data) {
		fedReuseReadBytesCount.add(data.getDataSize());
	}

	public static void incFedReuseReadBytesCount(CacheBlock cb) {
		fedReuseReadBytesCount.add(cb.getInMemorySize());
	}

	public static void aggFedPutLineage(String serializedLineage) {
		fedPutLineageCount.increment();
		fedPutLineageItems.add(serializedLineage.lines().count());
	}

	public static void aggFedSerializationReuse(long bytes) {
		fedSerializationReuseCount.increment();
		fedSerializationReuseBytes.add(bytes);
	}

	public static String displayFedLookupTableStats() {
		return displayFedLookupTableStats(fedLookupTableGetCount.longValue(),
			fedLookupTableEntryCount.longValue(), fedLookupTableGetTime.doubleValue() / 1000000000);
	}

	public static String displayFedLookupTableStats(long fltGetCount, long fltEntryCount, double fltGetTime) {
		if(fltGetCount > 0) {
			return InstructionUtils.concatStrings(
				"Fed LookupTable (Get, Entries):\t",
				String.valueOf(fltGetCount), "/", String.valueOf(fltEntryCount),".\n");
		}
		return "";
	}

	public static String displayFedReuseReadStats() {
		return displayFedReuseReadStats(
			fedReuseReadHitCount.longValue(),
			fedReuseReadBytesCount.longValue());
	}

	public static String displayFedReuseReadStats(long rrHits, long rrBytes) {
		if(rrHits > 0) {
			return InstructionUtils.concatStrings(
				"Fed ReuseRead (Hits, Bytes):\t",
				String.valueOf(rrHits), "/", String.valueOf(rrBytes), ".\n");
		}
		return "";
	}

	public static String displayFedPutLineageStats() {
		return displayFedPutLineageStats(fedPutLineageCount.longValue(),
			fedPutLineageItems.longValue());
	}

	public static String displayFedPutLineageStats(long plCount, long plItems) {
		if(plCount > 0) {
			return InstructionUtils.concatStrings(
				"Fed PutLineage (Count, Items):\t",
				String.valueOf(plCount), "/", String.valueOf(plItems), ".\n");
		}
		return "";
	}

	public static String displayFedSerializationReuseStats() {
		return displayFedSerializationReuseStats(fedSerializationReuseCount.longValue(),
			fedSerializationReuseBytes.longValue());
	}

	public static String displayFedSerializationReuseStats(long srCount, long srBytes) {
		if(srCount > 0) {
			return InstructionUtils.concatStrings(
				"Fed SerialReuse (Count, Bytes):\t",
				String.valueOf(srCount), "/", String.valueOf(srBytes), ".\n");
		}
		return "";
	}

	public static class FedStatsCollectFunction extends FederatedUDF {
		private static final long serialVersionUID = 1L;

		public FedStatsCollectFunction() {
			super(new long[] { });
		}

		@Override
		public FederatedResponse execute(ExecutionContext ec, Data... data) {
			FedStatsCollection fedStats = new FedStatsCollection();
			fedStats.collectStats();
			return new FederatedResponse(FederatedResponse.ResponseType.SUCCESS, fedStats);
		}

		@Override
		public Pair<String, LineageItem> getLineageItem(ExecutionContext ec) {
			return null;
		}
	}

	public static class FedStatsCollection implements Serializable {
		private static final long serialVersionUID = 1L;

		private void collectStats() {
			cacheStats.collectStats();
			jitCompileTime = ((double)Statistics.getJITCompileTime()) / 1000; // in sec
			cpuUsage = getCPUUsage();
			memoryUsage = getMemoryUsage();
			gcStats.collectStats();
			linCacheStats.collectStats();
			mtStats.collectStats();
			heavyHitters = Statistics.getHeavyHittersHashMap();
			coordinatorsTrafficBytes = getCoordinatorsTrafficBytes();
			workerEvents = getWorkerEvents();
			workerDataObjects = getWorkerDataObjects();
			workerRequests = getWorkerRequests();
		}
		
		public void aggregate(FedStatsCollection that) {
			cacheStats.aggregate(that.cacheStats);
			jitCompileTime += that.jitCompileTime;
			cpuUsage += that.cpuUsage;
			memoryUsage += that.memoryUsage;
			gcStats.aggregate(that.gcStats);
			linCacheStats.aggregate(that.linCacheStats);
			mtStats.aggregate(that.mtStats);
			that.heavyHitters.forEach(
				(key, value) -> heavyHitters.merge(key, value, (v1, v2) ->
					new ImmutablePair<>(v1.getLeft() + v2.getLeft(), v1.getRight() + v2.getRight()))
			);
			coordinatorsTrafficBytes.addAll(that.coordinatorsTrafficBytes);
			workerEvents.addAll(that.workerEvents);
			workerDataObjects.addAll(that.workerDataObjects);
			workerRequests.addAll(that.workerRequests);
		}

		protected static class CacheStatsCollection implements Serializable {
			private static final long serialVersionUID = 1L;

			private void collectStats() {
				memHits = CacheStatistics.getMemHits();
				linHits = CacheStatistics.getLinHits();
				fsBuffHits = CacheStatistics.getFSBuffHits();
				fsHits = CacheStatistics.getFSHits();
				hdfsHits = CacheStatistics.getHDFSHits();
				linWrites = CacheStatistics.getLinWrites();
				fsBuffWrites = CacheStatistics.getFSBuffWrites();
				fsWrites = CacheStatistics.getFSWrites();
				hdfsWrites = CacheStatistics.getHDFSWrites();
				acqRTime = ((double)CacheStatistics.getAcquireRTime()) / 1000000000; // in sec
				acqMTime = ((double)CacheStatistics.getAcquireMTime()) / 1000000000; // in sec
				rlsTime = ((double)CacheStatistics.getReleaseTime()) / 1000000000; // in sec
				expTime = ((double)CacheStatistics.getExportTime()) / 1000000000; // in sec
			}

			private void aggregate(CacheStatsCollection that) {
				memHits += that.memHits;
				linHits += that.linHits;
				fsBuffHits += that.fsBuffHits;
				fsHits += that.fsHits;
				hdfsHits += that.hdfsHits;
				linWrites += that.linWrites;
				fsBuffWrites += that.fsBuffWrites;
				fsWrites += that.fsWrites;
				hdfsWrites += that.hdfsWrites;
				acqRTime += that.acqRTime;
				acqMTime += that.acqMTime;
				rlsTime += that.rlsTime;
				expTime += that.expTime;
			}

			private long memHits = 0;
			private long linHits = 0;
			private long fsBuffHits = 0;
			private long fsHits = 0;
			private long hdfsHits = 0;
			private long linWrites = 0;
			private long fsBuffWrites = 0;
			private long fsWrites = 0;
			private long hdfsWrites = 0;
			private double acqRTime = 0;
			private double acqMTime = 0;
			private double rlsTime = 0;
			private double expTime = 0;
		}

		protected static class GCStatsCollection implements Serializable {
			private static final long serialVersionUID = 1L;

			private void collectStats() {
				gcCount = Statistics.getJVMgcCount();
				gcTime = ((double)Statistics.getJVMgcTime()) / 1000; // in sec
			}

			private void aggregate(GCStatsCollection that) {
				gcCount += that.gcCount;
				gcTime += that.gcTime;
			}

			private long gcCount = 0;
			private double gcTime = 0;
		}

		protected static class LineageCacheStatsCollection implements Serializable {
			private static final long serialVersionUID = 1L;

			private void collectStats() {
				numHitsMem = LineageCacheStatistics.getMemHits();
				numHitsFS = LineageCacheStatistics.getFSHits();
				numHitsDel = LineageCacheStatistics.getDelHits();
				numHitsInst = LineageCacheStatistics.getInstHits();
				numHitsSB = LineageCacheStatistics.getSBHits();
				numHitsFunc = LineageCacheStatistics.getFuncHits();
				numWritesMem = LineageCacheStatistics.getMemWrites();
				numWritesFS = LineageCacheStatistics.getFSWrites();
				numMemDel = LineageCacheStatistics.getMemDeletes();
			}

			private void aggregate(LineageCacheStatsCollection that) {
				numHitsMem += that.numHitsMem;
				numHitsFS += that.numHitsFS;
				numHitsDel += that.numHitsDel;
				numHitsInst += that.numHitsInst;
				numHitsSB += that.numHitsSB;
				numHitsFunc += that.numHitsFunc;
				numWritesMem += that.numWritesMem;
				numWritesFS += that.numWritesFS;
				numMemDel += that.numMemDel;
			}

			private long numHitsMem = 0;
			private long numHitsFS = 0;
			private long numHitsDel = 0;
			private long numHitsInst = 0;
			private long numHitsSB = 0;
			private long numHitsFunc = 0;
			private long numWritesMem = 0;
			private long numWritesFS = 0;
			private long numMemDel = 0;
		}

		protected static class MultiTenantStatsCollection implements Serializable {
			private static final long serialVersionUID = 1L;

			private void collectStats() {
				fLTGetCount = getFedLookupTableGetCount();
				fLTGetTime = ((double)getFedLookupTableGetTime()) / 1000000000; // in sec
				fLTEntryCount = getFedLookupTableEntryCount();
				reuseReadHits = getFedReuseReadHitCount();
				reuseReadBytes = getFedReuseReadBytesCount();
				putLineageCount = getFedPutLineageCount();
				putLineageItems = getFedPutLineageItems();
				serializationReuseCount = getFedSerializationReuseCount();
				serializationReuseBytes = getFedSerializationReuseBytes();
			}

			private void aggregate(MultiTenantStatsCollection that) {
				fLTGetCount += that.fLTGetCount;
				fLTGetTime += that.fLTGetTime;
				fLTEntryCount += that.fLTEntryCount;
				reuseReadHits += that.reuseReadHits;
				reuseReadBytes += that.reuseReadBytes;
				putLineageCount += that.putLineageCount;
				putLineageItems += that.putLineageItems;
				serializationReuseCount += that.serializationReuseCount;
				serializationReuseBytes += that.serializationReuseBytes;
			}

			private long fLTGetCount = 0;
			private double fLTGetTime = 0;
			private long fLTEntryCount = 0;
			private long reuseReadHits = 0;
			private long reuseReadBytes = 0;
			private long putLineageCount = 0;
			private long putLineageItems = 0;
			private long serializationReuseCount = 0;
			private long serializationReuseBytes = 0;
		}

		private CacheStatsCollection cacheStats = new CacheStatsCollection();
		public double jitCompileTime = 0;
		public double cpuUsage = 0;
		public double memoryUsage = 0;
		private GCStatsCollection gcStats = new GCStatsCollection();
		private LineageCacheStatsCollection linCacheStats = new LineageCacheStatsCollection();
		private MultiTenantStatsCollection mtStats = new MultiTenantStatsCollection();
		public HashMap<String, Pair<Long, Double>> heavyHitters = new HashMap<>();
		public List<TrafficModel> coordinatorsTrafficBytes = new ArrayList<>();
		public List<EventModel> workerEvents = new ArrayList<>();
		public List<DataObjectModel> workerDataObjects = new ArrayList<>();

		public List<RequestModel> workerRequests = new ArrayList<>();
	}
}<|MERGE_RESOLUTION|>--- conflicted
+++ resolved
@@ -99,16 +99,10 @@
 	private static final LongAdder fedPutLineageItems = new LongAdder();
 	private static final LongAdder fedSerializationReuseCount = new LongAdder();
 	private static final LongAdder fedSerializationReuseBytes = new LongAdder();
-<<<<<<< HEAD
 	private static final List<TrafficModel> coordinatorsTrafficBytes = new ArrayList<>();
 	private static final List<EventModel> workerEvents = new ArrayList<>();
 	private static final Map<String, DataObjectModel> workerDataObjects = new HashMap<>();
 	private static final Map<String, RequestModel> workerFederatedRequests = new HashMap<>();
-=======
-	// Traffic between federated worker and a coordinator site
-	// in the form of [{ datetime, coordinatorAddress, transferredBytes }, { ... }] }
-	private static CopyOnWriteArrayList<Triple<LocalDateTime, String, Long>> coordinatorsTrafficBytes = new CopyOnWriteArrayList<>();
->>>>>>> f45ae975
 
 	public static void logServerTraffic(long read, long written) {
 		bytesReceived.add(read);
