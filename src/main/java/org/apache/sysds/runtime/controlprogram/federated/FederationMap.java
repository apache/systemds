/*
 * Licensed to the Apache Software Foundation (ASF) under one
 * or more contributor license agreements.  See the NOTICE file
 * distributed with this work for additional information
 * regarding copyright ownership.  The ASF licenses this file
 * to you under the Apache License, Version 2.0 (the
 * "License"); you may not use this file except in compliance
 * with the License.  You may obtain a copy of the License at
 *
 *   http://www.apache.org/licenses/LICENSE-2.0
 *
 * Unless required by applicable law or agreed to in writing,
 * software distributed under the License is distributed on an
 * "AS IS" BASIS, WITHOUT WARRANTIES OR CONDITIONS OF ANY
 * KIND, either express or implied.  See the License for the
 * specific language governing permissions and limitations
 * under the License.
 */

package org.apache.sysds.runtime.controlprogram.federated;

import java.util.ArrayList;
import java.util.Arrays;
import java.util.Iterator;
import java.util.List;
import java.util.Map.Entry;
import java.util.concurrent.Callable;
import java.util.concurrent.ExecutorService;
import java.util.concurrent.Future;
import java.util.function.BiFunction;
import java.util.stream.Stream;

import org.apache.commons.lang3.tuple.ImmutablePair;
import org.apache.commons.lang3.tuple.Pair;
import org.apache.sysds.runtime.DMLRuntimeException;
import org.apache.sysds.runtime.controlprogram.caching.CacheBlock;
import org.apache.sysds.runtime.controlprogram.caching.CacheableData;
import org.apache.sysds.runtime.controlprogram.federated.FederatedRequest.RequestType;
import org.apache.sysds.runtime.instructions.cp.ScalarObject;
import org.apache.sysds.runtime.instructions.cp.VariableCPInstruction;
import org.apache.sysds.runtime.matrix.data.FrameBlock;
import org.apache.sysds.runtime.matrix.data.MatrixBlock;
import org.apache.sysds.runtime.util.CommonThreadPool;
import org.apache.sysds.runtime.util.IndexRange;

public class FederationMap {
	public enum FPartitioning{
		ROW,   //row partitioned, groups of entire rows
		COL,   //column partitioned, groups of entire columns
		MIXED, //arbitrary rectangles
		NONE,  //entire data in a location
	}
<<<<<<< HEAD

=======
	
>>>>>>> 56eb2164
	public enum FReplication {
		NONE,    //every data item in a separate location
		FULL,    //every data item at every location
		OVERLAP, //every data item partially at every location, w/ addition as aggregation method
	}
<<<<<<< HEAD

=======
	
>>>>>>> 56eb2164
	public enum FType {
		ROW(FPartitioning.ROW, FReplication.NONE),
		COL(FPartitioning.COL, FReplication.NONE),
		FULL(FPartitioning.NONE, FReplication.NONE),
		BROADCAST(FPartitioning.NONE, FReplication.FULL),
		PART(FPartitioning.NONE, FReplication.OVERLAP),
		OTHER(FPartitioning.MIXED, FReplication.NONE);

		private final FPartitioning _partType;
		@SuppressWarnings("unused") //not yet
		private final FReplication _repType;
<<<<<<< HEAD

=======
		
>>>>>>> 56eb2164
		private FType(FPartitioning ptype, FReplication rtype) {
			_partType = ptype;
			_repType = rtype;
		}
<<<<<<< HEAD

=======
		
>>>>>>> 56eb2164
		public boolean isRowPartitioned() {
			return _partType == FPartitioning.ROW
				|| _partType == FPartitioning.NONE;
		}

		public boolean isColPartitioned() {
			return _partType == FPartitioning.COL
				|| _partType == FPartitioning.NONE;
		}

		public boolean isType(FType t) {
			switch(t) {
				case ROW:
					return isRowPartitioned();
				case COL:
					return isColPartitioned();
				case FULL:
				case OTHER:
				default:
					return t == this;
			}
		}
	}

	// Alignment Check Type
	public enum AlignType {
		FULL, // exact matching dimensions of partitions on the same federated worker
		ROW, // matching rows of partitions on the same federated worker
		COL, // matching columns of partitions on the same federated worker
		FULL_T, // matching dimensions with transposed dimensions of partitions on the same federated worker
		ROW_T, // matching rows with columns of partitions on the same federated worker
		COL_T; // matching columns with rows of partitions on the same federated worker

		public boolean isTransposed() {
			return (this == FULL_T || this == ROW_T || this == COL_T);
		}
		public boolean isFullType() {
			return (this == FULL || this == FULL_T);
		}
		public boolean isRowType() {
			return (this == ROW || this == ROW_T);
		}
		public boolean isColType() {
			return (this == COL || this == COL_T);
		}
	}

	private long _ID = -1;
	private final List<Pair<FederatedRange, FederatedData>> _fedMap;
	private FType _type;

	public FederationMap(List<Pair<FederatedRange, FederatedData>> fedMap) {
		this(-1, fedMap);
	}

	public FederationMap(long ID, List<Pair<FederatedRange, FederatedData>> fedMap) {
		this(ID, fedMap, FType.OTHER);
	}

	public FederationMap(long ID, List<Pair<FederatedRange, FederatedData>> fedMap, FType type) {
		_ID = ID;
		_fedMap = fedMap;
		_type = type;
	}

	public long getID() {
		return _ID;
	}

	public FType getType() {
		return _type;
	}

	public boolean isInitialized() {
		return _ID >= 0;
	}

	public void setType(FType type) {
		_type = type;
	}

	public int getSize() {
		return _fedMap.size();
	}

	public FederatedRange[] getFederatedRanges() {
		return _fedMap.stream().map(e -> e.getKey()).toArray(FederatedRange[]::new);
	}
	
	public FederatedData[] getFederatedData() {
		return _fedMap.stream().map(e -> e.getValue()).toArray(FederatedData[]::new);
	}
	
	private FederatedData getFederatedData(FederatedRange range) {
		for( Pair<FederatedRange, FederatedData> e : _fedMap )
			if( e.getKey().equals(range) )
				return e.getValue();
		return null;
	}
	
	private void removeFederatedData(FederatedRange range) {
		Iterator<Pair<FederatedRange, FederatedData>> iter = _fedMap.iterator();
		while( iter.hasNext() )
			if( iter.next().getKey().equals(range) )
				iter.remove();
	}

	public List<Pair<FederatedRange, FederatedData>> getMap() {
		return _fedMap;
	}
	
	public FederatedRequest broadcast(CacheableData<?> data) {
		long id;
		boolean exists = Arrays.stream(_fedMap.values().stream()
			.map(e -> new ImmutablePair<>(data.getUniqueID(), e.getAddress())).toArray())
			.allMatch(e -> FederationUtils._broadcastMap.containsKey(e) && FederationUtils._broadcastMap.get(e).left == FType.BROADCAST);


		if(exists) {
			id = FederationUtils._broadcastMap.get(new ImmutablePair<>(data.getUniqueID(), ((FederatedData) _fedMap.values().toArray()[0]).getAddress())).right;
			return new FederatedRequest(RequestType.PUT_VAR, id, data.getUniqueID(), FType.BROADCAST);
		}

		id = FederationUtils.getNextFedDataID();
		CacheBlock cb = data.acquireReadAndRelease();
		for(Entry<FederatedRange, FederatedData> e : _fedMap.entrySet()) {
			FederationUtils._broadcastMap.putIfAbsent(new ImmutablePair<>(data.getUniqueID(), e.getValue().getAddress()),
				new ImmutablePair<>(FType.BROADCAST, id));
		}
		return new FederatedRequest(RequestType.PUT_VAR, id, cb, data.getUniqueID(), FType.BROADCAST);
	}

	public FederatedRequest broadcast(ScalarObject scalar) {
		// prepare single request for all federated data
		long id = FederationUtils.getNextFedDataID();
		return new FederatedRequest(RequestType.PUT_VAR, id, scalar);
	}

	/**
	 * Creates separate slices of an input data object according to the index ranges of federated data. Theses slices
	 * are then wrapped in separate federated requests for broadcasting.
	 *
	 * @param data       input data object (matrix, tensor, frame)
	 * @param transposed false: slice according to federated data, true: slice according to transposed federated data
	 * @return array of federated requests corresponding to federated data
	 */

	public FederatedRequest[] broadcastSliced(CacheableData<?> data, boolean transposed) {
		if( _type == FType.FULL )
			return new FederatedRequest[]{broadcast(data)};

		long id;
		FederatedRequest[] ret = new FederatedRequest[_fedMap.size()];
		boolean exists = Arrays.stream(_fedMap.values().stream()
			.map(e -> new ImmutablePair<>(data.getUniqueID(), e.getAddress())).toArray())
			.allMatch(e -> FederationUtils._broadcastMap.containsKey(e) && FederationUtils._broadcastMap.get(e).left == FType.PART);

		if(exists) {
			id = FederationUtils._broadcastMap.get(new ImmutablePair<>(data.getUniqueID(), ((FederatedData) _fedMap.values().toArray()[0]).getAddress())).right;
			Arrays.fill(ret, new FederatedRequest(RequestType.PUT_VAR, id, data.getUniqueID(), FType.PART));
		} else {

			// prepare broadcast id and pin input
			id = FederationUtils.getNextFedDataID();
			CacheBlock cb = data.acquireReadAndRelease();

			// prepare indexing ranges
			int[][] ix = new int[_fedMap.size()][];
			int pos = 0;
			for(Entry<FederatedRange, FederatedData> e : _fedMap.entrySet()) {
				int beg = e.getKey().getBeginDimsInt()[(_type == FType.ROW ? 0 : 1)];
				int end = e.getKey().getEndDimsInt()[(_type == FType.ROW ? 0 : 1)];
				int nr = _type == FType.ROW ? cb.getNumRows() : cb.getNumColumns();
				int nc = _type == FType.ROW ? cb.getNumColumns() : cb.getNumRows();
				int rl = transposed ? 0 : beg;
				int ru = transposed ? nr - 1 : end - 1;
				int cl = transposed ? beg : 0;
				int cu = transposed ? end - 1 : nc - 1;
				ix[pos++] = _type == FType.ROW ? new int[] {rl, ru, cl, cu} : new int[] {cl, cu, rl, ru};

				FederationUtils._broadcastMap.putIfAbsent(new ImmutablePair<>(data.getUniqueID(), e.getValue().getAddress()),
					new ImmutablePair<>(FType.PART, id));
			}

<<<<<<< HEAD
			// multi-threaded block slicing and federation request creation
			Arrays.parallelSetAll(ret,i -> new FederatedRequest(RequestType.PUT_VAR, id, cb.slice(ix[i][0], ix[i][1], ix[i][2], ix[i][3],
				new MatrixBlock()), data.getUniqueID(), FType.PART)); //FIXME sliced frame flag
=======
		// prepare indexing ranges
		int[][] ix = new int[_fedMap.size()][];
		int pos = 0;
		for(Pair<FederatedRange, FederatedData> e : _fedMap) {
			int beg = e.getKey().getBeginDimsInt()[(_type == FType.ROW ? 0 : 1)];
			int end = e.getKey().getEndDimsInt()[(_type == FType.ROW ? 0 : 1)];
			int nr = _type == FType.ROW ? cb.getNumRows() : cb.getNumColumns();
			int nc = _type == FType.ROW ? cb.getNumColumns() : cb.getNumRows();
			int rl = transposed ? 0 : beg;
			int ru = transposed ? nr - 1 : end - 1;
			int cl = transposed ? beg : 0;
			int cu = transposed ? end - 1 : nc - 1;
			ix[pos++] = _type == FType.ROW ?
				new int[] {rl, ru, cl, cu} : new int[] {cl, cu, rl, ru};
>>>>>>> 56eb2164
		}
		return ret;
	}

	public FederatedRequest[] broadcastSliced(CacheableData<?> data, boolean isFrame, int[][] ix) {
		if( _type == FType.FULL )
			return new FederatedRequest[]{broadcast(data)};

		long id;
		FederatedRequest[] ret = new FederatedRequest[ix.length];
		boolean exists = Arrays.stream(_fedMap.values().stream()
			.map(e -> new ImmutablePair<>(data.getUniqueID(), e.getAddress())).toArray())
			.allMatch(e -> FederationUtils._broadcastMap.containsKey(e) && FederationUtils._broadcastMap.get(e).left == FType.PART);

		if(exists) {
			id = FederationUtils._broadcastMap.get(new ImmutablePair<>(data.getUniqueID(), ((FederatedData) _fedMap.values().toArray()[0]).getAddress())).right;
			Arrays.fill(ret, new FederatedRequest(RequestType.PUT_VAR, id, data.getUniqueID(), FType.PART));
		} else {
			// prepare broadcast id and pin input
			id = FederationUtils.getNextFedDataID();
			CacheBlock cb = data.acquireReadAndRelease();

			// multi-threaded block slicing and federation request creation
			Arrays.setAll(ret, i -> new FederatedRequest(RequestType.PUT_VAR, id, cb.slice(ix[i][0], ix[i][1], ix[i][2], ix[i][3],
				isFrame ? new FrameBlock() : new MatrixBlock()), data.getUniqueID(), FType.PART));
		}
		return ret;
	}


	/**
	 * helper function for checking multiple allowed alignment types
	 * @param that FederationMap to check alignment with
	 * @param alignTypes collection of alignment types which should be checked
	 * @return true if this and that FederationMap are aligned according to at least one alignment type
	 */
	public boolean isAligned(FederationMap that, AlignType... alignTypes) {
		boolean ret = false;
		for(AlignType at : alignTypes) {
			if(at.isFullType())
				ret |= isAligned(that, at.isTransposed());
			else
				ret |= isAligned(that, at.isTransposed(), at.isRowType(), at.isColType());
			if(ret) // early stopping - alignment already found
				break;
		}
		return ret;
	}

	/**
	 * Determines if the two federation maps are aligned row/column partitions
	 * at the same federated sites (which allows for purely federated operation)
	 * @param that FederationMap to check alignment with
	 * @param transposed true if that FederationMap should be transposed before checking alignment
	 * @return true if this and that FederationMap are aligned
	 */
	public boolean isAligned(FederationMap that, boolean transposed) {
		boolean ret = true;
		for(Pair<FederatedRange, FederatedData> e : _fedMap) {
			FederatedRange range = !transposed ? e.getKey() : new FederatedRange(e.getKey()).transpose();
			FederatedData dat2 = that.getFederatedData(range);
			ret &= e.getValue().equalAddress(dat2);
		}
		return ret;
	}

	/**
	 * determines if the two federated data are aligned row/column partitions (depending on parameters equalRows/equalCols)
	 * at the same federated site (which often allows for purely federated operations)
	 * @param that FederationMap to check alignment with
	 * @param transposed true if that FederationMap should be transposed before checking alignment
	 * @param equalRows true to indicate that the row dimension should be checked for alignment
	 * @param equalCols true to indicate that the col dimension should be checked for alignment
	 * @return true if this and that FederationMap are aligned
	 */
	public boolean isAligned(FederationMap that, boolean transposed, boolean equalRows, boolean equalCols) {
		boolean ret = true;
		final int ROW_IX = transposed ? 1 : 0; // swapping row and col dimension index of "that" if transposed
		final int COL_IX = transposed ? 0 : 1;

		for(Pair<FederatedRange, FederatedData> e : _fedMap) {
			boolean rangeFound = false; // to indicate if at least one matching range has been found
			for(FederatedRange r : that.getFederatedRanges()) {
				long[] rbd = r.getBeginDims();
				long[] red = r.getEndDims();
				long[] ebd = e.getKey().getBeginDims();
				long[] eed = e.getKey().getEndDims();
				// searching for the matching federated range of "that"
				if((!equalRows || (rbd[ROW_IX] == ebd[0] && red[ROW_IX] == eed[0]))
					&& (!equalCols || (rbd[COL_IX] == ebd[1] && red[COL_IX] == eed[1]))) {
					rangeFound = true;
					FederatedData dat2 = that.getFederatedData(r);
					ret &= e.getValue().equalAddress(dat2); // both paritions must be located on the same fed worker
				}
			}
			if(!(ret &= rangeFound)) // setting ret to false if no matching range has been found
				break; // directly returning if not ret to skip further checks
		}
		return ret;
	}

	public Future<FederatedResponse>[] execute(long tid, FederatedRequest... fr) {
		return execute(tid, false, fr);
	}

	public Future<FederatedResponse>[] execute(long tid, boolean wait, FederatedRequest... fr) {
		return execute(tid, wait, null, fr);
	}

	public Future<FederatedResponse>[] execute(long tid, FederatedRequest[] frSlices, FederatedRequest... fr) {
		return execute(tid, false, frSlices, fr);
	}

	@SuppressWarnings("unchecked")
	public Future<FederatedResponse>[] execute(long tid, boolean wait, FederatedRequest[] frSlices,
		FederatedRequest... fr) {
		// executes step1[] - step 2 - ... step4 (only first step federated-data-specific)
		setThreadID(tid, frSlices, fr);
		List<Future<FederatedResponse>> ret = new ArrayList<>();
		int pos = 0;
		for(Pair<FederatedRange, FederatedData> e : _fedMap)
			ret.add(e.getValue().executeFederatedOperation((frSlices != null) ? addAll(frSlices[pos++], fr) : fr));

		// prepare results (future federated responses), with optional wait to ensure the
		// order of requests without data dependencies (e.g., cleanup RPCs)
		if(wait)
			FederationUtils.waitFor(ret);
		return ret.toArray(new Future[0]);
	}

	@SuppressWarnings("unchecked")
	public Future<FederatedResponse>[] execute(long tid, boolean wait, FederatedRange[] fedRange1, FederatedRequest elseFr, FederatedRequest[] frSlices1, FederatedRequest[] frSlices2, FederatedRequest... fr) {
		// executes step1[] - step 2 - ... step4 (only first step federated-data-specific)
		setThreadID(tid, frSlices1, fr);
		setThreadID(tid, frSlices2, fr);
		List<Future<FederatedResponse>> ret = new ArrayList<>();
		int pos = 0;
		for(Pair<FederatedRange, FederatedData> e : _fedMap) {
			if(Arrays.asList(fedRange1).contains(e.getKey())) {
				FederatedRequest[] newFr = (frSlices1 != null) ? ((frSlices2 != null) ? (addAll(frSlices2[pos],
					addAll(frSlices1[pos++], fr))) : addAll(frSlices1[pos++], fr)) : fr;
				ret.add(e.getValue().executeFederatedOperation(newFr));
			}
			else ret.add(e.getValue().executeFederatedOperation(elseFr));
		}

		// prepare results (future federated responses), with optional wait to ensure the
		// order of requests without data dependencies (e.g., cleanup RPCs)
		if( wait )
			FederationUtils.waitFor(ret);
		return ret.toArray(new Future[0]);
	}

	public Future<FederatedResponse>[] execute(long tid, boolean wait, FederatedRequest[] frSlices1, FederatedRequest[] frSlices2, FederatedRequest... fr) {
		return execute(tid, wait,
			_fedMap.stream().map(e->e.getKey()).toArray(FederatedRange[]::new),
			null, frSlices1, frSlices2, fr);
	}

	@SuppressWarnings("unchecked")
	public Future<FederatedResponse>[] executeMultipleSlices(long tid, boolean wait,
		FederatedRequest[][] frSlices, FederatedRequest[] fr) {
		// executes step1[] - ... - stepM[] - stepM+1 - ... stepN (only first step federated-data-specific)
		FederatedRequest[] allSlices = Arrays.stream(frSlices).flatMap(Stream::of).toArray(FederatedRequest[]::new);
		setThreadID(tid, allSlices, fr);
		List<Future<FederatedResponse>> ret = new ArrayList<>();
		int pos = 0;
		for(Pair<FederatedRange, FederatedData> e : _fedMap) {
			FederatedRequest[] fedReq = fr;
			for(FederatedRequest[] slice : frSlices)
				fedReq = addAll(slice[pos], fedReq);
			ret.add(e.getValue().executeFederatedOperation(fedReq));
			pos++;
		}

		// prepare results (future federated responses), with optional wait to ensure the
		// order of requests without data dependencies (e.g., cleanup RPCs)
		if(wait)
			FederationUtils.waitFor(ret);
		return ret.toArray(new Future[0]);
	}

	public List<Pair<FederatedRange, Future<FederatedResponse>>> requestFederatedData() {
		if(!isInitialized())
			throw new DMLRuntimeException("Federated matrix read only supported on initialized FederatedData");

		List<Pair<FederatedRange, Future<FederatedResponse>>> readResponses = new ArrayList<>();
		FederatedRequest request = new FederatedRequest(RequestType.GET_VAR, _ID);
		for(Pair<FederatedRange, FederatedData> e : _fedMap)
			readResponses.add(new ImmutablePair<>(e.getKey(), e.getValue().executeFederatedOperation(request)));
		return readResponses;
	}

	public FederatedRequest cleanup(long tid, long... id) {
		FederatedRequest request = new FederatedRequest(RequestType.EXEC_INST, -1,
			VariableCPInstruction.prepareRemoveInstruction(id).toString());
		request.setTID(tid);
		return request;
	}

	public void execCleanup(long tid, long... id) {
		FederatedRequest request = new FederatedRequest(RequestType.EXEC_INST, -1,
			VariableCPInstruction.prepareRemoveInstruction(id).toString());
		request.setTID(tid);
		List<Future<FederatedResponse>> tmp = new ArrayList<>();
		for(Pair<FederatedRange, FederatedData> fd : _fedMap)
			tmp.add(fd.getValue().executeFederatedOperation(request));
		// This cleaning is allowed to go in a separate thread, and finish on its own.
		// The benefit is that the program is able to continue working on other things.
		// The downside is that at the end of execution these threads can have executed
		// for some extra time that can in particular be noticeable for shorter federated jobs.

		// To force the cleanup use waitFor -> drastically increasing execution time if
		// communication is slow to federated sites.
		// FederationUtils.waitFor(tmp);
	}

	private static FederatedRequest[] addAll(FederatedRequest a, FederatedRequest[] b) {
		// empty b array
		if( b == null || b.length==0 ) {
			return new FederatedRequest[] {a};
		}
		// concat with b array
		else {
			FederatedRequest[] ret = new FederatedRequest[b.length + 1];
			ret[0] = a;
			System.arraycopy(b, 0, ret, 1, b.length);
			return ret;
		}
	}

	public FederationMap identCopy(long tid, long id) {
		Future<FederatedResponse>[] copyInstr = execute(tid,
			new FederatedRequest(RequestType.EXEC_INST, _ID,
				VariableCPInstruction.prepareCopyInstruction(Long.toString(_ID), Long.toString(id)).toString()));
		for(Future<FederatedResponse> future : copyInstr) {
			try {
				FederatedResponse response = future.get();
				if(!response.isSuccessful())
					response.throwExceptionFromResponse();
			}
			catch(Exception e) {
				throw new DMLRuntimeException(e);
			}
		}
		FederationMap copyFederationMap = copyWithNewID(id);
		copyFederationMap._type = _type;
		return copyFederationMap;
	}

	/**
	 * Copy the federation map with the next available federated ID as reference to the federated data.
	 * This means that the federated map refers to the next federated data object on the workers.
	 * @return copied federation map with next federated ID
	 */
	public FederationMap copyWithNewID() {
		return copyWithNewID(FederationUtils.getNextFedDataID());
	}

	/**
	 * Copy the federation map with the given ID as reference to the federated data.
	 * This means that the federated map refers to the federated data object on the workers with the given ID.
	 * @param id federated data object ID
	 * @return copied federation map with given federated ID
	 */
	public FederationMap copyWithNewID(long id) {
		List<Pair<FederatedRange, FederatedData>> map = new ArrayList<>();
		// TODO handling of file path, but no danger as never written
		for(Entry<FederatedRange, FederatedData> e : _fedMap) {
			if(e.getKey().getSize() != 0)
				map.add(Pair.of(new FederatedRange(e.getKey()), e.getValue().copyWithNewID(id)));
		}
		return new FederationMap(id, map, _type);
	}

	/**
	 * Copy the federation map with the given ID as reference to the federated data
	 * and with given clen as end dimension for the columns in the range.
	 * This means that the federated map refers to the federated data object on the workers with the given ID.
	 * @param id federated data object ID
	 * @param clen column length of data objects on federated workers
	 * @return copied federation map with given federated ID and ranges adapted according to clen
	 */
	public FederationMap copyWithNewID(long id, long clen) {
		List<Pair<FederatedRange, FederatedData>> map = new ArrayList<>();
		// TODO handling of file path, but no danger as never written
		for(Pair<FederatedRange, FederatedData> e : _fedMap)
			map.add(Pair.of(new FederatedRange(e.getKey(), clen), e.getValue().copyWithNewID(id)));
		return new FederationMap(id, map, _type);
	}

	/**
	 * Copy federated mapping while giving the federated data new IDs
	 * and setting the ranges from zero to row and column ends specified.
	 * The overlapping ranges are given an overlap number to separate the ranges when putting to the federated map.
	 * The federation map returned is of type FType.PART.
	 * @param rowRangeEnd end of range for the rows
	 * @param colRangeEnd end of range for the columns
	 * @param outputID ID given to the output
	 * @return new federation map with overlapping ranges with partially aggregated values
	 */
	public FederationMap copyWithNewIDAndRange(long rowRangeEnd, long colRangeEnd, long outputID){
		List<Pair<FederatedRange, FederatedData>> outputMap = new ArrayList<>();
		for(Pair<FederatedRange, FederatedData> e : _fedMap) {
			if(e.getKey().getSize() != 0)
				outputMap.add(Pair.of(
					new FederatedRange(new long[]{0,0}, new long[]{rowRangeEnd, colRangeEnd}),
					e.getValue().copyWithNewID(outputID)));
		}
		return new FederationMap(outputID, outputMap, FType.PART);
	}

	public FederationMap bind(long rOffset, long cOffset, FederationMap that) {
		for(Entry<FederatedRange, FederatedData> e : that._fedMap) {
			_fedMap.add(Pair.of(new FederatedRange(e.getKey()).shift(rOffset, cOffset), e.getValue().copyWithNewID(_ID)));
		}
		return this;
	}

	public FederationMap transpose() {
		List<Pair<FederatedRange, FederatedData>> tmp = new ArrayList<>(_fedMap);
		_fedMap.clear();
		for(Pair<FederatedRange, FederatedData> e : tmp) {
			_fedMap.add(Pair.of(new FederatedRange(e.getKey()).transpose(), e.getValue().copyWithNewID(_ID)));
		}
		// derive output type
		switch(_type) {
			case FULL:
				_type = FType.FULL;
				break;
			case ROW:
				_type = FType.COL;
				break;
			case COL:
				_type = FType.ROW;
				break;
			case PART:
				_type = FType.PART;
			default:
				_type = FType.OTHER;
		}
		return this;
	}

	public long getMaxIndexInRange(int dim) {
		return _fedMap.stream().mapToLong(range -> range.getKey().getEndDims()[dim]).max().orElse(-1L);
	}

	/**
	 * Execute a function for each <code>FederatedRange</code> + <code>FederatedData</code> pair. The function should
	 * not change any data of the pair and instead use <code>mapParallel</code> if that is a necessity. Note that this
	 * operation is parallel and necessary synchronisation has to be performed.
	 *
	 * @param forEachFunction function to execute for each pair
	 */
	public void forEachParallel(BiFunction<FederatedRange, FederatedData, Void> forEachFunction) {
		ExecutorService pool = CommonThreadPool.get(_fedMap.size());

		ArrayList<MappingTask> mappingTasks = new ArrayList<>();
		for(Pair<FederatedRange, FederatedData> fedMap : _fedMap)
			mappingTasks.add(new MappingTask(fedMap.getKey(), fedMap.getValue(), forEachFunction, _ID));
		CommonThreadPool.invokeAndShutdown(pool, mappingTasks);
	}

	/**
	 * Execute a function for each <code>FederatedRange</code> + <code>FederatedData</code> pair mapping the pairs to
	 * their new form by directly changing both <code>FederatedRange</code> and <code>FederatedData</code>. The varIDs
	 * don't have to be changed by the <code>mappingFunction</code> as that will be done by this method. Note that this
	 * operation is parallel and necessary synchronisation has to be performed.
	 *
	 * @param newVarID        the new varID to be used by the new FederationMap
	 * @param mappingFunction the function directly changing ranges and data
	 * @return the new <code>FederationMap</code>
	 */
	public FederationMap mapParallel(long newVarID, BiFunction<FederatedRange, FederatedData, Void> mappingFunction) {
		ExecutorService pool = CommonThreadPool.get(_fedMap.size());

		FederationMap fedMapCopy = copyWithNewID(_ID);
		ArrayList<MappingTask> mappingTasks = new ArrayList<>();
		for(Pair<FederatedRange, FederatedData> fedMap : fedMapCopy._fedMap)
			mappingTasks.add(new MappingTask(fedMap.getKey(), fedMap.getValue(), mappingFunction, newVarID));
		CommonThreadPool.invokeAndShutdown(pool, mappingTasks);
		fedMapCopy._ID = newVarID;
		return fedMapCopy;
	}

	public FederationMap filter(IndexRange ixrange) {
		FederationMap ret = this.clone(); // same ID

		Iterator<Pair<FederatedRange, FederatedData>> iter = ret._fedMap.iterator();
		while(iter.hasNext()) {
			Entry<FederatedRange, FederatedData> e = iter.next();
			FederatedRange range = e.getKey();
			long rs = range.getBeginDims()[0], re = range.getEndDims()[0], cs = range.getBeginDims()[1],
				ce = range.getEndDims()[1];
			boolean overlap = ((ixrange.colStart <= ce) && (ixrange.colEnd >= cs) && (ixrange.rowStart <= re) &&
				(ixrange.rowEnd >= rs));
			if(!overlap)
				iter.remove();
		}
		return ret;
	}

	private static void setThreadID(long tid, FederatedRequest[]... frsets) {
		for(FederatedRequest[] frset : frsets)
			if(frset != null)
				Arrays.stream(frset).forEach(fr -> fr.setTID(tid));
	}

	public void reverseFedMap() {
		// TODO perf
		// TODO: add a check if the map is sorted based on indexes before reversing.
		// TODO: add a setup such that on construction the federated map is already sorted.
		FederatedRange[] fedRanges = getFederatedRanges();

		for(int i = 0; i < Math.floor(fedRanges.length / 2.0); i++) {
			FederatedData data1 = getFederatedData(fedRanges[i]);
			FederatedData data2 = getFederatedData(fedRanges[fedRanges.length-1-i]);

			removeFederatedData(fedRanges[i]);
			removeFederatedData(fedRanges[fedRanges.length-1-i]);

			_fedMap.add(Pair.of(fedRanges[i], data2));
			_fedMap.add(Pair.of(fedRanges[fedRanges.length-1-i], data1));
		}
	}

	private static class MappingTask implements Callable<Void> {
		private final FederatedRange _range;
		private final FederatedData _data;
		private final BiFunction<FederatedRange, FederatedData, Void> _mappingFunction;
		private final long _varID;

		public MappingTask(FederatedRange range, FederatedData data,
			BiFunction<FederatedRange, FederatedData, Void> mappingFunction, long varID) {
			_range = range;
			_data = data;
			_mappingFunction = mappingFunction;
			_varID = varID;
		}

		@Override
		public Void call() throws Exception {
			_mappingFunction.apply(_range, _data);
			_data.setVarID(_varID);
			return null;
		}
	}

	@Override
	public String toString() {
		StringBuilder sb = new StringBuilder();
		sb.append("Fed Map: " + _type);
		sb.append("\t ID:" + _ID);
		sb.append("\n" + _fedMap);
		return sb.toString();
	}

	@Override
	public FederationMap clone() {
		return copyWithNewID(getID());
	}
}<|MERGE_RESOLUTION|>--- conflicted
+++ resolved
@@ -23,7 +23,9 @@
 import java.util.Arrays;
 import java.util.Iterator;
 import java.util.List;
+import java.util.Map;
 import java.util.Map.Entry;
+import java.util.TreeMap;
 import java.util.concurrent.Callable;
 import java.util.concurrent.ExecutorService;
 import java.util.concurrent.Future;
@@ -50,21 +52,13 @@
 		MIXED, //arbitrary rectangles
 		NONE,  //entire data in a location
 	}
-<<<<<<< HEAD
-
-=======
-	
->>>>>>> 56eb2164
+
 	public enum FReplication {
 		NONE,    //every data item in a separate location
 		FULL,    //every data item at every location
 		OVERLAP, //every data item partially at every location, w/ addition as aggregation method
 	}
-<<<<<<< HEAD
-
-=======
-	
->>>>>>> 56eb2164
+
 	public enum FType {
 		ROW(FPartitioning.ROW, FReplication.NONE),
 		COL(FPartitioning.COL, FReplication.NONE),
@@ -76,20 +70,12 @@
 		private final FPartitioning _partType;
 		@SuppressWarnings("unused") //not yet
 		private final FReplication _repType;
-<<<<<<< HEAD
-
-=======
-		
->>>>>>> 56eb2164
+
 		private FType(FPartitioning ptype, FReplication rtype) {
 			_partType = ptype;
 			_repType = rtype;
 		}
-<<<<<<< HEAD
-
-=======
-		
->>>>>>> 56eb2164
+
 		public boolean isRowPartitioned() {
 			return _partType == FPartitioning.ROW
 				|| _partType == FPartitioning.NONE;
@@ -178,18 +164,18 @@
 	public FederatedRange[] getFederatedRanges() {
 		return _fedMap.stream().map(e -> e.getKey()).toArray(FederatedRange[]::new);
 	}
-	
+
 	public FederatedData[] getFederatedData() {
 		return _fedMap.stream().map(e -> e.getValue()).toArray(FederatedData[]::new);
 	}
-	
+
 	private FederatedData getFederatedData(FederatedRange range) {
 		for( Pair<FederatedRange, FederatedData> e : _fedMap )
 			if( e.getKey().equals(range) )
 				return e.getValue();
 		return null;
 	}
-	
+
 	private void removeFederatedData(FederatedRange range) {
 		Iterator<Pair<FederatedRange, FederatedData>> iter = _fedMap.iterator();
 		while( iter.hasNext() )
@@ -200,7 +186,7 @@
 	public List<Pair<FederatedRange, FederatedData>> getMap() {
 		return _fedMap;
 	}
-	
+
 	public FederatedRequest broadcast(CacheableData<?> data) {
 		long id;
 		boolean exists = Arrays.stream(_fedMap.values().stream()
@@ -236,7 +222,6 @@
 	 * @param transposed false: slice according to federated data, true: slice according to transposed federated data
 	 * @return array of federated requests corresponding to federated data
 	 */
-
 	public FederatedRequest[] broadcastSliced(CacheableData<?> data, boolean transposed) {
 		if( _type == FType.FULL )
 			return new FederatedRequest[]{broadcast(data)};
@@ -259,7 +244,7 @@
 			// prepare indexing ranges
 			int[][] ix = new int[_fedMap.size()][];
 			int pos = 0;
-			for(Entry<FederatedRange, FederatedData> e : _fedMap.entrySet()) {
+			for(Pair<FederatedRange, FederatedData> e : _fedMap) {
 				int beg = e.getKey().getBeginDimsInt()[(_type == FType.ROW ? 0 : 1)];
 				int end = e.getKey().getEndDimsInt()[(_type == FType.ROW ? 0 : 1)];
 				int nr = _type == FType.ROW ? cb.getNumRows() : cb.getNumColumns();
@@ -274,26 +259,9 @@
 					new ImmutablePair<>(FType.PART, id));
 			}
 
-<<<<<<< HEAD
 			// multi-threaded block slicing and federation request creation
 			Arrays.parallelSetAll(ret,i -> new FederatedRequest(RequestType.PUT_VAR, id, cb.slice(ix[i][0], ix[i][1], ix[i][2], ix[i][3],
 				new MatrixBlock()), data.getUniqueID(), FType.PART)); //FIXME sliced frame flag
-=======
-		// prepare indexing ranges
-		int[][] ix = new int[_fedMap.size()][];
-		int pos = 0;
-		for(Pair<FederatedRange, FederatedData> e : _fedMap) {
-			int beg = e.getKey().getBeginDimsInt()[(_type == FType.ROW ? 0 : 1)];
-			int end = e.getKey().getEndDimsInt()[(_type == FType.ROW ? 0 : 1)];
-			int nr = _type == FType.ROW ? cb.getNumRows() : cb.getNumColumns();
-			int nc = _type == FType.ROW ? cb.getNumColumns() : cb.getNumRows();
-			int rl = transposed ? 0 : beg;
-			int ru = transposed ? nr - 1 : end - 1;
-			int cl = transposed ? beg : 0;
-			int cu = transposed ? end - 1 : nc - 1;
-			ix[pos++] = _type == FType.ROW ?
-				new int[] {rl, ru, cl, cu} : new int[] {cl, cu, rl, ru};
->>>>>>> 56eb2164
 		}
 		return ret;
 	}
@@ -302,24 +270,15 @@
 		if( _type == FType.FULL )
 			return new FederatedRequest[]{broadcast(data)};
 
-		long id;
+		// prepare broadcast id and pin input
+		long id = FederationUtils.getNextFedDataID();
+		CacheBlock cb = data.acquireReadAndRelease();
+
+		// multi-threaded block slicing and federation request creation
 		FederatedRequest[] ret = new FederatedRequest[ix.length];
-		boolean exists = Arrays.stream(_fedMap.values().stream()
-			.map(e -> new ImmutablePair<>(data.getUniqueID(), e.getAddress())).toArray())
-			.allMatch(e -> FederationUtils._broadcastMap.containsKey(e) && FederationUtils._broadcastMap.get(e).left == FType.PART);
-
-		if(exists) {
-			id = FederationUtils._broadcastMap.get(new ImmutablePair<>(data.getUniqueID(), ((FederatedData) _fedMap.values().toArray()[0]).getAddress())).right;
-			Arrays.fill(ret, new FederatedRequest(RequestType.PUT_VAR, id, data.getUniqueID(), FType.PART));
-		} else {
-			// prepare broadcast id and pin input
-			id = FederationUtils.getNextFedDataID();
-			CacheBlock cb = data.acquireReadAndRelease();
-
-			// multi-threaded block slicing and federation request creation
-			Arrays.setAll(ret, i -> new FederatedRequest(RequestType.PUT_VAR, id, cb.slice(ix[i][0], ix[i][1], ix[i][2], ix[i][3],
-				isFrame ? new FrameBlock() : new MatrixBlock()), data.getUniqueID(), FType.PART));
-		}
+		Arrays.setAll(ret,
+			i -> new FederatedRequest(RequestType.PUT_VAR, id,
+				cb.slice(ix[i][0], ix[i][1], ix[i][2], ix[i][3], isFrame ? new FrameBlock() : new MatrixBlock())));
 		return ret;
 	}
 
