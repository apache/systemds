--- conflicted
+++ resolved
@@ -231,11 +231,7 @@
 			FederationUtils.waitFor(ret);
 		return ret.toArray(new Future[0]);
 	}
-<<<<<<< HEAD
-
-=======
-	
->>>>>>> ff84032f
+  
 	public List<Pair<FederatedRange, Future<FederatedResponse>>> requestFederatedData() {
 		if(!isInitialized())
 			throw new DMLRuntimeException("Federated matrix read only supported on initialized FederatedData");
