--- conflicted
+++ resolved
@@ -212,7 +212,6 @@
 		return ret.toArray(new Future[0]);
 	}
 
-<<<<<<< HEAD
 	@SuppressWarnings("unchecked")
 	public Future<FederatedResponse>[] execute(long tid, boolean wait, FederatedRequest[] frSlices1, FederatedRequest[] frSlices2, FederatedRequest... fr) {
 		// executes step1[] - step 2 - ... step4 (only first step federated-data-specific)
@@ -233,8 +232,6 @@
 		return ret.toArray(new Future[0]);
 	}
 	
-=======
->>>>>>> 3315eb62
 	public List<Pair<FederatedRange, Future<FederatedResponse>>> requestFederatedData() {
 		if(!isInitialized())
 			throw new DMLRuntimeException("Federated matrix read only supported on initialized FederatedData");
