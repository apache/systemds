/*
 * Licensed to the Apache Software Foundation (ASF) under one
 * or more contributor license agreements.  See the NOTICE file
 * distributed with this work for additional information
 * regarding copyright ownership.  The ASF licenses this file
 * to you under the Apache License, Version 2.0 (the
 * "License"); you may not use this file except in compliance
 * with the License.  You may obtain a copy of the License at
 *
 *   http://www.apache.org/licenses/LICENSE-2.0
 *
 * Unless required by applicable law or agreed to in writing,
 * software distributed under the License is distributed on an
 * "AS IS" BASIS, WITHOUT WARRANTIES OR CONDITIONS OF ANY
 * KIND, either express or implied.  See the License for the
 * specific language governing permissions and limitations
 * under the License.
 */

package org.apache.sysds.runtime.controlprogram.federated;

import java.util.Arrays;
import java.util.List;
import java.util.concurrent.Future;

import org.apache.log4j.Logger;
import org.apache.sysds.common.Types.ExecType;
import org.apache.sysds.lops.Lop;
import org.apache.sysds.runtime.DMLRuntimeException;
import org.apache.sysds.runtime.controlprogram.federated.FederatedRequest.RequestType;
import org.apache.sysds.runtime.controlprogram.parfor.util.IDSequence;
import org.apache.sysds.runtime.functionobjects.Builtin;
import org.apache.sysds.runtime.functionobjects.Builtin.BuiltinCode;
import org.apache.sysds.runtime.functionobjects.KahanFunction;
import org.apache.sysds.runtime.functionobjects.Mean;
import org.apache.sysds.runtime.functionobjects.Plus;
import org.apache.sysds.runtime.instructions.InstructionUtils;
import org.apache.sysds.runtime.instructions.cp.CPOperand;
import org.apache.sysds.runtime.instructions.cp.DoubleObject;
import org.apache.sysds.runtime.instructions.cp.ScalarObject;
import org.apache.sysds.runtime.matrix.data.MatrixBlock;
import org.apache.sysds.runtime.matrix.operators.AggregateUnaryOperator;
import org.apache.sysds.runtime.matrix.operators.BinaryOperator;
import org.apache.sysds.runtime.matrix.operators.ScalarOperator;
import org.apache.sysds.runtime.matrix.operators.SimpleOperator;

public class FederationUtils {
	protected static Logger log = Logger.getLogger(FederationUtils.class);
	private static final IDSequence _idSeq = new IDSequence();

	public static void resetFedDataID() {
		_idSeq.reset();
	}

	public static long getNextFedDataID() {
		return _idSeq.getNextID();
	}

	public static FederatedRequest callInstruction(String inst, CPOperand varOldOut, CPOperand[] varOldIn, long[] varNewIn) {
		//TODO better and safe replacement of operand names --> instruction utils
		long id = getNextFedDataID();
		String linst = inst.replace(ExecType.SPARK.name(), ExecType.CP.name());
		linst = linst.replace(
				Lop.OPERAND_DELIMITOR+varOldOut.getName()+Lop.DATATYPE_PREFIX,
				Lop.OPERAND_DELIMITOR+String.valueOf(id)+Lop.DATATYPE_PREFIX);
		for(int i=0; i<varOldIn.length; i++)
			if( varOldIn[i] != null ) {
				linst = linst.replace(
						Lop.OPERAND_DELIMITOR+varOldIn[i].getName()+Lop.DATATYPE_PREFIX,
						Lop.OPERAND_DELIMITOR+String.valueOf(varNewIn[i])+Lop.DATATYPE_PREFIX);
				linst = linst.replace("="+varOldIn[i].getName(), "="+String.valueOf(varNewIn[i])); //parameterized
			}
		return new FederatedRequest(RequestType.EXEC_INST, id, linst);
	}

	public static MatrixBlock aggAdd(Future<FederatedResponse>[] ffr) {
		try {
			SimpleOperator op = new SimpleOperator(Plus.getPlusFnObject());
			MatrixBlock[] in = new MatrixBlock[ffr.length];
			for(int i=0; i<ffr.length; i++)
				in[i] = (MatrixBlock) ffr[i].get().getData()[0];
			return MatrixBlock.naryOperations(op, in, new ScalarObject[0], new MatrixBlock());
		}
		catch(Exception ex) {
			throw new DMLRuntimeException(ex);
		}
	}

	public static MatrixBlock aggMean(Future<FederatedResponse>[] ffr, FederationMap map) {
		try {
			FederatedRange[] ranges = map.getFederatedRanges();
			BinaryOperator bop = InstructionUtils.parseBinaryOperator("+");
			ScalarOperator sop1 = InstructionUtils.parseScalarBinaryOperator("*", false);
			MatrixBlock ret = null;
			long size = 0;
			for(int i=0; i<ffr.length; i++) {
				MatrixBlock tmp = (MatrixBlock)ffr[i].get().getData()[0];
				size += ranges[i].getSize(0);
				sop1 = sop1.setConstant(ranges[i].getSize(0));
				tmp = tmp.scalarOperations(sop1, new MatrixBlock());
				ret = (ret==null) ? tmp : ret.binaryOperationsInPlace(bop, tmp);
			}
			ScalarOperator sop2 = InstructionUtils.parseScalarBinaryOperator("/", false);
			sop2 = sop2.setConstant(size);
			return ret.scalarOperations(sop2, new MatrixBlock());
		}
		catch(Exception ex) {
			throw new DMLRuntimeException(ex);
		}
	}

	public static DoubleObject aggMinMax(Future<FederatedResponse>[] ffr, boolean isMin, boolean isScalar) {
		try {
<<<<<<< HEAD
			double v;
			double res = isMin ? Double.MAX_VALUE: - Double.MAX_VALUE;
			for (Future<FederatedResponse> fr: ffr){
				if (! isScalar)
					v = isMin ? ((MatrixBlock) fr.get().getData()[0]).min() : ((MatrixBlock) fr.get().getData()[0]).max();
				else v = ((ScalarObject)fr.get().getData()[0]).getDoubleValue();
				res = isMin ? Math.min(res, v) : Math.max(res, v);

			}
			return new DoubleObject(res);
		} catch (Exception ex) {
=======
			double res = isMin ? Double.MAX_VALUE : - Double.MAX_VALUE;
			for (Future<FederatedResponse> fr: ffr){
				double v = isScalar ? ((ScalarObject)fr.get().getData()[0]).getDoubleValue() :
					isMin ? ((MatrixBlock) fr.get().getData()[0]).min() : ((MatrixBlock) fr.get().getData()[0]).max();
				res = isMin ? Math.min(res, v) : Math.max(res, v);
			}
			return new DoubleObject(res);
		}
		catch (Exception ex) {
>>>>>>> ce3c49e6
			throw new DMLRuntimeException(ex);
		}
	}

	public static MatrixBlock[] getResults(Future<FederatedResponse>[] ffr) {
		try {
			MatrixBlock[] ret = new MatrixBlock[ffr.length];
			for(int i=0; i<ffr.length; i++)
				ret[i] = (MatrixBlock) ffr[i].get().getData()[0];
			return ret;
		}
		catch(Exception ex) {
			throw new DMLRuntimeException(ex);
		}
	}

	public static MatrixBlock rbind(Future<FederatedResponse>[] ffr) {
		// TODO handle non-contiguous cases
		try {
			MatrixBlock[] tmp = getResults(ffr);
			return tmp[0].append(
					Arrays.copyOfRange(tmp, 1, tmp.length),
					new MatrixBlock(), false);
		}
		catch(Exception ex) {
			throw new DMLRuntimeException(ex);
		}
	}

	public static ScalarObject aggScalar(AggregateUnaryOperator aop, Future<FederatedResponse>[] ffr) {
		if(!(aop.aggOp.increOp.fn instanceof KahanFunction || (aop.aggOp.increOp.fn instanceof Builtin &&
				(((Builtin) aop.aggOp.increOp.fn).getBuiltinCode() == BuiltinCode.MIN ||
						((Builtin) aop.aggOp.increOp.fn).getBuiltinCode() == BuiltinCode.MAX)))) {
			throw new DMLRuntimeException("Unsupported aggregation operator: "
					+ aop.aggOp.increOp.getClass().getSimpleName());
		}

		try {
			if(aop.aggOp.increOp.fn instanceof Builtin){
				// then we know it is a Min or Max based on the previous check.
				boolean isMin = ((Builtin) aop.aggOp.increOp.fn).getBuiltinCode() == BuiltinCode.MIN;
				return aggMinMax(ffr, isMin, true);
			}
			else {
				double sum = 0; //uak+
				for( Future<FederatedResponse> fr : ffr )
					sum += ((ScalarObject)fr.get().getData()[0]).getDoubleValue();
				return new DoubleObject(sum);
			}
		}
		catch(Exception ex) {
			throw new DMLRuntimeException(ex);
		}
	}

	public static MatrixBlock aggMatrix(AggregateUnaryOperator aop, Future<FederatedResponse>[] ffr, FederationMap map) {
		// handle row aggregate
		if( aop.isRowAggregate() ) {
			//independent of aggregation function for row-partitioned federated matrices
			return rbind(ffr);
		}
		// handle col aggregate
		if( aop.aggOp.increOp.fn instanceof KahanFunction )
			return aggAdd(ffr);
		else if( aop.aggOp.increOp.fn instanceof Mean )
			return aggMean(ffr, map);
		else if (aop.aggOp.increOp.fn instanceof Builtin &&
<<<<<<< HEAD
				(((Builtin) aop.aggOp.increOp.fn).getBuiltinCode() == BuiltinCode.MIN ||
						((Builtin) aop.aggOp.increOp.fn).getBuiltinCode() == BuiltinCode.MAX)) {
=======
			(((Builtin) aop.aggOp.increOp.fn).getBuiltinCode() == BuiltinCode.MIN ||
			((Builtin) aop.aggOp.increOp.fn).getBuiltinCode() == BuiltinCode.MAX)) {
>>>>>>> ce3c49e6
			boolean isMin = ((Builtin) aop.aggOp.increOp.fn).getBuiltinCode() == BuiltinCode.MIN;
			return new MatrixBlock(1,1,aggMinMax(ffr, isMin, false).getDoubleValue());
		}
		else
			throw new DMLRuntimeException("Unsupported aggregation operator: "
					+ aop.aggOp.increOp.fn.getClass().getSimpleName());
	}

	public static void waitFor(List<Future<FederatedResponse>> responses) {
		try {
			for(Future<FederatedResponse> fr : responses)
				fr.get();
		}
		catch(Exception ex) {
			throw new DMLRuntimeException(ex);
		}
	}
}<|MERGE_RESOLUTION|>--- conflicted
+++ resolved
@@ -61,13 +61,13 @@
 		long id = getNextFedDataID();
 		String linst = inst.replace(ExecType.SPARK.name(), ExecType.CP.name());
 		linst = linst.replace(
-				Lop.OPERAND_DELIMITOR+varOldOut.getName()+Lop.DATATYPE_PREFIX,
-				Lop.OPERAND_DELIMITOR+String.valueOf(id)+Lop.DATATYPE_PREFIX);
+			Lop.OPERAND_DELIMITOR+varOldOut.getName()+Lop.DATATYPE_PREFIX,
+			Lop.OPERAND_DELIMITOR+String.valueOf(id)+Lop.DATATYPE_PREFIX);
 		for(int i=0; i<varOldIn.length; i++)
 			if( varOldIn[i] != null ) {
 				linst = linst.replace(
-						Lop.OPERAND_DELIMITOR+varOldIn[i].getName()+Lop.DATATYPE_PREFIX,
-						Lop.OPERAND_DELIMITOR+String.valueOf(varNewIn[i])+Lop.DATATYPE_PREFIX);
+					Lop.OPERAND_DELIMITOR+varOldIn[i].getName()+Lop.DATATYPE_PREFIX,
+					Lop.OPERAND_DELIMITOR+String.valueOf(varNewIn[i])+Lop.DATATYPE_PREFIX);
 				linst = linst.replace("="+varOldIn[i].getName(), "="+String.valueOf(varNewIn[i])); //parameterized
 			}
 		return new FederatedRequest(RequestType.EXEC_INST, id, linst);
@@ -85,7 +85,7 @@
 			throw new DMLRuntimeException(ex);
 		}
 	}
-
+	
 	public static MatrixBlock aggMean(Future<FederatedResponse>[] ffr, FederationMap map) {
 		try {
 			FederatedRange[] ranges = map.getFederatedRanges();
@@ -111,19 +111,6 @@
 
 	public static DoubleObject aggMinMax(Future<FederatedResponse>[] ffr, boolean isMin, boolean isScalar) {
 		try {
-<<<<<<< HEAD
-			double v;
-			double res = isMin ? Double.MAX_VALUE: - Double.MAX_VALUE;
-			for (Future<FederatedResponse> fr: ffr){
-				if (! isScalar)
-					v = isMin ? ((MatrixBlock) fr.get().getData()[0]).min() : ((MatrixBlock) fr.get().getData()[0]).max();
-				else v = ((ScalarObject)fr.get().getData()[0]).getDoubleValue();
-				res = isMin ? Math.min(res, v) : Math.max(res, v);
-
-			}
-			return new DoubleObject(res);
-		} catch (Exception ex) {
-=======
 			double res = isMin ? Double.MAX_VALUE : - Double.MAX_VALUE;
 			for (Future<FederatedResponse> fr: ffr){
 				double v = isScalar ? ((ScalarObject)fr.get().getData()[0]).getDoubleValue() :
@@ -133,7 +120,6 @@
 			return new DoubleObject(res);
 		}
 		catch (Exception ex) {
->>>>>>> ce3c49e6
 			throw new DMLRuntimeException(ex);
 		}
 	}
@@ -195,25 +181,21 @@
 			//independent of aggregation function for row-partitioned federated matrices
 			return rbind(ffr);
 		}
+		
 		// handle col aggregate
 		if( aop.aggOp.increOp.fn instanceof KahanFunction )
 			return aggAdd(ffr);
 		else if( aop.aggOp.increOp.fn instanceof Mean )
 			return aggMean(ffr, map);
 		else if (aop.aggOp.increOp.fn instanceof Builtin &&
-<<<<<<< HEAD
-				(((Builtin) aop.aggOp.increOp.fn).getBuiltinCode() == BuiltinCode.MIN ||
-						((Builtin) aop.aggOp.increOp.fn).getBuiltinCode() == BuiltinCode.MAX)) {
-=======
 			(((Builtin) aop.aggOp.increOp.fn).getBuiltinCode() == BuiltinCode.MIN ||
 			((Builtin) aop.aggOp.increOp.fn).getBuiltinCode() == BuiltinCode.MAX)) {
->>>>>>> ce3c49e6
 			boolean isMin = ((Builtin) aop.aggOp.increOp.fn).getBuiltinCode() == BuiltinCode.MIN;
 			return new MatrixBlock(1,1,aggMinMax(ffr, isMin, false).getDoubleValue());
 		}
 		else
 			throw new DMLRuntimeException("Unsupported aggregation operator: "
-					+ aop.aggOp.increOp.fn.getClass().getSimpleName());
+				+ aop.aggOp.increOp.fn.getClass().getSimpleName());
 	}
 
 	public static void waitFor(List<Future<FederatedResponse>> responses) {
