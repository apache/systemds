/*
 * Licensed to the Apache Software Foundation (ASF) under one
 * or more contributor license agreements.  See the NOTICE file
 * distributed with this work for additional information
 * regarding copyright ownership.  The ASF licenses this file
 * to you under the Apache License, Version 2.0 (the
 * "License"); you may not use this file except in compliance
 * with the License.  You may obtain a copy of the License at
 *
 *   http://www.apache.org/licenses/LICENSE-2.0
 *
 * Unless required by applicable law or agreed to in writing,
 * software distributed under the License is distributed on an
 * "AS IS" BASIS, WITHOUT WARRANTIES OR CONDITIONS OF ANY
 * KIND, either express or implied.  See the License for the
 * specific language governing permissions and limitations
 * under the License.
 */

package org.apache.sysds.runtime.controlprogram.federated.monitoring.services;

import com.fasterxml.jackson.databind.DeserializationFeature;
import com.fasterxml.jackson.databind.ObjectMapper;
<<<<<<< HEAD
import com.fasterxml.jackson.databind.SerializationFeature;
import org.apache.sysds.runtime.controlprogram.federated.monitoring.models.BaseEntityModel;
import org.apache.sysds.runtime.controlprogram.federated.monitoring.models.NodeEntityModel;
=======
import org.apache.sysds.runtime.controlprogram.federated.monitoring.models.BaseModel;
>>>>>>> ce286ae4
import org.apache.sysds.runtime.controlprogram.federated.monitoring.models.Request;

import java.io.IOException;
import java.lang.reflect.InvocationTargetException;
import java.sql.ResultSet;
import java.sql.SQLException;
import java.sql.Types;

public class MapperService {
	public static <T extends BaseModel> T getModelFromBody(Request request, Class<T> classType) {
		ObjectMapper mapper = new ObjectMapper();
		mapper.configure(DeserializationFeature.FAIL_ON_UNKNOWN_PROPERTIES, false);

		mapper.configure(DeserializationFeature.FAIL_ON_UNKNOWN_PROPERTIES, false);

		try {
<<<<<<< HEAD
			if (!request.getBody().isBlank() && !request.getBody().isEmpty()) {
				return mapper.readValue(request.getBody(), NodeEntityModel.class);
			}

			return null;
=======
			if (!request.getBody().isEmpty() && !request.getBody().isBlank()) {
				return mapper.readValue(request.getBody(), classType);
			}

			return classType.getDeclaredConstructor().newInstance();
>>>>>>> ce286ae4
		}
		catch (IOException | InvocationTargetException | IllegalAccessException | InstantiationException |
			   NoSuchMethodException e) {
			throw new RuntimeException(e);
		}
	}

	public static <T extends BaseModel> T mapResultToModel(ResultSet resultSet, Class<T> classType) {
		try {

			var result = classType.getDeclaredConstructor().newInstance();
			var fields = result.getClass().getFields();

			for (int column = 1; column <= resultSet.getMetaData().getColumnCount(); column++) {

				var colName = resultSet.getMetaData().getColumnName(column);

<<<<<<< HEAD
					if (resultSet.getMetaData().getColumnType(column) == Types.VARCHAR) {
						if (resultSet.getMetaData().getColumnName(column).equalsIgnoreCase(Constants.ENTITY_TRAFFIC_COL)) {
							tmpModel.setTransferredBytes(resultSet.getString(column));
						} else if (resultSet.getMetaData().getColumnName(column).equalsIgnoreCase(Constants.ENTITY_HEAVY_HITTERS_COL)) {
							tmpModel.setHeavyHitterInstructions(resultSet.getString(column));
						}
					} else if (resultSet.getMetaData().getColumnType(column) == Types.DOUBLE) {
						if (resultSet.getMetaData().getColumnName(column).equalsIgnoreCase(Constants.ENTITY_CPU_COL)) {
							tmpModel.setCPUUsage(resultSet.getDouble(column));
						} else if (resultSet.getMetaData().getColumnName(column).equalsIgnoreCase(Constants.ENTITY_MEM_COL)) {
							tmpModel.setMemoryUsage(resultSet.getDouble(column));
=======
				for (var field: fields) {
					var fieldName = field.getName();
					if (colName.equalsIgnoreCase(fieldName)) {
						if (resultSet.getMetaData().getColumnType(column) == Types.VARCHAR) {
							result.getClass().getField(fieldName).set(result, resultSet.getString(column));
						} else if (resultSet.getMetaData().getColumnType(column) == Types.DOUBLE) {
							result.getClass().getField(fieldName).set(result, resultSet.getDouble(column));
						} else if (resultSet.getMetaData().getColumnType(column) == Types.INTEGER) {
							result.getClass().getField(fieldName).set(result, resultSet.getLong(column));
						} else if (resultSet.getMetaData().getColumnType(column) == Types.TIMESTAMP) {
							result.getClass().getField(fieldName).set(result, resultSet.getTimestamp(column).toLocalDateTime());
>>>>>>> ce286ae4
						}
					} else {
						if (resultSet.getMetaData().getColumnName(column).equalsIgnoreCase(Constants.ENTITY_TIMESTAMP_COL)) {
							tmpModel.setTimestamp(resultSet.getTimestamp(column));
						}
					}
				}
			}

			return result;
		} catch (SQLException | NoSuchMethodException | InvocationTargetException | InstantiationException |
				 IllegalAccessException | NoSuchFieldException e) {
			throw new RuntimeException(e);
		}
	}
}<|MERGE_RESOLUTION|>--- conflicted
+++ resolved
@@ -21,13 +21,7 @@
 
 import com.fasterxml.jackson.databind.DeserializationFeature;
 import com.fasterxml.jackson.databind.ObjectMapper;
-<<<<<<< HEAD
-import com.fasterxml.jackson.databind.SerializationFeature;
-import org.apache.sysds.runtime.controlprogram.federated.monitoring.models.BaseEntityModel;
-import org.apache.sysds.runtime.controlprogram.federated.monitoring.models.NodeEntityModel;
-=======
 import org.apache.sysds.runtime.controlprogram.federated.monitoring.models.BaseModel;
->>>>>>> ce286ae4
 import org.apache.sysds.runtime.controlprogram.federated.monitoring.models.Request;
 
 import java.io.IOException;
@@ -41,22 +35,12 @@
 		ObjectMapper mapper = new ObjectMapper();
 		mapper.configure(DeserializationFeature.FAIL_ON_UNKNOWN_PROPERTIES, false);
 
-		mapper.configure(DeserializationFeature.FAIL_ON_UNKNOWN_PROPERTIES, false);
-
 		try {
-<<<<<<< HEAD
-			if (!request.getBody().isBlank() && !request.getBody().isEmpty()) {
-				return mapper.readValue(request.getBody(), NodeEntityModel.class);
-			}
-
-			return null;
-=======
 			if (!request.getBody().isEmpty() && !request.getBody().isBlank()) {
 				return mapper.readValue(request.getBody(), classType);
 			}
 
 			return classType.getDeclaredConstructor().newInstance();
->>>>>>> ce286ae4
 		}
 		catch (IOException | InvocationTargetException | IllegalAccessException | InstantiationException |
 			   NoSuchMethodException e) {
@@ -74,19 +58,6 @@
 
 				var colName = resultSet.getMetaData().getColumnName(column);
 
-<<<<<<< HEAD
-					if (resultSet.getMetaData().getColumnType(column) == Types.VARCHAR) {
-						if (resultSet.getMetaData().getColumnName(column).equalsIgnoreCase(Constants.ENTITY_TRAFFIC_COL)) {
-							tmpModel.setTransferredBytes(resultSet.getString(column));
-						} else if (resultSet.getMetaData().getColumnName(column).equalsIgnoreCase(Constants.ENTITY_HEAVY_HITTERS_COL)) {
-							tmpModel.setHeavyHitterInstructions(resultSet.getString(column));
-						}
-					} else if (resultSet.getMetaData().getColumnType(column) == Types.DOUBLE) {
-						if (resultSet.getMetaData().getColumnName(column).equalsIgnoreCase(Constants.ENTITY_CPU_COL)) {
-							tmpModel.setCPUUsage(resultSet.getDouble(column));
-						} else if (resultSet.getMetaData().getColumnName(column).equalsIgnoreCase(Constants.ENTITY_MEM_COL)) {
-							tmpModel.setMemoryUsage(resultSet.getDouble(column));
-=======
 				for (var field: fields) {
 					var fieldName = field.getName();
 					if (colName.equalsIgnoreCase(fieldName)) {
@@ -98,11 +69,6 @@
 							result.getClass().getField(fieldName).set(result, resultSet.getLong(column));
 						} else if (resultSet.getMetaData().getColumnType(column) == Types.TIMESTAMP) {
 							result.getClass().getField(fieldName).set(result, resultSet.getTimestamp(column).toLocalDateTime());
->>>>>>> ce286ae4
-						}
-					} else {
-						if (resultSet.getMetaData().getColumnName(column).equalsIgnoreCase(Constants.ENTITY_TIMESTAMP_COL)) {
-							tmpModel.setTimestamp(resultSet.getTimestamp(column));
 						}
 					}
 				}
