/*
 * Licensed to the Apache Software Foundation (ASF) under one
 * or more contributor license agreements.  See the NOTICE file
 * distributed with this work for additional information
 * regarding copyright ownership.  The ASF licenses this file
 * to you under the Apache License, Version 2.0 (the
 * "License"); you may not use this file except in compliance
 * with the License.  You may obtain a copy of the License at
 *
 *   http://www.apache.org/licenses/LICENSE-2.0
 *
 * Unless required by applicable law or agreed to in writing,
 * software distributed under the License is distributed on an
 * "AS IS" BASIS, WITHOUT WARRANTIES OR CONDITIONS OF ANY
 * KIND, either express or implied.  See the License for the
 * specific language governing permissions and limitations
 * under the License.
 */

package org.apache.sysds.runtime.controlprogram.federated.monitoring.services;

import org.apache.sysds.runtime.controlprogram.federated.monitoring.models.BaseModel;
import org.apache.sysds.runtime.controlprogram.federated.monitoring.models.WorkerModel;
import org.apache.sysds.runtime.controlprogram.federated.monitoring.models.StatisticsModel;
import org.apache.sysds.runtime.controlprogram.federated.monitoring.repositories.DerbyRepository;
import org.apache.sysds.runtime.controlprogram.federated.monitoring.repositories.IRepository;

import java.util.HashMap;
import java.util.List;
import java.util.Map;
import java.util.concurrent.Executors;
import java.util.concurrent.ScheduledExecutorService;
import java.util.concurrent.TimeUnit;

public class WorkerService {
	private static final IRepository _entityRepository = new DerbyRepository();
	private static final Map<Long, String> _cachedWorkers = new HashMap<>();

	public WorkerService() {
		updateCachedWorkers(null);

		ScheduledExecutorService executor = Executors.newScheduledThreadPool(1);
		executor.scheduleAtFixedRate(syncWorkerStatisticsWithDB(), 0, 3, TimeUnit.SECONDS);
	}

<<<<<<< HEAD
	public Long create(BaseEntityModel model) {
		long id = _entityRepository.createEntity(EntityEnum.WORKER, model);

		var modelEntity = (NodeEntityModel) model;

		_cachedWorkers.putIfAbsent(id, modelEntity.getAddress());

		return id;
	}

	public void update(BaseEntityModel model) {
		_entityRepository.updateEntity(EntityEnum.WORKER, model);

		NodeEntityModel editModel = (NodeEntityModel) model;

		_cachedWorkers.replace(editModel.getId(), editModel.getAddress());
=======
	public void create(WorkerModel model) {
		long id = _entityRepository.createEntity(model);

		_cachedWorkers.putIfAbsent(id, model.address);
	}

	public void update(BaseModel model) {
		_entityRepository.updateEntity(model);
>>>>>>> ce286ae4
	}

	public void remove(Long id) {
		_entityRepository.removeEntity(id, WorkerModel.class);

		_cachedWorkers.remove(id);
	}

<<<<<<< HEAD
	public BaseEntityModel get(Long id) {
		var model = (NodeEntityModel) _entityRepository.getEntity(EntityEnum.WORKER, id);

		updateCachedWorkers(null);

		updateWorkersStats(model);

=======
	public WorkerModel get(Long id) {
		var model = _entityRepository.getEntity(id, WorkerModel.class);

		updateCachedWorkers(null);

>>>>>>> ce286ae4
		return model;
	}

	public List<WorkerModel> getAll() {
		var workers = _entityRepository.getAllEntities(WorkerModel.class);

<<<<<<< HEAD
		for (var worker: workersRaw) {
			var workerModel = (NodeEntityModel) worker;

			updateWorkersStats(workerModel);

			workersResult.add(workerModel);
		}
=======
		updateCachedWorkers(workers);
>>>>>>> ce286ae4

		return workers;
	}

<<<<<<< HEAD
	private void updateWorkersStats(NodeEntityModel model) {
		var savedStats = (List<BaseEntityModel>) _entityRepository.getAllEntitiesByField(EntityEnum.WORKER_STATS, model.getId());
		var recentStats = (StatsEntityModel) StatsService.getWorkerStatistics(model.getId(), model.getAddress());

		model.setOnlineStatus(recentStats != null);

		if (recentStats != null) {
			model.setJitCompileTime(recentStats.getJitCompileTime());
			model.setRequestTypeCount(recentStats.getRequestTypeCount());
		}

		model.setStats(savedStats);
	}

	private void updateCachedWorkers(List<BaseEntityModel> workersRaw) {
		List<BaseEntityModel> workersBaseModel = workersRaw;
=======
	private void updateCachedWorkers(List<WorkerModel> workersRaw) {
		List<WorkerModel> workersTmp = workersRaw;
>>>>>>> ce286ae4

		if (workersTmp == null) {
			workersTmp = getAll();
		}

		for(var worker : workersTmp) {
			_cachedWorkers.putIfAbsent(worker.id, worker.address);
		}
	}

	private static Runnable syncWorkerStatisticsWithDB() {
		return () -> {
			for(Map.Entry<Long, String> entry : _cachedWorkers.entrySet()) {
				Long id = entry.getKey();
				String address = entry.getValue();

				var stats = StatisticsService.getWorkerStatistics(id, address);

				if (stats.utilization != null) {
					_entityRepository.createEntity(stats.utilization.get(0));
				}
				if (stats.traffic != null) {
					for (var trafficEntity: stats.traffic) {
						_entityRepository.createEntity(trafficEntity);
					}
				}
				if (stats.events != null) {
					for (var eventEntity: stats.events) {
						var eventId = _entityRepository.createEntity(eventEntity);

						for (var stageEntity: eventEntity.stages) {
							stageEntity.eventId = eventId;

							_entityRepository.createEntity(stageEntity);
						}
					}
				}
			}
		};
	}
}<|MERGE_RESOLUTION|>--- conflicted
+++ resolved
@@ -43,33 +43,16 @@
 		executor.scheduleAtFixedRate(syncWorkerStatisticsWithDB(), 0, 3, TimeUnit.SECONDS);
 	}
 
-<<<<<<< HEAD
-	public Long create(BaseEntityModel model) {
-		long id = _entityRepository.createEntity(EntityEnum.WORKER, model);
+	public Long create(WorkerModel model) {
+		long id = _entityRepository.createEntity(model);
 
-		var modelEntity = (NodeEntityModel) model;
-
-		_cachedWorkers.putIfAbsent(id, modelEntity.getAddress());
+		_cachedWorkers.putIfAbsent(id, model.address);
 
 		return id;
 	}
 
-	public void update(BaseEntityModel model) {
-		_entityRepository.updateEntity(EntityEnum.WORKER, model);
-
-		NodeEntityModel editModel = (NodeEntityModel) model;
-
-		_cachedWorkers.replace(editModel.getId(), editModel.getAddress());
-=======
-	public void create(WorkerModel model) {
-		long id = _entityRepository.createEntity(model);
-
-		_cachedWorkers.putIfAbsent(id, model.address);
-	}
-
 	public void update(BaseModel model) {
 		_entityRepository.updateEntity(model);
->>>>>>> ce286ae4
 	}
 
 	public void remove(Long id) {
@@ -78,63 +61,24 @@
 		_cachedWorkers.remove(id);
 	}
 
-<<<<<<< HEAD
-	public BaseEntityModel get(Long id) {
-		var model = (NodeEntityModel) _entityRepository.getEntity(EntityEnum.WORKER, id);
-
-		updateCachedWorkers(null);
-
-		updateWorkersStats(model);
-
-=======
 	public WorkerModel get(Long id) {
 		var model = _entityRepository.getEntity(id, WorkerModel.class);
 
 		updateCachedWorkers(null);
 
->>>>>>> ce286ae4
 		return model;
 	}
 
 	public List<WorkerModel> getAll() {
 		var workers = _entityRepository.getAllEntities(WorkerModel.class);
 
-<<<<<<< HEAD
-		for (var worker: workersRaw) {
-			var workerModel = (NodeEntityModel) worker;
-
-			updateWorkersStats(workerModel);
-
-			workersResult.add(workerModel);
-		}
-=======
 		updateCachedWorkers(workers);
->>>>>>> ce286ae4
 
 		return workers;
 	}
 
-<<<<<<< HEAD
-	private void updateWorkersStats(NodeEntityModel model) {
-		var savedStats = (List<BaseEntityModel>) _entityRepository.getAllEntitiesByField(EntityEnum.WORKER_STATS, model.getId());
-		var recentStats = (StatsEntityModel) StatsService.getWorkerStatistics(model.getId(), model.getAddress());
-
-		model.setOnlineStatus(recentStats != null);
-
-		if (recentStats != null) {
-			model.setJitCompileTime(recentStats.getJitCompileTime());
-			model.setRequestTypeCount(recentStats.getRequestTypeCount());
-		}
-
-		model.setStats(savedStats);
-	}
-
-	private void updateCachedWorkers(List<BaseEntityModel> workersRaw) {
-		List<BaseEntityModel> workersBaseModel = workersRaw;
-=======
 	private void updateCachedWorkers(List<WorkerModel> workersRaw) {
 		List<WorkerModel> workersTmp = workersRaw;
->>>>>>> ce286ae4
 
 		if (workersTmp == null) {
 			workersTmp = getAll();
@@ -147,28 +91,31 @@
 
 	private static Runnable syncWorkerStatisticsWithDB() {
 		return () -> {
+
 			for(Map.Entry<Long, String> entry : _cachedWorkers.entrySet()) {
 				Long id = entry.getKey();
 				String address = entry.getValue();
 
 				var stats = StatisticsService.getWorkerStatistics(id, address);
 
-				if (stats.utilization != null) {
-					_entityRepository.createEntity(stats.utilization.get(0));
-				}
-				if (stats.traffic != null) {
-					for (var trafficEntity: stats.traffic) {
-						_entityRepository.createEntity(trafficEntity);
+				if (stats != null) {
+					if (stats.utilization != null) {
+						_entityRepository.createEntity(stats.utilization.get(0));
 					}
-				}
-				if (stats.events != null) {
-					for (var eventEntity: stats.events) {
-						var eventId = _entityRepository.createEntity(eventEntity);
+					if (stats.traffic != null) {
+						for (var trafficEntity: stats.traffic) {
+							_entityRepository.createEntity(trafficEntity);
+						}
+					}
+					if (stats.events != null) {
+						for (var eventEntity: stats.events) {
+							var eventId = _entityRepository.createEntity(eventEntity);
 
-						for (var stageEntity: eventEntity.stages) {
-							stageEntity.eventId = eventId;
+							for (var stageEntity: eventEntity.stages) {
+								stageEntity.eventId = eventId;
 
-							_entityRepository.createEntity(stageEntity);
+								_entityRepository.createEntity(stageEntity);
+							}
 						}
 					}
 				}
