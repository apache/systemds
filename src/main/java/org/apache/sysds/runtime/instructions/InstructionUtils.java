/*
 * Licensed to the Apache Software Foundation (ASF) under one
 * or more contributor license agreements.  See the NOTICE file
 * distributed with this work for additional information
 * regarding copyright ownership.  The ASF licenses this file
 * to you under the Apache License, Version 2.0 (the
 * "License"); you may not use this file except in compliance
 * with the License.  You may obtain a copy of the License at
 * 
 *   http://www.apache.org/licenses/LICENSE-2.0
 * 
 * Unless required by applicable law or agreed to in writing,
 * software distributed under the License is distributed on an
 * "AS IS" BASIS, WITHOUT WARRANTIES OR CONDITIONS OF ANY
 * KIND, either express or implied.  See the License for the
 * specific language governing permissions and limitations
 * under the License.
 */

package org.apache.sysds.runtime.instructions;

import java.util.Arrays;
import java.util.StringTokenizer;

import org.apache.sysds.common.Types;
import org.apache.sysds.common.Types.AggOp;
import org.apache.sysds.common.Types.CorrectionLocationType;
import org.apache.sysds.common.Types.DataType;
import org.apache.sysds.common.Types.Direction;
import org.apache.sysds.common.Types.ValueType;
import org.apache.sysds.lops.Lop;
import org.apache.sysds.lops.WeightedCrossEntropy;
import org.apache.sysds.lops.WeightedCrossEntropyR;
import org.apache.sysds.lops.WeightedDivMM;
import org.apache.sysds.lops.WeightedDivMMR;
import org.apache.sysds.lops.WeightedSigmoid;
import org.apache.sysds.lops.WeightedSigmoidR;
import org.apache.sysds.lops.WeightedSquaredLoss;
import org.apache.sysds.lops.WeightedSquaredLossR;
import org.apache.sysds.lops.WeightedUnaryMM;
import org.apache.sysds.lops.WeightedUnaryMMR;
import org.apache.sysds.common.Types.ExecType;
import org.apache.sysds.runtime.DMLRuntimeException;
import org.apache.sysds.runtime.functionobjects.And;
import org.apache.sysds.runtime.functionobjects.BitwAnd;
import org.apache.sysds.runtime.functionobjects.BitwOr;
import org.apache.sysds.runtime.functionobjects.BitwShiftL;
import org.apache.sysds.runtime.functionobjects.BitwShiftR;
import org.apache.sysds.runtime.functionobjects.BitwXor;
import org.apache.sysds.runtime.functionobjects.Builtin;
import org.apache.sysds.runtime.functionobjects.CM;
import org.apache.sysds.runtime.functionobjects.Divide;
import org.apache.sysds.runtime.functionobjects.Equals;
import org.apache.sysds.runtime.functionobjects.GreaterThan;
import org.apache.sysds.runtime.functionobjects.GreaterThanEquals;
import org.apache.sysds.runtime.functionobjects.IfElse;
import org.apache.sysds.runtime.functionobjects.IndexFunction;
import org.apache.sysds.runtime.functionobjects.IntegerDivide;
import org.apache.sysds.runtime.functionobjects.KahanPlus;
import org.apache.sysds.runtime.functionobjects.KahanPlusSq;
import org.apache.sysds.runtime.functionobjects.LessThan;
import org.apache.sysds.runtime.functionobjects.LessThanEquals;
import org.apache.sysds.runtime.functionobjects.Mean;
import org.apache.sysds.runtime.functionobjects.Minus;
import org.apache.sysds.runtime.functionobjects.Minus1Multiply;
import org.apache.sysds.runtime.functionobjects.MinusMultiply;
import org.apache.sysds.runtime.functionobjects.MinusNz;
import org.apache.sysds.runtime.functionobjects.Modulus;
import org.apache.sysds.runtime.functionobjects.Multiply;
import org.apache.sysds.runtime.functionobjects.Multiply2;
import org.apache.sysds.runtime.functionobjects.Not;
import org.apache.sysds.runtime.functionobjects.NotEquals;
import org.apache.sysds.runtime.functionobjects.Or;
import org.apache.sysds.runtime.functionobjects.Plus;
import org.apache.sysds.runtime.functionobjects.PlusMultiply;
import org.apache.sysds.runtime.functionobjects.Power;
import org.apache.sysds.runtime.functionobjects.Power2;
import org.apache.sysds.runtime.functionobjects.ReduceAll;
import org.apache.sysds.runtime.functionobjects.ReduceCol;
import org.apache.sysds.runtime.functionobjects.ReduceDiag;
import org.apache.sysds.runtime.functionobjects.ReduceRow;
import org.apache.sysds.runtime.functionobjects.Xor;
import org.apache.sysds.runtime.functionobjects.Builtin.BuiltinCode;
import org.apache.sysds.runtime.instructions.cp.CPOperand;
import org.apache.sysds.runtime.instructions.cp.CPInstruction.CPType;
import org.apache.sysds.runtime.instructions.fed.FEDInstruction.FEDType;
import org.apache.sysds.runtime.instructions.gpu.GPUInstruction.GPUINSTRUCTION_TYPE;
import org.apache.sysds.runtime.instructions.spark.SPInstruction.SPType;
import org.apache.sysds.runtime.matrix.data.LibCommonsMath;
import org.apache.sysds.runtime.matrix.operators.AggregateBinaryOperator;
import org.apache.sysds.runtime.matrix.operators.AggregateOperator;
import org.apache.sysds.runtime.matrix.operators.AggregateTernaryOperator;
import org.apache.sysds.runtime.matrix.operators.AggregateUnaryOperator;
import org.apache.sysds.runtime.matrix.operators.BinaryOperator;
import org.apache.sysds.runtime.matrix.operators.LeftScalarOperator;
import org.apache.sysds.runtime.matrix.operators.Operator;
import org.apache.sysds.runtime.matrix.operators.RightScalarOperator;
import org.apache.sysds.runtime.matrix.operators.ScalarOperator;
import org.apache.sysds.runtime.matrix.operators.TernaryOperator;
import org.apache.sysds.runtime.matrix.operators.UnaryOperator;
import org.apache.sysds.runtime.matrix.operators.CMOperator;
import org.apache.sysds.runtime.matrix.operators.CMOperator.AggregateOperationTypes;


public class InstructionUtils 
{
	//thread-local string builders for instruction concatenation (avoid allocation)
	private static ThreadLocal<StringBuilder> _strBuilders = new ThreadLocal<StringBuilder>() {
		@Override
		protected StringBuilder initialValue() { 
			return new StringBuilder(64);
		}
	};
	
	public static int checkNumFields( String str, int expected ) {
		//note: split required for empty tokens
		int numParts = str.split(Instruction.OPERAND_DELIM).length;
		int numFields = numParts - 2; // -2 accounts for execType and opcode
		
		if ( numFields != expected ) 
			throw new DMLRuntimeException("checkNumFields() for (" + str + ") -- expected number (" + expected + ") != is not equal to actual number (" + numFields + ").");
		
		return numFields; 
	}

	public static int checkNumFields( String[] parts, int expected ) {
		int numParts = parts.length;
		int numFields = numParts - 1; //account for opcode
		
		if ( numFields != expected ) 
			throw new DMLRuntimeException("checkNumFields() -- expected number (" + expected + ") != is not equal to actual number (" + numFields + ").");
		
		return numFields; 
	}

	public static int checkNumFields( String[] parts, int expected1, int expected2 ) {
		int numParts = parts.length;
		int numFields = numParts - 1; //account for opcode
		
		if ( numFields != expected1 && numFields != expected2 ) 
			throw new DMLRuntimeException("checkNumFields() -- expected number (" + expected1 + " or "+ expected2 +") != is not equal to actual number (" + numFields + ").");
		
		return numFields; 
	}

	public static int checkNumFields( String[] parts, int... expected ) {
		int numParts = parts.length;
		int numFields = numParts - 1; //account for opcode
		return checkMatchingNumField(numFields, expected);
	}

	private static int checkMatchingNumField(int numFields, int... expected){
		if (Arrays.stream(expected).noneMatch((i) -> numFields == i)) {
			StringBuilder sb = new StringBuilder();
			sb.append("checkNumFields() -- expected number (");
			for (int i = 0; i < expected.length; i++) {
				sb.append(expected[i]);
				if (i != expected.length - 1)
					sb.append(", ");
			}
			sb.append(") != is not equal to actual number (").append(numFields).append(").");
			throw new DMLRuntimeException(sb.toString());
		}
		return numFields;
	}

	public static int checkNumFields( String str, int... expected ) {
		int numParts = str.split(Instruction.OPERAND_DELIM).length;
		int numFields = numParts - 2; // -2 accounts for execType and opcode
		return checkMatchingNumField(numFields, expected);
	}

	public static int checkNumFields( String str, int expected1, int expected2 ) {
		//note: split required for empty tokens
		int numParts = str.split(Instruction.OPERAND_DELIM).length;
		int numFields = numParts - 2; // -2 accounts for execType and opcode
		if ( numFields != expected1 && numFields != expected2 ) 
			throw new DMLRuntimeException("checkNumFields() for (" + str + ") -- expected number (" + expected1 + " or "+ expected2 +") != is not equal to actual number (" + numFields + ").");
		return numFields; 
	}
	
	/**
	 * Given an instruction string, strip-off the execution type and return 
	 * opcode and all input/output operands WITHOUT their data/value type. 
	 * i.e., ret.length = parts.length-1 (-1 for execution type)
	 * 
	 * @param str instruction string
	 * @return instruction parts as string array
	 */
	public static String[] getInstructionParts( String str ) {
		StringTokenizer st = new StringTokenizer( str, Instruction.OPERAND_DELIM );
		String[] ret = new String[st.countTokens()-1];
		st.nextToken(); // stripping-off the exectype
		ret[0] = st.nextToken(); // opcode
		int index = 1;
		while( st.hasMoreTokens() ){
			String tmp = st.nextToken();
			int ix = tmp.indexOf(Instruction.DATATYPE_PREFIX);
			ret[index++] = tmp.substring(0,((ix>=0)?ix:tmp.length()));	
		}
		return ret;
	}
	
	/**
	 * Given an instruction string, this function strips-off the 
	 * execution type (CP or MR) and returns the remaining parts, 
	 * which include the opcode as well as the input and output operands.
	 * Each returned part will have the datatype and valuetype associated
	 * with the operand.
	 * 
	 * This function is invoked mainly for parsing CPInstructions.
	 * 
	 * @param str instruction string
	 * @return instruction parts as string array
	 */
	public static String[] getInstructionPartsWithValueType( String str ) {
		//note: split required for empty tokens
		String[] parts = str.split(Instruction.OPERAND_DELIM, -1);
		String[] ret = new String[parts.length-1]; // stripping-off the exectype
		ret[0] = parts[1]; // opcode
		for( int i=1; i<parts.length; i++ )
			ret[i-1] = parts[i];
		
		return ret;
	}
	
	public static ExecType getExecType( String str ) {
		try{
			int ix = str.indexOf(Instruction.OPERAND_DELIM);
			return ExecType.valueOf(str.substring(0, ix));
		}
		catch(Exception e){
			throw new DMLRuntimeException("Unable to extract Execution type from " + str, e);
		}
	}

	public static String getOpCode( String str ) {
		int ix1 = str.indexOf(Instruction.OPERAND_DELIM);
		int ix2 = str.indexOf(Instruction.OPERAND_DELIM, ix1+1);
		return str.substring(ix1+1, ix2);
	}

	public static SPType getSPType(String str) {
		return SPInstructionParser.String2SPInstructionType.get(getOpCode(str));
	}

	public static CPType getCPType(String str) {
		return CPInstructionParser.String2CPInstructionType.get(getOpCode(str));
	}
	
	public static SPType getSPTypeByOpcode(String opcode) {
		return SPInstructionParser.String2SPInstructionType.get(opcode);
	}
	
	public static CPType getCPTypeByOpcode( String opcode ) {
		return CPInstructionParser.String2CPInstructionType.get(opcode);
	}

	public static GPUINSTRUCTION_TYPE getGPUType( String str ) {
		return GPUInstructionParser.String2GPUInstructionType.get(getOpCode(str));
	}
	
	public static FEDType getFEDType(String str) {
		return FEDInstructionParser.String2FEDInstructionType.get(getOpCode(str));
	}

	public static boolean isBuiltinFunction( String opcode ) {
		Builtin.BuiltinCode bfc = Builtin.String2BuiltinCode.get(opcode);
		return (bfc != null);
	}
	
	public static boolean isUnaryMetadata(String opcode) {
		return opcode != null 
			&& (opcode.equals("nrow") || opcode.equals("ncol"));
	}
	
	public static AggregateUnaryOperator parseBasicAggregateUnaryOperator(String opcode) {
		return parseBasicAggregateUnaryOperator(opcode, 1);
	}
	
	public static AggregateUnaryOperator parseBasicAggregateUnaryOperator(String opcode, int numThreads)
	{
		AggregateUnaryOperator aggun = null;
		
		if ( opcode.equalsIgnoreCase("uak+") ) {
			AggregateOperator agg = new AggregateOperator(0, KahanPlus.getKahanPlusFnObject(), CorrectionLocationType.LASTCOLUMN);
			aggun = new AggregateUnaryOperator(agg, ReduceAll.getReduceAllFnObject(), numThreads);
		}
		else if ( opcode.equalsIgnoreCase("uark+") ) { // RowSums
			AggregateOperator agg = new AggregateOperator(0, KahanPlus.getKahanPlusFnObject(), CorrectionLocationType.LASTCOLUMN);
			aggun = new AggregateUnaryOperator(agg, ReduceCol.getReduceColFnObject(), numThreads);
		} 
		else if ( opcode.equalsIgnoreCase("uack+") ) { // ColSums
			AggregateOperator agg = new AggregateOperator(0, KahanPlus.getKahanPlusFnObject(), CorrectionLocationType.LASTROW);
			aggun = new AggregateUnaryOperator(agg, ReduceRow.getReduceRowFnObject(), numThreads);
		}
		else if ( opcode.equalsIgnoreCase("uasqk+") ) {
			AggregateOperator agg = new AggregateOperator(0, KahanPlusSq.getKahanPlusSqFnObject(), CorrectionLocationType.LASTCOLUMN);
			aggun = new AggregateUnaryOperator(agg, ReduceAll.getReduceAllFnObject(), numThreads);
		}
		else if ( opcode.equalsIgnoreCase("uarsqk+") ) {
			// RowSums
			AggregateOperator agg = new AggregateOperator(0, KahanPlusSq.getKahanPlusSqFnObject(), CorrectionLocationType.LASTCOLUMN);
			aggun = new AggregateUnaryOperator(agg, ReduceCol.getReduceColFnObject(), numThreads);
		}
		else if ( opcode.equalsIgnoreCase("uacsqk+") ) {
			// ColSums
			AggregateOperator agg = new AggregateOperator(0, KahanPlusSq.getKahanPlusSqFnObject(), CorrectionLocationType.LASTROW);
			aggun = new AggregateUnaryOperator(agg, ReduceRow.getReduceRowFnObject(), numThreads);
		}
		else if ( opcode.equalsIgnoreCase("uamean") ) {
			// Mean
			AggregateOperator agg = new AggregateOperator(0, Mean.getMeanFnObject(), CorrectionLocationType.LASTTWOCOLUMNS);
			aggun = new AggregateUnaryOperator(agg, ReduceAll.getReduceAllFnObject(), numThreads);
		} 
		else if ( opcode.equalsIgnoreCase("uarmean") ) {
			// RowMeans
			AggregateOperator agg = new AggregateOperator(0, Mean.getMeanFnObject(), CorrectionLocationType.LASTTWOCOLUMNS);
			aggun = new AggregateUnaryOperator(agg, ReduceCol.getReduceColFnObject(), numThreads);
		} 
		else if ( opcode.equalsIgnoreCase("uacmean") ) {
			// ColMeans
			AggregateOperator agg = new AggregateOperator(0, Mean.getMeanFnObject(), CorrectionLocationType.LASTTWOROWS);
			aggun = new AggregateUnaryOperator(agg, ReduceRow.getReduceRowFnObject(), numThreads);
		}
		else if ( opcode.equalsIgnoreCase("uavar") ) {
			// Variance
			CM varFn = CM.getCMFnObject(AggregateOperationTypes.VARIANCE);
			CorrectionLocationType cloc = CorrectionLocationType.LASTFOURCOLUMNS;
			AggregateOperator agg = new AggregateOperator(0, varFn, cloc);
			aggun = new AggregateUnaryOperator(agg, ReduceAll.getReduceAllFnObject(), numThreads);
		}
		else if ( opcode.equalsIgnoreCase("uarvar") ) {
			// RowVariances
			CM varFn = CM.getCMFnObject(AggregateOperationTypes.VARIANCE);
			CorrectionLocationType cloc = CorrectionLocationType.LASTFOURCOLUMNS;
			AggregateOperator agg = new AggregateOperator(0, varFn, cloc);
			aggun = new AggregateUnaryOperator(agg, ReduceCol.getReduceColFnObject(), numThreads);
		}
		else if ( opcode.equalsIgnoreCase("uacvar") ) {
			// ColVariances
			CM varFn = CM.getCMFnObject(AggregateOperationTypes.VARIANCE);
			CorrectionLocationType cloc = CorrectionLocationType.LASTFOURROWS;
			AggregateOperator agg = new AggregateOperator(0, varFn, cloc);
			aggun = new AggregateUnaryOperator(agg, ReduceRow.getReduceRowFnObject(), numThreads);
		}
		else if ( opcode.equalsIgnoreCase("ua+") ) {
			AggregateOperator agg = new AggregateOperator(0, Plus.getPlusFnObject());
			aggun = new AggregateUnaryOperator(agg, ReduceAll.getReduceAllFnObject(), numThreads);
		} 
		else if ( opcode.equalsIgnoreCase("uar+") ) {
			// RowSums
			AggregateOperator agg = new AggregateOperator(0, Plus.getPlusFnObject());
			aggun = new AggregateUnaryOperator(agg, ReduceCol.getReduceColFnObject(), numThreads);
		} 
		else if ( opcode.equalsIgnoreCase("uac+") ) {
			// ColSums
			AggregateOperator agg = new AggregateOperator(0, Plus.getPlusFnObject());
			aggun = new AggregateUnaryOperator(agg, ReduceRow.getReduceRowFnObject(), numThreads);
		}
		else if ( opcode.equalsIgnoreCase("ua*") ) {
			AggregateOperator agg = new AggregateOperator(1, Multiply.getMultiplyFnObject());
			aggun = new AggregateUnaryOperator(agg, ReduceAll.getReduceAllFnObject(), numThreads);
		} 
		else if ( opcode.equalsIgnoreCase("uar*") ) {
			AggregateOperator agg = new AggregateOperator(1, Multiply.getMultiplyFnObject());
			aggun = new AggregateUnaryOperator(agg, ReduceCol.getReduceColFnObject(), numThreads);
		} 
		else if ( opcode.equalsIgnoreCase("uac*") ) {
			AggregateOperator agg = new AggregateOperator(1, Multiply.getMultiplyFnObject());
			aggun = new AggregateUnaryOperator(agg, ReduceRow.getReduceRowFnObject(), numThreads);
		}
		else if ( opcode.equalsIgnoreCase("uamax") ) {
			AggregateOperator agg = new AggregateOperator(Double.NEGATIVE_INFINITY, Builtin.getBuiltinFnObject("max"));
			aggun = new AggregateUnaryOperator(agg, ReduceAll.getReduceAllFnObject(), numThreads);
		}
		else if ( opcode.equalsIgnoreCase("uamin") ) {
			AggregateOperator agg = new AggregateOperator(Double.POSITIVE_INFINITY, Builtin.getBuiltinFnObject("min"));
			aggun = new AggregateUnaryOperator(agg, ReduceAll.getReduceAllFnObject(), numThreads);
		} 
		else if ( opcode.equalsIgnoreCase("uatrace") ) {
			AggregateOperator agg = new AggregateOperator(0, Plus.getPlusFnObject());
			aggun = new AggregateUnaryOperator(agg, ReduceDiag.getReduceDiagFnObject(), numThreads);
		} 
		else if ( opcode.equalsIgnoreCase("uaktrace") ) {
			AggregateOperator agg = new AggregateOperator(0, KahanPlus.getKahanPlusFnObject(), CorrectionLocationType.LASTCOLUMN);
			aggun = new AggregateUnaryOperator(agg, ReduceDiag.getReduceDiagFnObject(), numThreads);
		} 		
		else if ( opcode.equalsIgnoreCase("uarmax") ) {
			AggregateOperator agg = new AggregateOperator(Double.NEGATIVE_INFINITY, Builtin.getBuiltinFnObject("max"));
			aggun = new AggregateUnaryOperator(agg, ReduceCol.getReduceColFnObject(), numThreads);
		}
		else if (opcode.equalsIgnoreCase("uarimax") ) {
			AggregateOperator agg = new AggregateOperator(Double.NEGATIVE_INFINITY, Builtin.getBuiltinFnObject("maxindex"), CorrectionLocationType.LASTCOLUMN);
			aggun = new AggregateUnaryOperator(agg, ReduceCol.getReduceColFnObject(), numThreads);
		}
		else if ( opcode.equalsIgnoreCase("uarmin") ) {
			AggregateOperator agg = new AggregateOperator(Double.POSITIVE_INFINITY, Builtin.getBuiltinFnObject("min"));
			aggun = new AggregateUnaryOperator(agg, ReduceCol.getReduceColFnObject(), numThreads);
		}
		else if (opcode.equalsIgnoreCase("uarimin") ) {
			AggregateOperator agg = new AggregateOperator(Double.POSITIVE_INFINITY, Builtin.getBuiltinFnObject("minindex"), CorrectionLocationType.LASTCOLUMN);
			aggun = new AggregateUnaryOperator(agg, ReduceCol.getReduceColFnObject(), numThreads);
		}
		else if ( opcode.equalsIgnoreCase("uacmax") ) {
			AggregateOperator agg = new AggregateOperator(Double.NEGATIVE_INFINITY, Builtin.getBuiltinFnObject("max"));
			aggun = new AggregateUnaryOperator(agg, ReduceRow.getReduceRowFnObject(), numThreads);
		} 
		else if ( opcode.equalsIgnoreCase("uacmin") ) {
			AggregateOperator agg = new AggregateOperator(Double.POSITIVE_INFINITY, Builtin.getBuiltinFnObject("min"));
			aggun = new AggregateUnaryOperator(agg, ReduceRow.getReduceRowFnObject(), numThreads);
		}
		
		return aggun;
	}

	public static AggregateUnaryOperator parseAggregateUnaryRowIndexOperator(String opcode, int numOutputs, int numThreads) {
		AggregateUnaryOperator aggun = null;
		AggregateOperator agg = null;
		if (opcode.equalsIgnoreCase("uarimax") )
			agg = new AggregateOperator(Double.NEGATIVE_INFINITY, Builtin.getBuiltinFnObject("maxindex"),
				numOutputs == 1 ? CorrectionLocationType.LASTCOLUMN : CorrectionLocationType.NONE);

		else if (opcode.equalsIgnoreCase("uarimin") )
			agg = new AggregateOperator(Double.POSITIVE_INFINITY, Builtin.getBuiltinFnObject("minindex"),
				numOutputs == 1 ? CorrectionLocationType.LASTCOLUMN : CorrectionLocationType.NONE);

		aggun = new AggregateUnaryOperator(agg, ReduceCol.getReduceColFnObject(), numThreads);
		return aggun;
	}

	public static AggregateTernaryOperator parseAggregateTernaryOperator(String opcode) {
		return parseAggregateTernaryOperator(opcode, 1);
	}
	
	public static AggregateTernaryOperator parseAggregateTernaryOperator(String opcode, int numThreads) {
		CorrectionLocationType corr = opcode.equalsIgnoreCase("tak+*") ? 
			CorrectionLocationType.LASTCOLUMN : CorrectionLocationType.LASTROW;
		AggregateOperator agg = new AggregateOperator(0, KahanPlus.getKahanPlusFnObject(), corr);
		IndexFunction ixfun = opcode.equalsIgnoreCase("tak+*") ? 
			ReduceAll.getReduceAllFnObject() : ReduceRow.getReduceRowFnObject();
		
		return new AggregateTernaryOperator(Multiply.getMultiplyFnObject(), agg, ixfun, numThreads);
	}
	
	public static AggregateOperator parseAggregateOperator(String opcode, String corrLoc)
	{
		AggregateOperator agg = null;
	
		if ( opcode.equalsIgnoreCase("ak+") || opcode.equalsIgnoreCase("aktrace") ) {
			CorrectionLocationType lcorrLoc = (corrLoc==null) ? CorrectionLocationType.LASTCOLUMN : CorrectionLocationType.valueOf(corrLoc);
			agg = new AggregateOperator(0, KahanPlus.getKahanPlusFnObject(), lcorrLoc);
		}
		else if ( opcode.equalsIgnoreCase("asqk+") ) {
			CorrectionLocationType lcorrLoc = (corrLoc==null) ? CorrectionLocationType.LASTCOLUMN : CorrectionLocationType.valueOf(corrLoc);
			agg = new AggregateOperator(0, KahanPlusSq.getKahanPlusSqFnObject(), lcorrLoc);
		}
		else if ( opcode.equalsIgnoreCase("a+") ) {
			agg = new AggregateOperator(0, Plus.getPlusFnObject());
		} 
		else if ( opcode.equalsIgnoreCase("a*") ) {
			agg = new AggregateOperator(1, Multiply.getMultiplyFnObject());
		}
		else if (opcode.equalsIgnoreCase("arimax")){
			agg = new AggregateOperator(Double.NEGATIVE_INFINITY, Builtin.getBuiltinFnObject("maxindex"), CorrectionLocationType.LASTCOLUMN);
		}
		else if ( opcode.equalsIgnoreCase("amax") ) {
			agg = new AggregateOperator(Double.NEGATIVE_INFINITY, Builtin.getBuiltinFnObject("max"));
		}
		else if ( opcode.equalsIgnoreCase("amin") ) {
			agg = new AggregateOperator(Double.POSITIVE_INFINITY, Builtin.getBuiltinFnObject("min"));
		}
		else if (opcode.equalsIgnoreCase("arimin")){
			agg = new AggregateOperator(Double.POSITIVE_INFINITY, Builtin.getBuiltinFnObject("minindex"), CorrectionLocationType.LASTCOLUMN);
		}
		else if ( opcode.equalsIgnoreCase("amean") ) {
			CorrectionLocationType lcorrLoc = (corrLoc==null) ? CorrectionLocationType.LASTTWOCOLUMNS : CorrectionLocationType.valueOf(corrLoc);
			agg = new AggregateOperator(0, KahanPlus.getKahanPlusFnObject(), lcorrLoc);
		}
		else if ( opcode.equalsIgnoreCase("avar") ) {
			CorrectionLocationType lcorrLoc = (corrLoc==null) ?
				CorrectionLocationType.LASTFOURCOLUMNS :
				CorrectionLocationType.valueOf(corrLoc);
			CM varFn = CM.getCMFnObject(AggregateOperationTypes.VARIANCE);
			agg = new AggregateOperator(0, varFn, lcorrLoc);
		}

		return agg;
	}

	public static AggregateUnaryOperator parseBasicCumulativeAggregateUnaryOperator(UnaryOperator uop) {
		Builtin f = (Builtin)uop.fn;
		if( f.getBuiltinCode()==BuiltinCode.CUMSUM ) 
			return parseBasicAggregateUnaryOperator("uack+") ;
		else if( f.getBuiltinCode()==BuiltinCode.CUMPROD ) 
			return parseBasicAggregateUnaryOperator("uac*") ;
		else if( f.getBuiltinCode()==BuiltinCode.CUMMIN ) 
			return parseBasicAggregateUnaryOperator("uacmin") ;
		else if( f.getBuiltinCode()==BuiltinCode.CUMMAX ) 
			return parseBasicAggregateUnaryOperator("uacmax" ) ;
		else if( f.getBuiltinCode()==BuiltinCode.CUMSUMPROD ) 
			return parseBasicAggregateUnaryOperator("uack+*" ) ;
		throw new RuntimeException("Unsupported cumulative aggregate unary operator: "+f.getBuiltinCode());
	}

	public static AggregateUnaryOperator parseCumulativeAggregateUnaryOperator(String opcode) {
		AggregateOperator agg = null;
		if( "ucumack+".equals(opcode) )
			agg = new AggregateOperator(0, KahanPlus.getKahanPlusFnObject(), CorrectionLocationType.LASTROW);
		else if ( "ucumac*".equals(opcode) )
			agg = new AggregateOperator(1, Multiply.getMultiplyFnObject(), CorrectionLocationType.NONE);
		else if ( "ucumac+*".equals(opcode) )
			agg = new AggregateOperator(0, PlusMultiply.getFnObject(), CorrectionLocationType.NONE);
		else if ( "ucumacmin".equals(opcode) )
			agg = new AggregateOperator(0, Builtin.getBuiltinFnObject("min"), CorrectionLocationType.NONE);
		else if ( "ucumacmax".equals(opcode) )
			agg = new AggregateOperator(0, Builtin.getBuiltinFnObject("max"), CorrectionLocationType.NONE);
		return new AggregateUnaryOperator(agg, ReduceRow.getReduceRowFnObject());
	}
	
	public static UnaryOperator parseUnaryOperator(String opcode) {
		return opcode.equals("!") ?
			new UnaryOperator(Not.getNotFnObject()) :
			new UnaryOperator(Builtin.getBuiltinFnObject(opcode));
	}

	public static Operator parseBinaryOrBuiltinOperator(String opcode, CPOperand in1, CPOperand in2) {
		if( LibCommonsMath.isSupportedMatrixMatrixOperation(opcode) )
			return null;
		boolean matrixScalar = (in1.getDataType() != in2.getDataType());
		return Builtin.isBuiltinFnObject(opcode) ?
			(matrixScalar ? new RightScalarOperator( Builtin.getBuiltinFnObject(opcode), 0) :
				new BinaryOperator( Builtin.getBuiltinFnObject(opcode))) :
			(matrixScalar ? parseScalarBinaryOperator(opcode, in1.getDataType().isScalar()) :
				parseBinaryOperator(opcode));
	}
	
	public static Operator parseExtendedBinaryOrBuiltinOperator(String opcode, CPOperand in1, CPOperand in2) {
		boolean matrixScalar = (in1.getDataType() != in2.getDataType() && (in1.getDataType() != Types.DataType.FRAME && in2.getDataType() != Types.DataType.FRAME));
		return Builtin.isBuiltinFnObject(opcode) ?
			(matrixScalar ? new RightScalarOperator( Builtin.getBuiltinFnObject(opcode), 0) :
				new BinaryOperator( Builtin.getBuiltinFnObject(opcode))) :
			(matrixScalar ? parseScalarBinaryOperator(opcode, in1.getDataType().isScalar()) :
				parseExtendedBinaryOperator(opcode));

	}
	
	public static BinaryOperator parseBinaryOperator(String opcode) 
	{
		if(opcode.equalsIgnoreCase("=="))
			return new BinaryOperator(Equals.getEqualsFnObject());
		else if(opcode.equalsIgnoreCase("!="))
			return new BinaryOperator(NotEquals.getNotEqualsFnObject());
		else if(opcode.equalsIgnoreCase("<"))
			return new BinaryOperator(LessThan.getLessThanFnObject());
		else if(opcode.equalsIgnoreCase(">"))
			return new BinaryOperator(GreaterThan.getGreaterThanFnObject());
		else if(opcode.equalsIgnoreCase("<="))
			return new BinaryOperator(LessThanEquals.getLessThanEqualsFnObject());
		else if(opcode.equalsIgnoreCase(">="))
			return new BinaryOperator(GreaterThanEquals.getGreaterThanEqualsFnObject());
		else if(opcode.equalsIgnoreCase("&&"))
			return new BinaryOperator(And.getAndFnObject());
		else if(opcode.equalsIgnoreCase("||"))
			return new BinaryOperator(Or.getOrFnObject());
		else if(opcode.equalsIgnoreCase("xor"))
			return new BinaryOperator(Xor.getXorFnObject());
		else if(opcode.equalsIgnoreCase("bitwAnd"))
			return new BinaryOperator(BitwAnd.getBitwAndFnObject());
		else if(opcode.equalsIgnoreCase("bitwOr"))
			return new BinaryOperator(BitwOr.getBitwOrFnObject());
		else if(opcode.equalsIgnoreCase("bitwXor"))
			return new BinaryOperator(BitwXor.getBitwXorFnObject());
		else if(opcode.equalsIgnoreCase("bitwShiftL"))
			return new BinaryOperator(BitwShiftL.getBitwShiftLFnObject());
		else if(opcode.equalsIgnoreCase("bitwShiftR"))
			return new BinaryOperator(BitwShiftR.getBitwShiftRFnObject());
		else if(opcode.equalsIgnoreCase("+"))
			return new BinaryOperator(Plus.getPlusFnObject());
		else if(opcode.equalsIgnoreCase("-"))
			return new BinaryOperator(Minus.getMinusFnObject());
		else if(opcode.equalsIgnoreCase("*"))
			return new BinaryOperator(Multiply.getMultiplyFnObject());
		else if(opcode.equalsIgnoreCase("1-*"))
			return new BinaryOperator(Minus1Multiply.getMinus1MultiplyFnObject());
		else if ( opcode.equalsIgnoreCase("*2") ) 
			return new BinaryOperator(Multiply2.getMultiply2FnObject());
		else if(opcode.equalsIgnoreCase("/"))
			return new BinaryOperator(Divide.getDivideFnObject());
		else if(opcode.equalsIgnoreCase("%%"))
			return new BinaryOperator(Modulus.getFnObject());
		else if(opcode.equalsIgnoreCase("%/%"))
			return new BinaryOperator(IntegerDivide.getFnObject());
		else if(opcode.equalsIgnoreCase("^"))
			return new BinaryOperator(Power.getPowerFnObject());
		else if ( opcode.equalsIgnoreCase("^2") )
			return new BinaryOperator(Power2.getPower2FnObject());
		else if ( opcode.equalsIgnoreCase("max") ) 
			return new BinaryOperator(Builtin.getBuiltinFnObject("max"));
		else if ( opcode.equalsIgnoreCase("min") ) 
			return new BinaryOperator(Builtin.getBuiltinFnObject("min"));
		else if( opcode.equalsIgnoreCase("dropInvalidType"))
			return new BinaryOperator(Builtin.getBuiltinFnObject("dropInvalidType"));
		else if( opcode.equalsIgnoreCase("dropInvalidLength"))
			return new BinaryOperator(Builtin.getBuiltinFnObject("dropInvalidLength"));

		throw new RuntimeException("Unknown binary opcode " + opcode);
	}
	
	public static TernaryOperator parseTernaryOperator(String opcode) {
		return parseTernaryOperator(opcode, 1);
	}
	
	public static TernaryOperator parseTernaryOperator(String opcode, int numThreads) {
		return new TernaryOperator(opcode.equals("+*") ? PlusMultiply.getFnObject() :
			opcode.equals("-*") ? MinusMultiply.getFnObject() : IfElse.getFnObject(), numThreads);
	}
	
	/**
	 * scalar-matrix operator
	 * 
	 * @param opcode the opcode
	 * @param arg1IsScalar ?
	 * @return scalar operator
	 */
	public static ScalarOperator parseScalarBinaryOperator(String opcode, boolean arg1IsScalar) 
	{
		//for all runtimes that set constant dynamically (cp/spark)
		double default_constant = 0;
		
		return parseScalarBinaryOperator(opcode, arg1IsScalar, default_constant);
	}
	
	/**
	 * scalar-matrix operator
	 * 
	 * @param opcode the opcode
	 * @param arg1IsScalar ?
	 * @param constant ?
	 * @return scalar operator
	 */
	public static ScalarOperator parseScalarBinaryOperator(String opcode, boolean arg1IsScalar, double constant)
	{
		// TODO add Multithreaded threads to Scalar operations.

		//commutative operators
		if ( opcode.equalsIgnoreCase("+") ){ 
			return new RightScalarOperator(Plus.getPlusFnObject(), constant); 
		}
		else if ( opcode.equalsIgnoreCase("*") ) {
			return new RightScalarOperator(Multiply.getMultiplyFnObject(), constant);
		} 
		//non-commutative operators
		else if ( opcode.equalsIgnoreCase("-") ) {
			if(arg1IsScalar)
				return new LeftScalarOperator(Minus.getMinusFnObject(), constant);
			else return new RightScalarOperator(Minus.getMinusFnObject(), constant);
		}
		else if ( opcode.equalsIgnoreCase("-nz") ) {
			//no support for left scalar yet
			return new RightScalarOperator(MinusNz.getMinusNzFnObject(), constant);
		}
		else if ( opcode.equalsIgnoreCase("/") ) {
			if(arg1IsScalar)
				return new LeftScalarOperator(Divide.getDivideFnObject(), constant);
			else return new RightScalarOperator(Divide.getDivideFnObject(), constant);
		}  
		else if ( opcode.equalsIgnoreCase("%%") ) {
			if(arg1IsScalar)
				return new LeftScalarOperator(Modulus.getFnObject(), constant);
			else return new RightScalarOperator(Modulus.getFnObject(), constant);
		}
		else if ( opcode.equalsIgnoreCase("%/%") ) {
			if(arg1IsScalar)
				return new LeftScalarOperator(IntegerDivide.getFnObject(), constant);
			else return new RightScalarOperator(IntegerDivide.getFnObject(), constant);
		}
		else if ( opcode.equalsIgnoreCase("^") ){
			if(arg1IsScalar)
				return new LeftScalarOperator(Power.getPowerFnObject(), constant);
			else return new RightScalarOperator(Power.getPowerFnObject(), constant);
		}
		else if ( opcode.equalsIgnoreCase("max") ) {
			return new RightScalarOperator(Builtin.getBuiltinFnObject("max"), constant);
		}
		else if ( opcode.equalsIgnoreCase("min") ) {
			return new RightScalarOperator(Builtin.getBuiltinFnObject("min"), constant);
		}
		else if ( opcode.equalsIgnoreCase("log") || opcode.equalsIgnoreCase("log_nz") ){
			if( arg1IsScalar )
				return new LeftScalarOperator(Builtin.getBuiltinFnObject(opcode), constant);
			return new RightScalarOperator(Builtin.getBuiltinFnObject(opcode), constant);
		}
		else if ( opcode.equalsIgnoreCase(">") ) {
			if(arg1IsScalar)
				return new LeftScalarOperator(GreaterThan.getGreaterThanFnObject(), constant);
			return new RightScalarOperator(GreaterThan.getGreaterThanFnObject(), constant);
		}
		else if ( opcode.equalsIgnoreCase(">=") ) {
			if(arg1IsScalar)
				return new LeftScalarOperator(GreaterThanEquals.getGreaterThanEqualsFnObject(), constant);
			return new RightScalarOperator(GreaterThanEquals.getGreaterThanEqualsFnObject(), constant);
		}
		else if ( opcode.equalsIgnoreCase("<") ) {
			if(arg1IsScalar)
				return new LeftScalarOperator(LessThan.getLessThanFnObject(), constant);
			return new RightScalarOperator(LessThan.getLessThanFnObject(), constant);
		}
		else if ( opcode.equalsIgnoreCase("<=") ) {
			if(arg1IsScalar)
				return new LeftScalarOperator(LessThanEquals.getLessThanEqualsFnObject(), constant);
			return new RightScalarOperator(LessThanEquals.getLessThanEqualsFnObject(), constant);
		}
		else if ( opcode.equalsIgnoreCase("==") ) {
			if(arg1IsScalar)
				return new LeftScalarOperator(Equals.getEqualsFnObject(), constant);
			return new RightScalarOperator(Equals.getEqualsFnObject(), constant);
		}
		else if ( opcode.equalsIgnoreCase("!=") ) {
			if(arg1IsScalar)
				return new LeftScalarOperator(NotEquals.getNotEqualsFnObject(), constant);
			return new RightScalarOperator(NotEquals.getNotEqualsFnObject(), constant);
		}
		else if ( opcode.equalsIgnoreCase("&&") ) {
			return arg1IsScalar ?
				new LeftScalarOperator(And.getAndFnObject(), constant) :
				new RightScalarOperator(And.getAndFnObject(), constant);
		}
		else if ( opcode.equalsIgnoreCase("||") ) {
			return arg1IsScalar ?
				new LeftScalarOperator(Or.getOrFnObject(), constant) :
				new RightScalarOperator(Or.getOrFnObject(), constant);
		}
		else if ( opcode.equalsIgnoreCase("xor") ) {
			return arg1IsScalar ?
				new LeftScalarOperator(Xor.getXorFnObject(), constant) :
				new RightScalarOperator(Xor.getXorFnObject(), constant);
		}
		else if ( opcode.equalsIgnoreCase("bitwAnd") ) {
			return arg1IsScalar ?
				new LeftScalarOperator(BitwAnd.getBitwAndFnObject(), constant) :
				new RightScalarOperator(BitwAnd.getBitwAndFnObject(), constant);
		}
		else if ( opcode.equalsIgnoreCase("bitwOr") ) {
			return arg1IsScalar ?
				new LeftScalarOperator(BitwOr.getBitwOrFnObject(), constant) :
				new RightScalarOperator(BitwOr.getBitwOrFnObject(), constant);
		}
		else if ( opcode.equalsIgnoreCase("bitwXor") ) {
			return arg1IsScalar ?
				new LeftScalarOperator(BitwXor.getBitwXorFnObject(), constant) :
				new RightScalarOperator(BitwXor.getBitwXorFnObject(), constant);
		}
		else if ( opcode.equalsIgnoreCase("bitwShiftL") ) {
			return arg1IsScalar ?
				new LeftScalarOperator(BitwShiftL.getBitwShiftLFnObject(), constant) :
				new RightScalarOperator(BitwShiftL.getBitwShiftLFnObject(), constant);
		}
		else if ( opcode.equalsIgnoreCase("bitwShiftR") ) {
			return arg1IsScalar ?
				new LeftScalarOperator(BitwShiftR.getBitwShiftRFnObject(), constant) :
				new RightScalarOperator(BitwShiftR.getBitwShiftRFnObject(), constant);
		}
		//operations that only exist for performance purposes (all unary or commutative operators)
		else if ( opcode.equalsIgnoreCase("*2") ) {
			return new RightScalarOperator(Multiply2.getMultiply2FnObject(), constant);
		} 
		else if ( opcode.equalsIgnoreCase("^2") ){
			return new RightScalarOperator(Power2.getPower2FnObject(), constant);
		}
		else if ( opcode.equalsIgnoreCase("1-*") ) {
			return new RightScalarOperator(Minus1Multiply.getMinus1MultiplyFnObject(), constant);
		}
		
		//operations that only exist in mr
		else if ( opcode.equalsIgnoreCase("s-r") ) {
			return new LeftScalarOperator(Minus.getMinusFnObject(), constant);
		} 
		else if ( opcode.equalsIgnoreCase("so") ) {
			return new LeftScalarOperator(Divide.getDivideFnObject(), constant);
		}
		
		throw new RuntimeException("Unknown binary opcode " + opcode);
	}

	public static BinaryOperator parseExtendedBinaryOperator(String opcode) {
		if(opcode.equalsIgnoreCase("==") || opcode.equalsIgnoreCase("map=="))
			return new BinaryOperator(Equals.getEqualsFnObject());
		else if(opcode.equalsIgnoreCase("!=") || opcode.equalsIgnoreCase("map!="))
			return new BinaryOperator(NotEquals.getNotEqualsFnObject());
		else if(opcode.equalsIgnoreCase("<") || opcode.equalsIgnoreCase("map<"))
			return new BinaryOperator(LessThan.getLessThanFnObject());
		else if(opcode.equalsIgnoreCase(">") || opcode.equalsIgnoreCase("map>"))
			return new BinaryOperator(GreaterThan.getGreaterThanFnObject());
		else if(opcode.equalsIgnoreCase("<=") || opcode.equalsIgnoreCase("map<="))
			return new BinaryOperator(LessThanEquals.getLessThanEqualsFnObject());
		else if(opcode.equalsIgnoreCase(">=") || opcode.equalsIgnoreCase("map>="))
			return new BinaryOperator(GreaterThanEquals.getGreaterThanEqualsFnObject());
		else if(opcode.equalsIgnoreCase("&&") || opcode.equalsIgnoreCase("map&&"))
			return new BinaryOperator(And.getAndFnObject());
		else if(opcode.equalsIgnoreCase("||") || opcode.equalsIgnoreCase("map||"))
			return new BinaryOperator(Or.getOrFnObject());
		else if(opcode.equalsIgnoreCase("xor") || opcode.equalsIgnoreCase("mapxor"))
			return new BinaryOperator(Xor.getXorFnObject());
		else if(opcode.equalsIgnoreCase("bitwAnd") || opcode.equalsIgnoreCase("mapbitwAnd"))
			return new BinaryOperator(BitwAnd.getBitwAndFnObject());
		else if(opcode.equalsIgnoreCase("bitwOr") || opcode.equalsIgnoreCase("mapbitwOr"))
			return new BinaryOperator(BitwOr.getBitwOrFnObject());
		else if(opcode.equalsIgnoreCase("bitwXor") || opcode.equalsIgnoreCase("mapbitwXor"))
			return new BinaryOperator(BitwXor.getBitwXorFnObject());
		else if(opcode.equalsIgnoreCase("bitwShiftL") || opcode.equalsIgnoreCase("mapbitwShiftL"))
			return new BinaryOperator(BitwShiftL.getBitwShiftLFnObject());
		else if(opcode.equalsIgnoreCase("bitwShiftR") || opcode.equalsIgnoreCase("mapbitwShiftR"))
			return new BinaryOperator(BitwShiftR.getBitwShiftRFnObject());
		else if(opcode.equalsIgnoreCase("+") || opcode.equalsIgnoreCase("map+"))
			return new BinaryOperator(Plus.getPlusFnObject());
		else if(opcode.equalsIgnoreCase("-") || opcode.equalsIgnoreCase("map-"))
			return new BinaryOperator(Minus.getMinusFnObject());
		else if(opcode.equalsIgnoreCase("*") || opcode.equalsIgnoreCase("map*"))
			return new BinaryOperator(Multiply.getMultiplyFnObject());
		else if(opcode.equalsIgnoreCase("1-*") || opcode.equalsIgnoreCase("map1-*"))
			return new BinaryOperator(Minus1Multiply.getMinus1MultiplyFnObject());
		else if ( opcode.equalsIgnoreCase("*2") ) 
			return new BinaryOperator(Multiply2.getMultiply2FnObject());
		else if(opcode.equalsIgnoreCase("/") || opcode.equalsIgnoreCase("map/"))
			return new BinaryOperator(Divide.getDivideFnObject());
		else if(opcode.equalsIgnoreCase("%%") || opcode.equalsIgnoreCase("map%%"))
			return new BinaryOperator(Modulus.getFnObject());
		else if(opcode.equalsIgnoreCase("%/%") || opcode.equalsIgnoreCase("map%/%"))
			return new BinaryOperator(IntegerDivide.getFnObject());
		else if(opcode.equalsIgnoreCase("^") || opcode.equalsIgnoreCase("map^"))
			return new BinaryOperator(Power.getPowerFnObject());
		else if ( opcode.equalsIgnoreCase("^2") )
			return new BinaryOperator(Power2.getPower2FnObject());
		else if ( opcode.equalsIgnoreCase("max") || opcode.equalsIgnoreCase("mapmax") ) 
			return new BinaryOperator(Builtin.getBuiltinFnObject("max"));
		else if ( opcode.equalsIgnoreCase("min") || opcode.equalsIgnoreCase("mapmin") ) 
			return new BinaryOperator(Builtin.getBuiltinFnObject("min"));
		else if ( opcode.equalsIgnoreCase("dropInvalidLength") || opcode.equalsIgnoreCase("mapdropInvalidLength") )
			return new BinaryOperator(Builtin.getBuiltinFnObject("dropInvalidLength"));
		
		throw new DMLRuntimeException("Unknown binary opcode " + opcode);
	}
	
	public static String deriveAggregateOperatorOpcode(String opcode) {
		switch( opcode ) {
			case "uak+":
			case"uark+":
			case "uack+":    return "ak+";
			case "ua+":
			case "uar+":
			case "uac+":     return "a+";
			case "uatrace":
			case "uaktrace": return "aktrace";
			case "uasqk+":
			case "uarsqk+":
			case "uacsqk+":  return "asqk+";
			case "uamean":
			case "uarmean":
			case "uacmean":  return "amean";
			case "uavar":
			case "uarvar":
			case "uacvar":   return "avar";
			case "ua*":
			case "uar*":
			case "uac*":     return "a*";
			case "uamax":
			case "uarmax":
			case "uacmax":   return "amax";
			case "uamin":
			case "uarmin":
			case "uacmin":   return "amin";
			case "uarimax":  return "arimax";
			case "uarimin":  return "arimin";
		}
		return null;
	}
	
	public static AggOp getAggOp(String opcode) {
		switch( opcode ) {
			case "uak+":
			case"uark+":
			case "uack+":
			case "ua+":
			case "uar+":
			case "uac+":
			case "uatrace":
			case "uaktrace": return AggOp.SUM;
			case "uasqk+":
			case "uarsqk+":
			case "uacsqk+":  return AggOp.SUM_SQ;
			case "uamean":
			case "uarmean":
			case "uacmean":  return AggOp.MEAN;
			case "uavar":
			case "uarvar":
			case "uacvar":   return AggOp.VAR;
			case "ua*":
			case "uar*":
			case "uac*":     return AggOp.PROD;
			case "uamax":
			case "uarmax":
			case "uacmax":   return AggOp.MAX;
			case "uamin":
			case "uarmin":
			case "uacmin":   return AggOp.MIN;
			case "uarimax":  return AggOp.MAXINDEX;
			case "uarimin":  return AggOp.MININDEX;
		}
		return null;
	}
	
	public static Direction getAggDirection(String opcode) {
		switch( opcode ) {
			case "uak+":
			case "ua+":
			case "uatrace":
			case "uaktrace":
			case "uasqk+":
			case "uamean":
			case "uavar":
			case "ua*":
			case "uamax":
			case "uamin":    return Direction.RowCol;
			case"uark+":
			case "uar+":
			case "uarsqk+":
			case "uarmean":
			case "uar*":
			case "uarmax":
			case "uarmin":
			case "uarimax":
			case "uarimin":  return Direction.Row;
			case "uack+":
			case "uac+":
			case "uacsqk+":
			case "uacmean":
			case "uarvar":
			case "uacvar":
			case "uac*":
			case "uacmax":
			case "uacmin":   return Direction.Col;
		}
		return null;
	}

	public static CorrectionLocationType deriveAggregateOperatorCorrectionLocation(String opcode)
	{
		if ( opcode.equalsIgnoreCase("uak+") || opcode.equalsIgnoreCase("uark+") ||
				opcode.equalsIgnoreCase("uasqk+") || opcode.equalsIgnoreCase("uarsqk+") ||
				opcode.equalsIgnoreCase("uatrace") || opcode.equalsIgnoreCase("uaktrace") )
			return CorrectionLocationType.LASTCOLUMN;
		else if ( opcode.equalsIgnoreCase("uack+") || opcode.equalsIgnoreCase("uacsqk+") )
			return CorrectionLocationType.LASTROW;
		else if ( opcode.equalsIgnoreCase("uamean") || opcode.equalsIgnoreCase("uarmean") )
			return CorrectionLocationType.LASTTWOCOLUMNS;
		else if ( opcode.equalsIgnoreCase("uacmean") )
			return CorrectionLocationType.LASTTWOROWS;
		else if ( opcode.equalsIgnoreCase("uavar") || opcode.equalsIgnoreCase("uarvar") )
			return CorrectionLocationType.LASTFOURCOLUMNS;
		else if ( opcode.equalsIgnoreCase("uacvar") )
			return CorrectionLocationType.LASTFOURROWS;
		else if (opcode.equalsIgnoreCase("uarimax") || opcode.equalsIgnoreCase("uarimin") )
			return CorrectionLocationType.LASTCOLUMN;
		
		return CorrectionLocationType.NONE;
	}

	public static boolean isDistQuaternaryOpcode(String opcode) 
	{
		return WeightedSquaredLoss.OPCODE.equalsIgnoreCase(opcode)     //mapwsloss
			|| WeightedSquaredLossR.OPCODE.equalsIgnoreCase(opcode)    //redwsloss
			|| WeightedSigmoid.OPCODE.equalsIgnoreCase(opcode)   	   //mapwsigmoid
			|| WeightedSigmoidR.OPCODE.equalsIgnoreCase(opcode)        //redwsigmoid
			|| WeightedDivMM.OPCODE.equalsIgnoreCase(opcode)           //mapwdivmm
			|| WeightedDivMMR.OPCODE.equalsIgnoreCase(opcode)          //redwdivmm
			|| WeightedCrossEntropy.OPCODE.equalsIgnoreCase(opcode)    //mapwcemm
			|| WeightedCrossEntropyR.OPCODE.equalsIgnoreCase(opcode)   //redwcemm
			|| WeightedUnaryMM.OPCODE.equalsIgnoreCase(opcode)         //mapwumm
			|| WeightedUnaryMMR.OPCODE.equalsIgnoreCase(opcode);       //redwumm
	}
	
	public static AggregateBinaryOperator getMatMultOperator(int k) {
		AggregateOperator agg = new AggregateOperator(0, Plus.getPlusFnObject());
		return new AggregateBinaryOperator(Multiply.getMultiplyFnObject(), agg, k);
	}
	
	public static Operator parseGroupedAggOperator(String fn, String other) {
		AggregateOperationTypes op = AggregateOperationTypes.INVALID;
		if ( fn.equalsIgnoreCase("centralmoment") )
			// in case of CM, we also need to pass "order"
			op = CMOperator.getAggOpType(fn, other);
		else 
			op = CMOperator.getAggOpType(fn, null);
	
		switch(op) {
		case SUM:
			return new AggregateOperator(0, KahanPlus.getKahanPlusFnObject(), CorrectionLocationType.LASTCOLUMN);
			
		case COUNT:
		case MEAN:
		case VARIANCE:
		case CM2:
		case CM3:
		case CM4:
			return new CMOperator(CM.getCMFnObject(op), op);
		case INVALID:
		default:
			throw new DMLRuntimeException("Invalid Aggregate Operation in GroupedAggregateInstruction: " + op);
		}
	}
	
	public static String createLiteralOperand(String val, ValueType vt) {
		return InstructionUtils.concatOperandParts(val, DataType.SCALAR.name(), vt.name(), "true");
	}

	public static String createOperand(CPOperand operand) {
		return InstructionUtils.concatOperandParts(operand.getName(), operand.getDataType().name(), operand.getValueType().name());
	}

	public static String replaceOperand(String instStr, int operand, String newValue) {
		//split instruction and check for correctness
		String[] parts = instStr.split(Lop.OPERAND_DELIMITOR);
		if( operand >= parts.length )
			throw new DMLRuntimeException("Operand position "
				+ operand + " exceeds the length of the instruction.");
		//replace and reconstruct string
		parts[operand] = newValue;
		return concatOperands(parts);
	}

	public static String replaceOperandName(String instStr) {
		String[] parts = instStr.split(Lop.OPERAND_DELIMITOR);
		String oldName = parts[parts.length-1];
		String[] Nameparts = oldName.split(Instruction.VALUETYPE_PREFIX);
		Nameparts[0] = "xxx";
		String newName = concatOperandParts(Nameparts);
		parts[parts.length-1] = newName;
		return concatOperands(parts);
	}

	/**
	 * Concat the inputs as operands to generate the instruction string.
	 * The inputs are separated by the operand delimiter and appended
	 * using a ThreadLocal StringBuilder.
	 * @param inputs operand inputs given as strings
	 * @return the instruction string with the given inputs concatenated
	 */
	public static String concatOperands(String... inputs) {
		concatBaseOperandsWithDelim(Lop.OPERAND_DELIMITOR, inputs);
		return _strBuilders.get().toString();
	}

	/**
	 * Concat the input parts with the value type delimiter.
	 * @param inputs input operand parts as strings
	 * @return concatenated input parts
	 */
	public static String concatOperandParts(String... inputs) {
		concatBaseOperandsWithDelim(Instruction.VALUETYPE_PREFIX, inputs);
		return _strBuilders.get().toString();
	}

	private static void concatBaseOperandsWithDelim(String delim, String... inputs){
		StringBuilder sb = _strBuilders.get();
		sb.setLength(0); //reuse allocated space
		for( int i=0; i<inputs.length-1; i++ ) {
			sb.append(inputs[i]);
			sb.append(delim);
		}
		sb.append(inputs[inputs.length-1]);
	}
	
	public static String concatStrings(String... inputs) {
		StringBuilder sb = _strBuilders.get();
		sb.setLength(0); //reuse allocated space
		for( int i=0; i<inputs.length; i++ )
			sb.append(inputs[i]);
		return sb.toString();
	}

	public static String constructTernaryString(String instString, CPOperand op1, CPOperand op2, CPOperand op3, CPOperand out) {
		return concatOperands(constructBinaryInstString(instString, "ifelse", op1, op2, op3), createOperand(out));
	}

	public static String constructBinaryInstString(String instString, String opcode, CPOperand op1, CPOperand op2, CPOperand out) {
		String[] parts = instString.split(Lop.OPERAND_DELIMITOR);
		parts[1] = opcode;
		return InstructionUtils.concatOperands(parts[0], parts[1], createOperand(op1), createOperand(op2), createOperand(out));
	}

<<<<<<< HEAD
	public static String constructUnaryInstString(String instString, String opcode, CPOperand op1, CPOperand out) {
=======
	public static String constructUnaryInstString(String instString, CPOperand op1, String opcode, CPOperand out) {
>>>>>>> 97523dd0
		String[] parts = instString.split(Lop.OPERAND_DELIMITOR);
		parts[1] = opcode;
		return InstructionUtils.concatOperands(parts[0], parts[1], createOperand(op1), createOperand(out));
	}

	/**
	 * Prepare instruction string for sending in a FederatedRequest as a CP instruction.
	 * This involves replacing the coordinator operand names with the worker operand names,
	 * changing the execution type, and removing the federated output flag if necessary.
	 * @param inst instruction string to prepare for federated request
	 * @param varOldOut current output operand (to be replaced)
	 * @param id new output operand (always a number)
	 * @param varOldIn current input operand (to be replaced)
	 * @param varNewIn new input operand names (always numbers)
	 * @param rmFederatedOutput remove federated output flag
	 * @return instruction string prepared for federated request
	 */
	public static String instructionStringFEDPrepare(String inst, CPOperand varOldOut, long id, CPOperand[] varOldIn, long[] varNewIn, boolean rmFederatedOutput){
		String linst = replaceExecTypeWithCP(inst);
		linst = replaceOutputOperand(linst, varOldOut, id);
		linst = replaceInputOperand(linst, varOldIn, varNewIn);
		if(rmFederatedOutput)
			linst = removeFEDOutputFlag(linst);
		return linst;
	}

	private static String replaceExecTypeWithCP(String inst){
		return inst.replace(Types.ExecType.SPARK.name(), Types.ExecType.CP.name())
			.replace(Types.ExecType.FED.name(), Types.ExecType.CP.name());
	}

	private static String replaceOutputOperand(String linst, CPOperand varOldOut, long id){
		return replaceOperand(linst, varOldOut, Long.toString(id));
	}

	private static String replaceInputOperand(String linst, CPOperand[] varOldIn, long[] varNewIn){
		for(int i=0; i<varOldIn.length; i++)
			if( varOldIn[i] != null ) {
				linst = replaceOperand(linst, varOldIn[i], Long.toString(varNewIn[i]));
				linst = linst.replace("="+varOldIn[i].getName(), "="+varNewIn[i]); //parameterized
			}
		return linst;
	}

	public static String removeFEDOutputFlag(String linst){
		return linst.substring(0, linst.lastIndexOf(Lop.OPERAND_DELIMITOR));
	}

	private static String replaceOperand(String linst, CPOperand oldOperand, String newOperandName){
		return linst.replace(
			Lop.OPERAND_DELIMITOR+oldOperand.getName()+Lop.DATATYPE_PREFIX,
			Lop.OPERAND_DELIMITOR+newOperandName+Lop.DATATYPE_PREFIX);
	}
}<|MERGE_RESOLUTION|>--- conflicted
+++ resolved
@@ -1089,11 +1089,7 @@
 		return InstructionUtils.concatOperands(parts[0], parts[1], createOperand(op1), createOperand(op2), createOperand(out));
 	}
 
-<<<<<<< HEAD
-	public static String constructUnaryInstString(String instString, String opcode, CPOperand op1, CPOperand out) {
-=======
 	public static String constructUnaryInstString(String instString, CPOperand op1, String opcode, CPOperand out) {
->>>>>>> 97523dd0
 		String[] parts = instString.split(Lop.OPERAND_DELIMITOR);
 		parts[1] = opcode;
 		return InstructionUtils.concatOperands(parts[0], parts[1], createOperand(op1), createOperand(out));
