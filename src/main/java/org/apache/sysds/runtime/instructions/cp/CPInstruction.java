/*
 * Licensed to the Apache Software Foundation (ASF) under one
 * or more contributor license agreements.  See the NOTICE file
 * distributed with this work for additional information
 * regarding copyright ownership.  The ASF licenses this file
 * to you under the Apache License, Version 2.0 (the
 * "License"); you may not use this file except in compliance
 * with the License.  You may obtain a copy of the License at
 *
 *   http://www.apache.org/licenses/LICENSE-2.0
 *
 * Unless required by applicable law or agreed to in writing,
 * software distributed under the License is distributed on an
 * "AS IS" BASIS, WITHOUT WARRANTIES OR CONDITIONS OF ANY
 * KIND, either express or implied.  See the License for the
 * specific language governing permissions and limitations
 * under the License.
 */

package org.apache.sysds.runtime.instructions.cp;

import org.apache.commons.logging.Log;
import org.apache.commons.logging.LogFactory;
import org.apache.sysds.api.DMLScript;
import org.apache.sysds.common.Types.DataType;
import org.apache.sysds.conf.ConfigurationManager;
import org.apache.sysds.lops.Lop;
import org.apache.sysds.runtime.DMLRuntimeException;
import org.apache.sysds.runtime.controlprogram.LocalVariableMap;
import org.apache.sysds.runtime.controlprogram.caching.MatrixObject;
import org.apache.sysds.runtime.controlprogram.context.ExecutionContext;
import org.apache.sysds.runtime.instructions.CPInstructionParser;
import org.apache.sysds.runtime.instructions.Instruction;
import org.apache.sysds.runtime.instructions.fed.FEDInstructionUtils;
import org.apache.sysds.runtime.matrix.operators.Operator;
import org.apache.sysds.runtime.privacy.propagation.PrivacyPropagator;

public abstract class CPInstruction extends Instruction {
	protected static final Log LOG = LogFactory.getLog(CPInstruction.class.getName());

	public enum CPType {
<<<<<<< HEAD
		AggregateUnary, AggregateBinary, AggregateTernary, Unary, Binary, Ternary, Quaternary, BuiltinNary, Ctable,
		MultiReturnParameterizedBuiltin, ParameterizedBuiltin, MultiReturnBuiltin, MultiReturnComplexMatrixBuiltin,
		Builtin, Reorg, Variable, FCall, Append, Rand, QSort, QPick, Local, MatrixIndexing, MMTSJ, PMMJ, MMChain,
		Reshape, Partition, Compression, DeCompression, SpoofFused, StringInit, CentralMoment, Covariance,
		UaggOuterChain, Dnn, Sql, Prefetch, Broadcast, TrigRemote, NoOp,
	}
=======
		AggregateUnary, AggregateBinary, AggregateTernary,
		Unary, Binary, Ternary, Quaternary, BuiltinNary, Ctable,
		MultiReturnParameterizedBuiltin, ParameterizedBuiltin, MultiReturnBuiltin,
		Builtin, Reorg, Variable, FCall, Append, Rand, QSort, QPick, Local,
		MatrixIndexing, MMTSJ, PMMJ, MMChain, Reshape, Partition, Compression, DeCompression, SpoofFused,
		StringInit, CentralMoment, Covariance, UaggOuterChain, Dnn, Sql, Prefetch, Broadcast, TrigRemote,
		EvictLineageCache,
		NoOp,
	 }
>>>>>>> 610222cb

	protected final CPType _cptype;
	protected final boolean _requiresLabelUpdate;

	protected CPInstruction(CPType type, String opcode, String istr) {
		this(type, null, opcode, istr);
	}

	protected CPInstruction(CPType type, Operator op, String opcode, String istr) {
		super(op);
		_cptype = type;
		instString = istr;

		// prepare opcode and update requirement for repeated usage
		instOpcode = opcode;
		_requiresLabelUpdate = super.requiresLabelUpdate();
	}

	@Override
	public IType getType() {
		return IType.CONTROL_PROGRAM;
	}

	public CPType getCPInstructionType() {
		return _cptype;
	}

	@Override
	public boolean requiresLabelUpdate() {
		return _requiresLabelUpdate;
	}

	@Override
	public String getGraphString() {
		return getOpcode();
	}

	@Override
	public Instruction preprocessInstruction(ExecutionContext ec) {
		// default preprocess behavior (e.g., debug state, lineage)
		Instruction tmp = super.preprocessInstruction(ec);

		// instruction patching
		if(tmp.requiresLabelUpdate()) { // update labels only if required
			// note: no exchange of updated instruction as labels might change in the
			// general case
			String updInst = updateLabels(tmp.toString(), ec.getVariables());
			tmp = CPInstructionParser.parseSingleInstruction(updInst);
			// Corrected lineage trace for patched instructions
			if(DMLScript.LINEAGE)
				ec.traceLineage(tmp);
		}

		// robustness federated instructions (runtime assignment)
		if(ConfigurationManager.isFederatedRuntimePlanner()) {
			tmp = FEDInstructionUtils.checkAndReplaceCP(tmp, ec);
			// NOTE: Retracing of lineage is not needed as the lineage trace
			// is same for an instruction and its FED version.
		}

		tmp = PrivacyPropagator.preprocessInstruction(tmp, ec);
		return tmp;
	}

	@Override
	public abstract void processInstruction(ExecutionContext ec);

	@Override
	public void postprocessInstruction(ExecutionContext ec) {
		if(DMLScript.LINEAGE_DEBUGGER)
			ec.maintainLineageDebuggerInfo(this);
	}

	/**
	 * Takes a delimited string of instructions, and replaces ALL placeholder labels (such as ##mVar2## and ##Var5##) in
	 * ALL instructions.
	 *
	 * @param instList          instruction list as string
	 * @param labelValueMapping local variable map
	 * @return instruction list after replacement
	 */
	public static String updateLabels(String instList, LocalVariableMap labelValueMapping) {

		if(!instList.contains(Lop.VARIABLE_NAME_PLACEHOLDER))
			return instList;

		StringBuilder updateInstList = new StringBuilder();
		String[] ilist = instList.split(Lop.INSTRUCTION_DELIMITOR);

		for(int i = 0; i < ilist.length; i++) {
			if(i > 0)
				updateInstList.append(Lop.INSTRUCTION_DELIMITOR);

			updateInstList.append(updateInstLabels(ilist[i], labelValueMapping));
		}
		return updateInstList.toString();
	}

	/**
	 * Replaces ALL placeholder strings (such as ##mVar2## and ##Var5##) in a single instruction.
	 *
	 * @param inst string instruction
	 * @param map  local variable map
	 * @return string instruction after replacement
	 */
	private static String updateInstLabels(String inst, LocalVariableMap map) {
		if(inst.contains(Lop.VARIABLE_NAME_PLACEHOLDER)) {
			int skip = Lop.VARIABLE_NAME_PLACEHOLDER.length();
			while(inst.contains(Lop.VARIABLE_NAME_PLACEHOLDER)) {
				int startLoc = inst.indexOf(Lop.VARIABLE_NAME_PLACEHOLDER) + skip;
				String varName = inst.substring(startLoc, inst.indexOf(Lop.VARIABLE_NAME_PLACEHOLDER, startLoc));
				String replacement = getVarNameReplacement(inst, varName, map);
				inst = inst.replaceAll(Lop.VARIABLE_NAME_PLACEHOLDER + varName + Lop.VARIABLE_NAME_PLACEHOLDER,
					replacement);
			}
		}
		return inst;
	}

	/**
	 * Computes the replacement string for a given variable name placeholder string (e.g., ##mVar2## or ##Var5##). The
	 * replacement is a HDFS filename for matrix variables, and is the actual value (stored in symbol table) for scalar
	 * variables.
	 *
	 * @param inst    instruction
	 * @param varName variable name
	 * @param map     local variable map
	 * @return string variable name
	 */
	private static String getVarNameReplacement(String inst, String varName, LocalVariableMap map) {
		Data val = map.get(varName);
		if(val != null) {
			String replacement = null;
			if(val.getDataType() == DataType.MATRIX) {
				replacement = ((MatrixObject) val).getFileName();
			}

			if(val.getDataType() == DataType.SCALAR)
				replacement = "" + ((ScalarObject) val).getStringValue();
			return replacement;
		}
		else {
			throw new DMLRuntimeException(
				"Variable (" + varName + ") in Instruction (" + inst + ") is not found in the variablemap.");
		}
	}
}<|MERGE_RESOLUTION|>--- conflicted
+++ resolved
@@ -39,24 +39,16 @@
 	protected static final Log LOG = LogFactory.getLog(CPInstruction.class.getName());
 
 	public enum CPType {
-<<<<<<< HEAD
-		AggregateUnary, AggregateBinary, AggregateTernary, Unary, Binary, Ternary, Quaternary, BuiltinNary, Ctable,
-		MultiReturnParameterizedBuiltin, ParameterizedBuiltin, MultiReturnBuiltin, MultiReturnComplexMatrixBuiltin,
-		Builtin, Reorg, Variable, FCall, Append, Rand, QSort, QPick, Local, MatrixIndexing, MMTSJ, PMMJ, MMChain,
-		Reshape, Partition, Compression, DeCompression, SpoofFused, StringInit, CentralMoment, Covariance,
-		UaggOuterChain, Dnn, Sql, Prefetch, Broadcast, TrigRemote, NoOp,
-	}
-=======
+
 		AggregateUnary, AggregateBinary, AggregateTernary,
 		Unary, Binary, Ternary, Quaternary, BuiltinNary, Ctable,
-		MultiReturnParameterizedBuiltin, ParameterizedBuiltin, MultiReturnBuiltin,
+		MultiReturnParameterizedBuiltin, ParameterizedBuiltin, MultiReturnBuiltin, MultiReturnComplexMatrixBuiltin,
 		Builtin, Reorg, Variable, FCall, Append, Rand, QSort, QPick, Local,
 		MatrixIndexing, MMTSJ, PMMJ, MMChain, Reshape, Partition, Compression, DeCompression, SpoofFused,
 		StringInit, CentralMoment, Covariance, UaggOuterChain, Dnn, Sql, Prefetch, Broadcast, TrigRemote,
 		EvictLineageCache,
 		NoOp,
 	 }
->>>>>>> 610222cb
 
 	protected final CPType _cptype;
 	protected final boolean _requiresLabelUpdate;
