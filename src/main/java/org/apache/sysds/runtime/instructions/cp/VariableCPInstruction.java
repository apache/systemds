/*
 * Licensed to the Apache Software Foundation (ASF) under one
 * or more contributor license agreements.  See the NOTICE file
 * distributed with this work for additional information
 * regarding copyright ownership.  The ASF licenses this file
 * to you under the Apache License, Version 2.0 (the
 * "License"); you may not use this file except in compliance
 * with the License.  You may obtain a copy of the License at
 *
 *   http://www.apache.org/licenses/LICENSE-2.0
 *
 * Unless required by applicable law or agreed to in writing,
 * software distributed under the License is distributed on an
 * "AS IS" BASIS, WITHOUT WARRANTIES OR CONDITIONS OF ANY
 * KIND, either express or implied.  See the License for the
 * specific language governing permissions and limitations
 * under the License.
 */

package org.apache.sysds.runtime.instructions.cp;

import org.apache.commons.lang.StringUtils;
import org.apache.commons.lang3.tuple.Pair;
import org.apache.hadoop.fs.FileSystem;
import org.apache.hadoop.fs.LocalFileSystem;
import org.apache.hadoop.fs.Path;
import org.apache.sysds.api.DMLScript;
import org.apache.sysds.common.Types.DataType;
import org.apache.sysds.common.Types.FileFormat;
import org.apache.sysds.common.Types.ValueType;
import org.apache.sysds.conf.CompilerConfig.ConfigType;
import org.apache.sysds.conf.ConfigurationManager;
import org.apache.sysds.lops.Lop;
import org.apache.sysds.lops.UnaryCP;
import org.apache.sysds.runtime.DMLPrivacyException;
import org.apache.sysds.runtime.DMLRuntimeException;
import org.apache.sysds.runtime.controlprogram.caching.CacheableData;
import org.apache.sysds.runtime.controlprogram.caching.FrameObject;
import org.apache.sysds.runtime.controlprogram.caching.MatrixObject;
import org.apache.sysds.runtime.controlprogram.caching.MatrixObject.UpdateType;
import org.apache.sysds.runtime.controlprogram.caching.TensorObject;
import org.apache.sysds.runtime.controlprogram.context.ExecutionContext;
import org.apache.sysds.runtime.controlprogram.parfor.util.IDSequence;
import org.apache.sysds.runtime.data.TensorBlock;
import org.apache.sysds.runtime.instructions.Instruction;
import org.apache.sysds.runtime.instructions.InstructionUtils;
import org.apache.sysds.runtime.io.FileFormatProperties;
import org.apache.sysds.runtime.io.FileFormatPropertiesCSV;
import org.apache.sysds.runtime.io.IOUtilFunctions;
import org.apache.sysds.runtime.io.WriterMatrixMarket;
import org.apache.sysds.runtime.io.WriterTextCSV;
import org.apache.sysds.runtime.lineage.LineageItem;
import org.apache.sysds.runtime.lineage.LineageItemUtils;
import org.apache.sysds.runtime.lineage.LineageTraceable;
import org.apache.sysds.runtime.matrix.data.FrameBlock;
import org.apache.sysds.runtime.matrix.data.MatrixBlock;
import org.apache.sysds.runtime.meta.DataCharacteristics;
import org.apache.sysds.runtime.meta.MatrixCharacteristics;
import org.apache.sysds.runtime.meta.MetaData;
import org.apache.sysds.runtime.meta.MetaDataFormat;
import org.apache.sysds.runtime.meta.TensorCharacteristics;
import org.apache.sysds.runtime.privacy.PrivacyConstraint;
import org.apache.sysds.runtime.privacy.PrivacyConstraint.PrivacyLevel;
import org.apache.sysds.runtime.util.DataConverter;
import org.apache.sysds.runtime.util.HDFSTool;
import org.apache.sysds.runtime.util.ProgramConverter;
import org.apache.sysds.runtime.util.UtilFunctions;
import org.apache.sysds.utils.Statistics;

import java.io.IOException;
import java.util.ArrayList;
import java.util.List;

public class VariableCPInstruction extends CPInstruction implements LineageTraceable {

	/*
	 * Supported Operations
	 * --------------------
	 *	1) assignvar x:type y:type
	 *	    assign value of y to x (both types should match)
	 *	2) rmvar x
	 *	    remove variable x
	 *	3) cpvar x y
	 *	    copy x to y (same as assignvar followed by rmvar, types are not required)
	 *	4) rmfilevar x:type b:type
	 *	    remove variable x, and if b=true then the file object associated with x (b's type should be boolean)
	 *	5) assignvarwithfile FN x
	 *	    assign x with the first value from the file whose name=FN
	 *	6) attachfiletovar FP x
	 *	    allocate a new file object with name FP, and associate it with variable x
	 *     createvar x FP [dimensions] [formatinfo]
	 */

	public enum VariableOperationCode
	{
		CreateVariable,
		AssignVariable,
		CopyVariable,
		MoveVariable,
		RemoveVariable,
		RemoveVariableAndFile,
		CastAsScalarVariable,
		CastAsMatrixVariable,
		CastAsFrameVariable,
		CastAsDoubleVariable,
		CastAsIntegerVariable,
		CastAsBooleanVariable,
		Write,
		Read,
		SetFileName,
	}
	
	private static final IDSequence _uniqueVarID = new IDSequence(true);
	private static final int CREATEVAR_FILE_NAME_VAR_POS=3;
	
	private final VariableOperationCode opcode;
	private final List<CPOperand> inputs;
	private final CPOperand output;
	private final MetaData metadata;
	private final UpdateType _updateType;
	
	// Frame related members
	private final String _schema;
	
	// CSV and LIBSVM related members (used only in createvar instructions)
	private final FileFormatProperties _formatProperties;

	private VariableCPInstruction(VariableOperationCode op, CPOperand in1, CPOperand in2, CPOperand in3, CPOperand out,
			MetaData meta, FileFormatProperties fprops, String schema, UpdateType utype, String sopcode, String istr) {
		super(CPType.Variable, sopcode, istr);
		opcode = op;
		inputs = new ArrayList<>();
		addInput(in1);
		addInput(in2);
		addInput(in3);
		output = out;
		metadata = meta;
		_formatProperties = fprops;
		_schema = schema;
		_updateType = utype;
	}
	
	private VariableCPInstruction(VariableOperationCode op, CPOperand in1, CPOperand in2, CPOperand in3, CPOperand out,
			String sopcode, String istr) {
		this(op, in1, in2, in3, out, null, null, null, null, sopcode, istr);
	}

	// This version of the constructor is used only in case of CreateVariable
	private VariableCPInstruction(VariableOperationCode op, CPOperand in1, CPOperand in2, CPOperand in3, MetaData md,
			UpdateType updateType, String schema, String sopcode, String istr) {
		this(op, in1, in2, in3, null, md, null, schema, updateType, sopcode, istr);
	}

	// This version of the constructor is used only in case of CreateVariable
	private VariableCPInstruction(VariableOperationCode op, CPOperand in1, CPOperand in2, CPOperand in3, MetaData md,
			UpdateType updateType, FileFormatProperties formatProperties, String schema, String sopcode,
			String istr) {
		this(op, in1, in2, in3, null, md, formatProperties, schema, updateType, sopcode, istr);
	}

	private static VariableOperationCode getVariableOperationCode ( String str ) {
		
		if ( str.equalsIgnoreCase("createvar"))
			return VariableOperationCode.CreateVariable;
		
		else if ( str.equalsIgnoreCase("assignvar"))
			return VariableOperationCode.AssignVariable;
		
		else if ( str.equalsIgnoreCase("cpvar"))
			return VariableOperationCode.CopyVariable;
		
		else if ( str.equalsIgnoreCase("mvvar"))
			return VariableOperationCode.MoveVariable;
		
		else if ( str.equalsIgnoreCase("rmvar") )
			return VariableOperationCode.RemoveVariable;
		
		else if ( str.equalsIgnoreCase("rmfilevar") )
			return VariableOperationCode.RemoveVariableAndFile;
		
		else if ( str.equalsIgnoreCase(UnaryCP.CAST_AS_SCALAR_OPCODE) )
			return VariableOperationCode.CastAsScalarVariable;
		
		else if ( str.equalsIgnoreCase(UnaryCP.CAST_AS_MATRIX_OPCODE) )
			return VariableOperationCode.CastAsMatrixVariable;
		
		else if ( str.equalsIgnoreCase(UnaryCP.CAST_AS_FRAME_OPCODE) )
			return VariableOperationCode.CastAsFrameVariable;
		
		else if ( str.equalsIgnoreCase(UnaryCP.CAST_AS_DOUBLE_OPCODE) )
			return VariableOperationCode.CastAsDoubleVariable;
		
		else if ( str.equalsIgnoreCase(UnaryCP.CAST_AS_INT_OPCODE) )
			return VariableOperationCode.CastAsIntegerVariable;
		
		else if ( str.equalsIgnoreCase(UnaryCP.CAST_AS_BOOLEAN_OPCODE) )
			return VariableOperationCode.CastAsBooleanVariable;
		
		else if ( str.equalsIgnoreCase("write") )
			return VariableOperationCode.Write;
		
		else if ( str.equalsIgnoreCase("read") )
			return VariableOperationCode.Read;
		
		else if ( str.equalsIgnoreCase("setfilename") )
			return VariableOperationCode.SetFileName;
		
		else
			throw new DMLRuntimeException("Invalid function: " + str);
	}

	public VariableOperationCode getOpcodeVariable(){
		return getVariableOperationCode(instOpcode);
	}
	
	/**
	 * Checks if this instruction is a remove instruction for varName
	 *
	 * @param varName variable name
	 * @return true if rmvar instruction including varName
	 */
	public boolean isRemoveVariable(String varName) {
		if( isRemoveVariable() ) {
			for( CPOperand input : inputs )
				if(input.getName().equalsIgnoreCase(varName))
					return true;
		}
		return false;
	}
	
	public boolean isRemoveVariableNoFile() {
		return opcode == VariableOperationCode.RemoveVariable;
	}
	
	public boolean isRemoveVariable() {
		return opcode == VariableOperationCode.RemoveVariable
			|| opcode == VariableOperationCode.RemoveVariableAndFile;
	}

	public boolean isAssignVariable() {
		return opcode == VariableOperationCode.AssignVariable;
	}
	
	public boolean isAssignOrCopyVariable() {
		return opcode == VariableOperationCode.AssignVariable
			|| opcode == VariableOperationCode.CopyVariable;
	}
	
	public boolean isCreateVariable() {
		return opcode == VariableOperationCode.CreateVariable;
	}

	public VariableOperationCode getVariableOpcode() {
		return opcode;
	}

	public FileFormatProperties getFormatProperties() {
		return _formatProperties;
	}
	
	public List<CPOperand> getInputs() {
		return inputs;
	}
	
	public CPOperand getInput1() {
		return getInput(0);
	}
	
	public CPOperand getInput2() {
		return getInput(1);
	}
	
	public CPOperand getInput3() {
		return getInput(2);
	}
	
	public CPOperand getInput4() {
		return getInput(3);
	}
	
	public CPOperand getInput(int index) {
		if( inputs.size() <= index )
			return null;
		return inputs.get(index);
	}
	
	public void addInput(CPOperand input) {
		if( input != null )
			inputs.add(input);
	}
	
	public String getOutputVariableName(){
		String ret = null;
		if( output != null )
			ret = output.getName();
		return ret;
	}

	public CPOperand getOutput(){
		return output;
	}

	private static int getArity(VariableOperationCode op) {
		switch(op) {
			case Write:
			case SetFileName:
				return 3;
			default:
				return 2;
		}
	}
	
	public static VariableCPInstruction parseInstruction ( String str ) {
		String[] parts = InstructionUtils.getInstructionPartsWithValueType ( str );
		String opcode = parts[0];
		VariableOperationCode voc = getVariableOperationCode(opcode);
		
		if ( voc == VariableOperationCode.CreateVariable ){
			if ( parts.length < 5 )  //&& parts.length != 10 )
				throw new DMLRuntimeException("Invalid number of operands in createvar instruction: " + str);
		}
		else if ( voc == VariableOperationCode.MoveVariable) {
			// mvvar tempA A; or mvvar mvar5 "data/out.mtx" "binary"
			if ( parts.length !=3 && parts.length != 4)
				throw new DMLRuntimeException("Invalid number of operands in mvvar instruction: " + str);
		}
		else if ( voc == VariableOperationCode.Write ) {
			// All write instructions have 3 parameters, except in case of delimited/csv/libsvm file.
			// Write instructions for csv files also include three additional parameters (hasHeader, delimiter, sparse)
			// Write instructions for libsvm files also include one additional parameters (sparse)
			// TODO - replace hardcoded numbers with more sophisticated code
			if ( parts.length != 5 && parts.length != 6 && parts.length != 8 )
				throw new DMLRuntimeException("Invalid number of operands in write instruction: " + str);
		}
		else {
			if( voc != VariableOperationCode.RemoveVariable )
				InstructionUtils.checkNumFields ( parts, getArity(voc) ); // no output
		}
		
		CPOperand in1=null, in2=null, in3=null, in4=null, out=null;
		
		switch (voc) {
		
		case CreateVariable:
			// variable name
			DataType dt = DataType.valueOf(parts[4]);
			//TODO choose correct value type for tensor
			ValueType vt = dt==DataType.MATRIX ? ValueType.FP64 : ValueType.STRING;
			int extSchema = (dt==DataType.FRAME && parts.length>=12) ? 1 : 0;
			in1 = new CPOperand(parts[1], vt, dt);
			// file name
			in2 = new CPOperand(parts[2], ValueType.STRING, DataType.SCALAR);
			// file name override flag (always literal)
			in3 = new CPOperand(parts[3], ValueType.BOOLEAN, DataType.SCALAR);
			
			// format
			String fmt = parts[5];
			if ( fmt.equalsIgnoreCase("csv") ) {
				// Cretevar instructions for CSV format either has 13 or 14 inputs.
				// 13 inputs: createvar corresponding to WRITE -- includes properties hasHeader, delim, and sparse
				// 14 inputs: createvar corresponding to READ -- includes properties hasHeader, delim, fill, and fillValue
				if ( parts.length < 14+extSchema || parts.length > 16+extSchema )
					throw new DMLRuntimeException("Invalid number of operands in createvar instruction: " + str);
			}
			else {
				if ( parts.length != 6 && parts.length != 11+extSchema )
					throw new DMLRuntimeException("Invalid number of operands in createvar instruction: " + str);
			}

			MetaDataFormat iimd = null;
			if (dt == DataType.MATRIX || dt == DataType.FRAME) {
				DataCharacteristics mc = new MatrixCharacteristics();
				if (parts.length == 6) {
					// do nothing
				}
				else if (parts.length >= 10) {
					// matrix characteristics
					mc.setDimension(Long.parseLong(parts[6]), Long.parseLong(parts[7]));
					mc.setBlocksize(Integer.parseInt(parts[8]));
					mc.setNonZeros(Long.parseLong(parts[9]));
				}
				else {
					throw new DMLRuntimeException("Invalid number of operands in createvar instruction: " + str);
				}
				iimd = new MetaDataFormat(mc, FileFormat.safeValueOf(fmt));
			}
			else if (dt == DataType.TENSOR) {
				TensorCharacteristics tc = new TensorCharacteristics(new long[]{1, 1}, 0);
				if (parts.length == 6) {
					// do nothing
				}
				else if (parts.length >= 10) {
					// TODO correct sizes
					tc.setDim(0, Long.parseLong(parts[6]));
					tc.setDim(1, Long.parseLong(parts[7]));
					tc.setBlocksize(Integer.parseInt(parts[8]));
				}
				else {
					throw new DMLRuntimeException("Invalid number of operands in createvar instruction: " + str);
				}
				iimd = new MetaDataFormat(tc, FileFormat.safeValueOf(fmt));
			}
			UpdateType updateType = UpdateType.COPY;
			if ( parts.length >= 11 )
				updateType = UpdateType.valueOf(parts[10].toUpperCase());
			
			//handle frame schema
			String schema = (dt==DataType.FRAME && parts.length>=12) ? parts[parts.length-1] : null;
			
			if ( fmt.equalsIgnoreCase("csv") ) {
				// Cretevar instructions for CSV format either has 13 or 14 inputs.
				// 13 inputs: createvar corresponding to WRITE -- includes properties hasHeader, delim, and sparse
				// 14 inputs: createvar corresponding to READ -- includes properties hasHeader, delim, fill, and fillValue
				FileFormatProperties fmtProperties = null;
				int curPos = 11;
				if ( parts.length == 14+extSchema ) {
					boolean hasHeader = Boolean.parseBoolean(parts[curPos]);
					String delim = parts[curPos+1];
					boolean sparse = Boolean.parseBoolean(parts[curPos+2]);
					fmtProperties = new FileFormatPropertiesCSV(hasHeader, delim, sparse) ;
				}
				else {
					boolean hasHeader = Boolean.parseBoolean(parts[curPos]);
					String delim = parts[curPos+1];
					boolean fill = Boolean.parseBoolean(parts[curPos+2]);
					double fillValue = UtilFunctions.parseToDouble(parts[curPos+3]);
					String naStrings = null;
					if ( parts.length == 16+extSchema )
						naStrings = parts[curPos+4];
					fmtProperties = new FileFormatPropertiesCSV(hasHeader, delim, fill, fillValue, naStrings) ;
				}
				return new VariableCPInstruction(VariableOperationCode.CreateVariable, in1, in2, in3, iimd, updateType, fmtProperties, schema, opcode, str);
			}
			else {
				return new VariableCPInstruction(VariableOperationCode.CreateVariable, in1, in2, in3, iimd, updateType, schema, opcode, str);
			}
		case AssignVariable:
			in1 = new CPOperand(parts[1]);
			in2 = new CPOperand(parts[2]);
			break;
			
		case CopyVariable:
			// Value types are not given here
			in1 = new CPOperand(parts[1], ValueType.UNKNOWN, DataType.UNKNOWN);
			in2 = new CPOperand(parts[2], ValueType.UNKNOWN, DataType.UNKNOWN);
			break;
			
		case MoveVariable:
			in1 = new CPOperand(parts[1], ValueType.UNKNOWN, DataType.UNKNOWN);
			in2 = new CPOperand(parts[2], ValueType.UNKNOWN, DataType.UNKNOWN);
			if(parts.length > 3)
				in3 = new CPOperand(parts[3], ValueType.UNKNOWN, DataType.UNKNOWN);
			break;
			
		case RemoveVariable:
			VariableCPInstruction rminst = new VariableCPInstruction(
				getVariableOperationCode(opcode), null, null, null, out, opcode, str);
			for( int i=1; i<parts.length; i++ )
				rminst.addInput(new CPOperand(parts[i], ValueType.UNKNOWN, DataType.SCALAR));
			return rminst;
			
		case RemoveVariableAndFile:
			in1 = new CPOperand(parts[1]);
			in2 = new CPOperand(parts[2]);
			// second argument must be a boolean
			if ( in2.getValueType() != ValueType.BOOLEAN)
				throw new DMLRuntimeException("Unexpected value type for second argument in: " + str);
			break;
			
		case CastAsScalarVariable:
		case CastAsMatrixVariable:
		case CastAsFrameVariable:
		case CastAsDoubleVariable:
		case CastAsIntegerVariable:
		case CastAsBooleanVariable:
			in1 = new CPOperand(parts[1]); // first operand is a variable name => string value type
			out = new CPOperand(parts[2]); // output variable name
			break;
	
		case Write:
			in1 = new CPOperand(parts[1]);
			in2 = new CPOperand(parts[2]);
			in3 = new CPOperand(parts[3]);
			
			FileFormatProperties fprops = null;
			if ( in3.getName().equalsIgnoreCase("csv") ) {
				boolean hasHeader = Boolean.parseBoolean(parts[4]);
				String delim = parts[5];
				boolean sparse = Boolean.parseBoolean(parts[6]);
				fprops = new FileFormatPropertiesCSV(hasHeader, delim, sparse);
				in4 = new CPOperand(parts[7]); // description
			} 
			else if ( in3.getName().equalsIgnoreCase("libsvm") ) {
				fprops = new FileFormatProperties();
			} 
			else {
				fprops = new FileFormatProperties();
				in4 = new CPOperand(parts[4]); // description
			}
			VariableCPInstruction inst = new VariableCPInstruction(
				getVariableOperationCode(opcode), in1, in2, in3, out, null, fprops, null, null, opcode, str);
			inst.addInput(in4);
			
			return inst;
			
		case Read:
			in1 = new CPOperand(parts[1]);
			in2 = new CPOperand(parts[2]);
			break;
			
		case SetFileName:
			in1 = new CPOperand(parts[1]); // variable name
			in2 = new CPOperand(parts[2], ValueType.UNKNOWN, DataType.UNKNOWN); // file name
			in3 = new CPOperand(parts[3], ValueType.UNKNOWN, DataType.UNKNOWN); // option: remote or local
			break;
		
		}
		return new VariableCPInstruction(getVariableOperationCode(opcode), in1, in2, in3, out, opcode, str);
	}
	
	@Override
	public void processInstruction(ExecutionContext ec) {
		switch ( opcode )
		{
		case CreateVariable:
<<<<<<< HEAD
			processCreateVariableInstruction(ec);
=======
			//PRE: for robustness we cleanup existing variables, because a setVariable
			//would  cause a buffer pool memory leak as these objects would never be removed
			if(ec.containsVariable(getInput1()))
				processRemoveVariableInstruction(ec, getInput1().getName());
			
			if ( getInput1().getDataType() == DataType.MATRIX ) {
				//create new variable for symbol table and cache
				//(existing objects gets cleared through rmvar instructions)
				String fname = getInput2().getName();
				// check if unique filename needs to be generated
				if( Boolean.parseBoolean(getInput3().getName()) )
					fname = getUniqueFileName(fname);
				MatrixObject obj = new MatrixObject(getInput1().getValueType(), fname);
				//clone meta data because it is updated on copy-on-write, otherwise there
				//is potential for hidden side effects between variables.
				obj.setMetaData((MetaData)metadata.clone());
				obj.setPrivacyConstraints(getPrivacyConstraint());
				obj.setFileFormatProperties(_formatProperties);
				obj.setMarkForLinCache(true);
				obj.enableCleanup(!getInput1().getName()
					.startsWith(org.apache.sysds.lops.Data.PREAD_PREFIX));
				ec.setVariable(getInput1().getName(), obj);

				obj.setUpdateType(_updateType);
				if(DMLScript.STATISTICS && _updateType.isInPlace())
					Statistics.incrementTotalUIPVar();
			}
			else if( getInput1().getDataType() == DataType.TENSOR ) {
				//create new variable for symbol table and cache
				//(existing objects gets cleared through rmvar instructions)
				String fname = getInput2().getName();
				// check if unique filename needs to be generated
				if( Boolean.parseBoolean(getInput3().getName()) )
					fname = getUniqueFileName(fname);
				CacheableData<?> obj = new TensorObject(getInput1().getValueType(), fname);
				//clone meta data because it is updated on copy-on-write, otherwise there
				//is potential for hidden side effects between variables.
				obj.setMetaData((MetaData)metadata.clone());
				obj.setFileFormatProperties(_formatProperties);
				obj.enableCleanup(!getInput1().getName()
						.startsWith(org.apache.sysds.lops.Data.PREAD_PREFIX));
				ec.setVariable(getInput1().getName(), obj);

				// TODO update
			}
			else if( getInput1().getDataType() == DataType.FRAME ) {
				String fname = getInput2().getName();
				if( Boolean.parseBoolean(getInput3().getName()) )
					fname = getUniqueFileName(fname);
				FrameObject fobj = new FrameObject(fname);
				fobj.setMetaData((MetaData)metadata.clone());
				fobj.setFileFormatProperties(_formatProperties);
				if( _schema != null )
					fobj.setSchema(_schema); //after metadata
				fobj.enableCleanup(!getInput1().getName()
					.startsWith(org.apache.sysds.lops.Data.PREAD_PREFIX));
				ec.setVariable(getInput1().getName(), fobj);
			}
			else if ( getInput1().getDataType() == DataType.SCALAR ){
				//created variable not called for scalars
				ec.setScalarOutput(getInput1().getName(), null);
			}
			else {
				throw new DMLRuntimeException("Unexpected data type: " + getInput1().getDataType());
			}
>>>>>>> c61e7ac7
			break;
		
		case AssignVariable:
			// assign value of variable to the other
			ec.setScalarOutput(getInput2().getName(), ec.getScalarInput(getInput1()));
			break;
			
		case CopyVariable:
			processCopyInstruction(ec);
			break;
			
		case MoveVariable:
			processMoveInstruction(ec);
			break;
			
		case RemoveVariable:
			for( CPOperand input : inputs )
				processRemoveVariableInstruction(ec, input.getName());
			break;
			
		case RemoveVariableAndFile:
			 processRemoveVariableAndFileInstruction(ec);
			break;
			
		case CastAsScalarVariable: //castAsScalarVariable
			processCastAsScalarVariableInstruction(ec);
			break;

		case CastAsMatrixVariable:
			processCastAsMatrixVariableInstruction(ec);
			break;

		case CastAsFrameVariable:
			processCastAsFrameVariableInstruction(ec);
			break;
			
		case CastAsDoubleVariable:
			ScalarObject scalarDoubleInput = ec.getScalarInput(getInput1());
			ec.setScalarOutput(output.getName(), ScalarObjectFactory.castToDouble(scalarDoubleInput));
			break;

		case CastAsIntegerVariable:
			ScalarObject scalarLongInput = ec.getScalarInput(getInput1());
			ec.setScalarOutput(output.getName(), ScalarObjectFactory.castToLong(scalarLongInput));
			break;

		case CastAsBooleanVariable:
			ScalarObject scalarBooleanInput = ec.getScalarInput(getInput1());
			ec.setScalarOutput(output.getName(), new BooleanObject(scalarBooleanInput.getBooleanValue()));
			break;
			
		case Read:
			processReadInstruction(ec);
			break;
			
		case Write:
			processWriteInstruction(ec);
			break;
			
		case SetFileName:
			processSetFileNameInstruction(ec);
			break;
	
		default:
			throw new DMLRuntimeException("Unknown opcode: " + opcode );
		}
	}

	/**
	 * Handler for processInstruction "CreateVariable" case
	 * @param ec execution context of the instruction
	 */
	private void processCreateVariableInstruction(ExecutionContext ec){
		//PRE: for robustness we cleanup existing variables, because a setVariable
		//would  cause a buffer pool memory leak as these objects would never be removed
		if(ec.containsVariable(getInput1()))
			processRemoveVariableInstruction(ec, getInput1().getName());
		
		if ( getInput1().getDataType() == DataType.MATRIX ) {
			String fname = createUniqueFilename();
			MatrixObject obj = new MatrixObject(getInput1().getValueType(), fname);
			setCacheableDataFields(obj);

			obj.setUpdateType(_updateType);
			obj.setMarkForLinCache(true);

			ec.setVariable(getInput1().getName(), obj);
			if(DMLScript.STATISTICS && _updateType.isInPlace())
				Statistics.incrementTotalUIPVar();
		}
		else if( getInput1().getDataType() == DataType.TENSOR ) {
			String fname = createUniqueFilename();
			CacheableData<?> obj = new TensorObject(getInput1().getValueType(), fname);
			setCacheableDataFields(obj);
			
			ec.setVariable(getInput1().getName(), obj);
		}
		else if( getInput1().getDataType() == DataType.FRAME ) {
			String fname = getInput2().getName();
			FrameObject fobj = new FrameObject(fname);
			setCacheableDataFields(fobj);

			if( _schema != null )
				fobj.setSchema(_schema); //after metadata
			
			ec.setVariable(getInput1().getName(), fobj);
		}
		else if ( getInput1().getDataType() == DataType.SCALAR ){
			//created variable not called for scalars
			ec.setScalarOutput(getInput1().getName(), null);
		}
		else {
			throw new DMLRuntimeException("Unexpected data type: " + getInput1().getDataType());
		}
	}

	private String createUniqueFilename(){
		//create new variable for symbol table and cache
		//(existing objects gets cleared through rmvar instructions)
		String fname = getInput2().getName();
		// check if unique filename needs to be generated
		if( Boolean.parseBoolean(getInput3().getName()) ) {
			fname = fname + '_' + _uniqueVarID.getNextID();
		}
		return fname;
	}

	private void setCacheableDataFields(CacheableData<?> obj){
		//clone meta data because it is updated on copy-on-write, otherwise there
		//is potential for hidden side effects between variables.
		obj.setMetaData((MetaData)metadata.clone());
		obj.setPrivacyConstraints(getPrivacyConstraint());
		obj.enableCleanup(!getInput1().getName()
			.startsWith(org.apache.sysds.lops.Data.PREAD_PREFIX));
		obj.setFileFormatProperties(_formatProperties);
	}
	
	/**
	 * Handler for mvvar instructions.
	 * Example: mvvar &lt;srcvar&gt; &lt;destFile&gt; &lt;format&gt;
	 * Move the file pointed by srcvar to destFile.
	 * Currently, applicable only when format=binaryblock.
	 *
	 * @param ec execution context
	 */
	@SuppressWarnings("rawtypes")
	private void processMoveInstruction(ExecutionContext ec) {
		
		if ( getInput3() == null ) {
			// example: mvvar tempA A
			
			// get source variable 
			Data srcData = ec.getVariable(getInput1().getName());
			
			if ( srcData == null ) {
				throw new DMLRuntimeException("Unexpected error: could not find a data object "
					+ "for variable name:" + getInput1().getName() + ", while processing instruction ");
			}
			
			if( getInput2().getDataType().isMatrix() || getInput2().getDataType().isFrame() ) {
				// remove existing variable bound to target name
				Data tgt = ec.removeVariable(getInput2().getName());
				
				//cleanup matrix data on fs/hdfs (if necessary)
				if( tgt != null )
					ec.cleanupDataObject(tgt);
			}
			
			// do the actual move
			ec.setVariable(getInput2().getName(), srcData);
			ec.removeVariable(getInput1().getName());
		}
		else {
			// example instruction: mvvar <srcVar> <destFile> <format>
			if ( ec.getVariable(getInput1().getName()) == null )
				throw new DMLRuntimeException("Unexpected error: could not find a data object for variable name:" + getInput1().getName() + ", while processing instruction " +this.toString());
			
			Data object = ec.getVariable(getInput1().getName());
			
			if ( getInput3().getName().equalsIgnoreCase("binaryblock") ) {
				boolean success = false;
				success = ((CacheableData)object).moveData(getInput2().getName(), getInput3().getName());
				if (!success) {
					throw new DMLRuntimeException("Failed to move var " + getInput1().getName() + " to file " + getInput2().getName() + ".");
				}
			}
			else
				if(object instanceof MatrixObject)
					throw new DMLRuntimeException("Unexpected formats while copying: from matrix blocks ["
							+ ((MatrixObject)object).getBlocksize() + "] to " + getInput3().getName());
				else if (object instanceof FrameObject)
					throw new DMLRuntimeException("Unexpected formats while copying: from fram object ["
							+ ((FrameObject)object).getNumColumns() + "," + ((FrameObject)object).getNumColumns() + "] to " + getInput3().getName());
		}
	}

	/**
	 * Handler for RemoveVariableAndFile instruction
	 * 
	 * @param ec execution context
	 */
	private void processRemoveVariableAndFileInstruction(ExecutionContext ec){
		// Remove the variable from HashMap _variables, and possibly delete the data on disk.
		boolean del = ( (BooleanObject) ec.getScalarInput(getInput2().getName(), getInput2().getValueType(), true) ).getBooleanValue();
		MatrixObject m = (MatrixObject) ec.removeVariable(getInput1().getName());
		
		if ( !del ) {
			// HDFS file should be retailed after clearData(),
			// therefore data must be exported if dirty flag is set
			if ( m.isDirty() )
				m.exportData();
		}
		else {
			//throw new DMLRuntimeException("rmfilevar w/ true is not expected! " + instString);
			//cleanDataOnHDFS(pb, input1.getName());
			cleanDataOnHDFS( m );
		}
		
		// check if in-memory object can be cleaned up
		if ( !ec.getVariables().hasReferences(m) ) {
			// no other variable in the symbol table points to the same Data object as that of input1.getName()
			
			//remove matrix object from cache
			m.clearData();
		}
	}

	/**
	 * Process CastAsScalarVariable instruction.
	 * @param ec execution context
	 */
	private void processCastAsScalarVariableInstruction(ExecutionContext ec){
		//TODO: Create privacy constraints for ScalarObject so that the privacy constraints can be propagated to scalars as well.
		blockIfInputPrivacyActivated(ec.getVariable(getInput1()));

		if( getInput1().getDataType().isFrame() ) {
			FrameBlock fBlock = ec.getFrameInput(getInput1().getName());
			if( fBlock.getNumRows()!=1 || fBlock.getNumColumns()!=1 )
				throw new DMLRuntimeException("Dimension mismatch - unable to cast frame '"+getInput1().getName()+"' of dimension ("+fBlock.getNumRows()+" x "+fBlock.getNumColumns()+") to scalar.");
				Object value = fBlock.get(0,0);
			ec.releaseFrameInput(getInput1().getName());
			ec.setScalarOutput(output.getName(),
					ScalarObjectFactory.createScalarObject(fBlock.getSchema()[0], value));
		}
		else if( getInput1().getDataType().isMatrix() ) {
			MatrixBlock mBlock = ec.getMatrixInput(getInput1().getName());
			if( mBlock.getNumRows()!=1 || mBlock.getNumColumns()!=1 )
				throw new DMLRuntimeException("Dimension mismatch - unable to cast matrix '"+getInput1().getName()+"' of dimension ("+mBlock.getNumRows()+" x "+mBlock.getNumColumns()+") to scalar.");
			double value = mBlock.getValue(0,0);
			ec.releaseMatrixInput(getInput1().getName());
			ec.setScalarOutput(output.getName(), new DoubleObject(value));
		}
		else if( getInput1().getDataType().isTensor() ) {
			TensorBlock tBlock = ec.getTensorInput(getInput1().getName());
			if (tBlock.getNumDims() != 2 || tBlock.getNumRows() != 1 || tBlock.getNumColumns() != 1)
				throw new DMLRuntimeException("Dimension mismatch - unable to cast tensor '" + getInput1().getName() + "' to scalar.");
			ValueType vt = !tBlock.isBasic() ? tBlock.getSchema()[0] : tBlock.getValueType();
			ec.setScalarOutput(output.getName(), ScalarObjectFactory
				.createScalarObject(vt, tBlock.get(new int[] {0, 0})));
			ec.releaseTensorInput(getInput1().getName());
		}
		else if( getInput1().getDataType().isList() ) {
			//TODO handling of cleanup status, potentially new object
			ListObject list = (ListObject)ec.getVariable(getInput1().getName());
			ec.setVariable(output.getName(), list.slice(0));
		}
		else {
			throw new DMLRuntimeException("Unsupported data type "
				+ "in as.scalar(): "+getInput1().getDataType().name());
		}
	}


	/**
	 * Throw DMLPrivacyException if privacy is activated for the input variable
	 * @param input variable for which the privacy constraint is checked
	 */
	private void blockIfInputPrivacyActivated(Data input){
		if ( input != null && (input instanceof CacheableData<?>)){
			PrivacyConstraint privacyConstraintIn = ((CacheableData<?>) input).getPrivacyConstraint();
			if ( privacyConstraintIn != null && (privacyConstraintIn.getPrivacyLevel() == PrivacyLevel.Private) ){
				throw new DMLPrivacyException("Privacy constraint cannot be propagated to scalar for input " + getInput1().getName());
			}
		}
	}

	/**
	 * Handler for CastAsMatrixVariable instruction
	 * @param ec execution context
	 */
	private void processCastAsMatrixVariableInstruction(ExecutionContext ec){
		if( getInput1().getDataType().isFrame() ) {
			FrameBlock fin = ec.getFrameInput(getInput1().getName());
			MatrixBlock out = DataConverter.convertToMatrixBlock(fin);
			ec.releaseFrameInput(getInput1().getName());
			ec.setMatrixOutput(output.getName(), out);
		}
		else if( getInput1().getDataType().isScalar() ) {
			ScalarObject scalarInput = ec.getScalarInput(
				getInput1().getName(), getInput1().getValueType(), getInput1().isLiteral());
			MatrixBlock out = new MatrixBlock(scalarInput.getDoubleValue());
			ec.setMatrixOutput(output.getName(), out);
		}
		else if( getInput1().getDataType().isList() ) {
			//TODO handling of cleanup status, potentially new object
			ListObject list = (ListObject)ec.getVariable(getInput1().getName());
			if( list.getLength() > 1 ) {
				if( !list.checkAllDataTypes(DataType.SCALAR) )
					throw new DMLRuntimeException("as.matrix over multi-entry list only allows scalars.");
				MatrixBlock out = new MatrixBlock(list.getLength(), 1, false);
				for( int i=0; i<list.getLength(); i++ )
					out.quickSetValue(i, 0, ((ScalarObject)list.slice(i)).getDoubleValue());
				ec.setMatrixOutput(output.getName(), out);
			}
			else {
				//pass through matrix input or create 1x1 matrix for scalar
				Data tmp = list.slice(0);
				if( tmp instanceof ScalarObject && tmp.getValueType()!=ValueType.STRING ) {
					MatrixBlock out = new MatrixBlock(((ScalarObject)tmp).getDoubleValue());
					ec.setMatrixOutput(output.getName(), out);
				}
				else {
					ec.setVariable(output.getName(), tmp);
				}
			}
		}
		else {
			throw new DMLRuntimeException("Unsupported data type "
				+ "in as.matrix(): "+getInput1().getDataType().name());
		}
	}

	/**
	 * Handler for CastAsFrameVariable instruction
	 * @param ec execution context
	 */
	private void processCastAsFrameVariableInstruction(ExecutionContext ec){
		FrameBlock out = null;
		if( getInput1().getDataType()==DataType.SCALAR ) {
			ScalarObject scalarInput = ec.getScalarInput(getInput1());
			out = new FrameBlock(1, getInput1().getValueType());
			out.ensureAllocatedColumns(1);
			out.set(0, 0, scalarInput.getStringValue());
		}
		else { //DataType.FRAME
			MatrixBlock min = ec.getMatrixInput(getInput1().getName());
			out = DataConverter.convertToFrameBlock(min);
			ec.releaseMatrixInput(getInput1().getName());
		}
		ec.setFrameOutput(output.getName(), out);
	}

	/**
	 * Handler for Read instruction
	 * @param ec execution context
	 */
	private void processReadInstruction(ExecutionContext ec){
		ScalarObject res = null;
			try {
				switch(getInput1().getValueType()) {
					case FP64:
						res = new DoubleObject(HDFSTool.readDoubleFromHDFSFile(getInput2().getName()));
						break;
					case INT64:
						res = new IntObject(HDFSTool.readIntegerFromHDFSFile(getInput2().getName()));
						break;
					case BOOLEAN:
						res = new BooleanObject(HDFSTool.readBooleanFromHDFSFile(getInput2().getName()));
						break;
					case STRING:
						res = new StringObject(HDFSTool.readStringFromHDFSFile(getInput2().getName()));
						break;
					default:
						throw new DMLRuntimeException("Invalid value type (" 
							+ getInput1().getValueType() + ") while processing readScalar instruction.");
				}
			} catch ( IOException e ) {
				throw new DMLRuntimeException(e);
			}
			ec.setScalarOutput(getInput1().getName(), res);
	}
	
	/**
	 * Handler for cpvar instructions.
	 * Example: cpvar &lt;srcvar&gt; &lt;destvar&gt;
	 *
	 * @param ec execution context
	 */
	private void processCopyInstruction(ExecutionContext ec) {
		// get source variable 
		Data dd = ec.getVariable(getInput1().getName());
		
		if ( dd == null )
			throw new DMLRuntimeException("Unexpected error: could not find a data object for variable name:" + getInput1().getName() + ", while processing instruction " +this.toString());
			
		// remove existing variable bound to target name
		Data input2_data = ec.removeVariable(getInput2().getName());
		
		//cleanup matrix data on fs/hdfs (if necessary)
		if( input2_data != null )
			ec.cleanupDataObject(input2_data);
		
		// do the actual copy!
		ec.setVariable(getInput2().getName(), dd);
	}
	
	/**
	 * Handler for write instructions.
	 *
	 * Non-native formats like MM and CSV are handled through specialized helper functions.
	 * The default behavior is to write out the specified matrix from the instruction, in
	 * the format given by the corresponding symbol table entry.
	 *
	 * @param ec execution context
	 */
	private void processWriteInstruction(ExecutionContext ec) {
		//get filename (literal or variable expression)
		String fname = ec.getScalarInput(getInput2().getName(), ValueType.STRING, getInput2().isLiteral()).getStringValue();
		String fmtStr = getInput3().getName();
		FileFormat fmt = FileFormat.safeValueOf(fmtStr);
		if( fmt != FileFormat.LIBSVM ) {
			String desc = ec.getScalarInput(getInput4().getName(), ValueType.STRING, getInput4().isLiteral()).getStringValue();
			_formatProperties.setDescription(desc);
		}
		
		if( getInput1().getDataType() == DataType.SCALAR ) {
			writeScalarToHDFS(ec, fname);
		}
		else if( getInput1().getDataType() == DataType.MATRIX ) {
			if( fmt == FileFormat.MM )
				writeMMFile(ec, fname);
			else if( fmt == FileFormat.CSV )
				writeCSVFile(ec, fname);
			else {
				// Default behavior
				MatrixObject mo = ec.getMatrixObject(getInput1().getName());
				mo.exportData(fname, fmtStr, _formatProperties);
			}
			// Set privacy constraint of write instruction to the same as that of the input
			setPrivacyConstraint(ec.getMatrixObject(getInput1().getName()).getPrivacyConstraint());
		}
		else if( getInput1().getDataType() == DataType.FRAME ) {
			FrameObject mo = ec.getFrameObject(getInput1().getName());
			mo.exportData(fname, fmtStr, _formatProperties);
			setPrivacyConstraint(mo.getPrivacyConstraint());
		}
		else if( getInput1().getDataType() == DataType.TENSOR ) {
			// TODO write tensor
			TensorObject to = ec.getTensorObject(getInput1().getName());
			setPrivacyConstraint(to.getPrivacyConstraint());
			to.exportData(fname, fmtStr, _formatProperties);
		}
	}

	/**
	 * Handler for SetFileName instruction
	 * @param ec execution context
	 */
	private void processSetFileNameInstruction(ExecutionContext ec){
		Data data = ec.getVariable(getInput1().getName());
		if ( data.getDataType() == DataType.MATRIX ) {
			if ( getInput3().getName().equalsIgnoreCase("remote") )
				((MatrixObject)data).setFileName(getInput2().getName());
			else
				throw new DMLRuntimeException("Invalid location (" + getInput3().getName() + ") in SetFileName instruction: " + instString);
		} else
			throw new DMLRuntimeException("Invalid data type (" + getInput1().getDataType() + ") in SetFileName instruction: " + instString);
	}
	
	/**
	 * Remove variable instruction externalized as a static function in order to allow various
	 * cleanup procedures to use the same codepath as the actual rmVar instruction
	 *
	 * @param ec execution context
	 * @param varname variable name
	 */
	public static void processRemoveVariableInstruction( ExecutionContext ec, String varname ) {
		// remove variable from symbol table
		Data dat = ec.removeVariable(varname);
		//cleanup matrix data on fs/hdfs (if necessary)
		if( dat != null )
			ec.cleanupDataObject(dat);
	}
	
	/**
	 * Helper function to write CSV files to HDFS.
	 *
	 * @param ec execution context
	 * @param fname file name
	 */
	private void writeCSVFile(ExecutionContext ec, String fname) {
		MatrixObject mo = ec.getMatrixObject(getInput1().getName());
		String outFmt = "csv";
		
		if(mo.isDirty()) {
			// there exist data computed in CP that is not backed up on HDFS
			// i.e., it is either in-memory or in evicted space
			mo.exportData(fname, outFmt, _formatProperties);
		}
		else {
			try {
				FileFormat fmt = ((MetaDataFormat)mo.getMetaData()).getFileFormat();
				DataCharacteristics dc = (mo.getMetaData()).getDataCharacteristics();
				if( fmt == FileFormat.CSV 
					&& !getInput1().getName().startsWith(org.apache.sysds.lops.Data.PREAD_PREFIX) )
				{
					WriterTextCSV writer = new WriterTextCSV((FileFormatPropertiesCSV)_formatProperties);
					writer.addHeaderToCSV(mo.getFileName(), fname, dc.getRows(), dc.getCols());
				}
				else {
					mo.exportData(fname, outFmt, _formatProperties);
				}
				HDFSTool.writeMetaDataFile (fname + ".mtd", mo.getValueType(), dc,  FileFormat.CSV, _formatProperties, mo.getPrivacyConstraint());
			}
			catch (IOException e) {
				throw new DMLRuntimeException(e);
			}
		}
	}
	
	/**
	 * Helper function to write MM files to HDFS.
	 *
	 * @param ec execution context
	 * @param fname file name
	 */
	private void writeMMFile(ExecutionContext ec, String fname) {
		MatrixObject mo = ec.getMatrixObject(getInput1().getName());
		String outFmt = FileFormat.MM.toString();
		if(mo.isDirty()) {
			// there exist data computed in CP that is not backed up on HDFS
			// i.e., it is either in-memory or in evicted space
			mo.exportData(fname, outFmt);
		}
		else {
			try {
				FileFormat fmt = ((MetaDataFormat)mo.getMetaData()).getFileFormat();
				DataCharacteristics dc = mo.getDataCharacteristics();
				if( fmt == FileFormat.TEXT 
					&& !getInput1().getName().startsWith(org.apache.sysds.lops.Data.PREAD_PREFIX) )
				{
					WriterMatrixMarket.mergeTextcellToMatrixMarket(mo.getFileName(),
						fname, dc.getRows(), dc.getCols(), dc.getNonZeros());
				}
				else {
					mo.exportData(fname, outFmt);
				}
			}
			catch (IOException e) {
				throw new DMLRuntimeException(e);
			}
		}
	}
	
	/**
	 * Helper function to write scalars to HDFS based on its value type.
	 *
	 * @param ec execution context
	 * @param fname file name
	 */
	private void writeScalarToHDFS(ExecutionContext ec, String fname) {
		try {
			ScalarObject scalar = ec.getScalarInput(getInput1());
			HDFSTool.writeObjectToHDFS(scalar.getValue(), fname);
			HDFSTool.writeScalarMetaDataFile(fname +".mtd", getInput1().getValueType());

			FileSystem fs = IOUtilFunctions.getFileSystem(fname);
			if (fs instanceof LocalFileSystem) {
				Path path = new Path(fname);
				IOUtilFunctions.deleteCrcFilesFromLocalFileSystem(fs, path);
			}

		} catch ( IOException e ) {
			throw new DMLRuntimeException(e);
		}
	}
	
	private static void cleanDataOnHDFS(MatrixObject mo) {
		try {
			String fpath = mo.getFileName();
			if (fpath != null) {
				HDFSTool.deleteFileIfExistOnHDFS(fpath);
				HDFSTool.deleteFileIfExistOnHDFS(fpath + ".mtd");
			}
		} catch (IOException e) {
			throw new DMLRuntimeException(e);
		}
	}
	
	public static Instruction prepareRemoveInstruction(String... varNames) {
		StringBuilder sb = new StringBuilder();
		sb.append("CP");
		sb.append(Lop.OPERAND_DELIMITOR);
		sb.append("rmvar");
		for( String varName : varNames ) {
			sb.append(Lop.OPERAND_DELIMITOR);
			sb.append(varName);
		}
		return parseInstruction(sb.toString());
	}
	
	public static Instruction prepareCopyInstruction(String srcVar, String destVar) {
		StringBuilder sb = new StringBuilder();
		sb.append("CP");
		sb.append(Lop.OPERAND_DELIMITOR);
		sb.append("cpvar");
		sb.append(Lop.OPERAND_DELIMITOR);
		sb.append(srcVar);
		sb.append(Lop.OPERAND_DELIMITOR);
		sb.append(destVar);
		return parseInstruction(sb.toString());
	}
	
	public static Instruction prepareMoveInstruction(String srcVar, String destFileName, String format) {
		StringBuilder sb = new StringBuilder();
		sb.append("CP");
		sb.append(Lop.OPERAND_DELIMITOR);
		sb.append("mvvar");
		sb.append(Lop.OPERAND_DELIMITOR);
		sb.append(srcVar);
		sb.append(Lop.OPERAND_DELIMITOR);
		sb.append(destFileName);
		sb.append(Lop.OPERAND_DELIMITOR);
		sb.append(format);
		String str = sb.toString();
		return parseInstruction(str);
	}
	
	public static Instruction prepareMoveInstruction(String srcVar, String destVar) {
		// example: mvvar tempA A 
		StringBuilder sb = new StringBuilder();
		sb.append("CP");
		sb.append(Lop.OPERAND_DELIMITOR);
		sb.append("mvvar");
		sb.append(Lop.OPERAND_DELIMITOR);
		sb.append(srcVar);
		sb.append(Lop.OPERAND_DELIMITOR);
		sb.append(destVar);
		String str = sb.toString();
		return parseInstruction(str);
	}
	
	private static String getBasicCreateVarString(String varName, String fileName, boolean fNameOverride, DataType dt, String format) {
		//note: the filename override property leads to concatenation of unique ids in order to 
		//ensure conflicting filenames for objects that originate from the same instruction
		boolean lfNameOverride = fNameOverride && !ConfigurationManager
			.getCompilerConfigFlag(ConfigType.IGNORE_TEMPORARY_FILENAMES);
		
		StringBuilder sb = new StringBuilder();
		sb.append("CP");
		sb.append(Lop.OPERAND_DELIMITOR);
		sb.append("createvar");
		sb.append(Lop.OPERAND_DELIMITOR);
		sb.append(varName);
		sb.append(Lop.OPERAND_DELIMITOR);
		sb.append(fileName);		// Constant CREATEVAR_FILE_NAME_VAR_POS is used to find a position of filename within a string generated through this function.
									// If this position of filename within this string changes then constant CREATEVAR_FILE_NAME_VAR_POS to be updated.
		sb.append(Lop.OPERAND_DELIMITOR);
		sb.append(lfNameOverride);
		sb.append(Lop.OPERAND_DELIMITOR);
		sb.append(dt.toString());
		sb.append(Lop.OPERAND_DELIMITOR);
		sb.append(format);
		return sb.toString();
	}
	
	public static Instruction prepareCreateMatrixVariableInstruction(String varName, String fileName, boolean fNameOverride, String format) {
		return parseInstruction(getBasicCreateVarString(varName, fileName, fNameOverride, DataType.MATRIX, format));
	}

	public static Instruction prepareCreateVariableInstruction(String varName, String fileName, boolean fNameOverride, DataType dt, String format, DataCharacteristics mc, UpdateType update) {
		StringBuilder sb = new StringBuilder();
		sb.append(getBasicCreateVarString(varName, fileName, fNameOverride, dt, format));
		
		sb.append(Lop.OPERAND_DELIMITOR);
		sb.append(mc.getRows());
		sb.append(Lop.OPERAND_DELIMITOR);
		sb.append(mc.getCols());
		sb.append(Lop.OPERAND_DELIMITOR);
		sb.append(mc.getBlocksize());
		sb.append(Lop.OPERAND_DELIMITOR);
		sb.append(mc.getNonZeros());
		sb.append(Lop.OPERAND_DELIMITOR);
		sb.append(update.toString().toLowerCase());
		
		String str = sb.toString();

		return parseInstruction(str);
	}
	
	public static Instruction prepareCreateVariableInstruction(String varName, String fileName, boolean fNameOverride, DataType dt, String format, DataCharacteristics mc, UpdateType update, boolean hasHeader, String delim, boolean sparse) {
		StringBuilder sb = new StringBuilder();
		sb.append(getBasicCreateVarString(varName, fileName, fNameOverride, dt, format));
		
		sb.append(Lop.OPERAND_DELIMITOR);
		sb.append(mc.getRows());
		sb.append(Lop.OPERAND_DELIMITOR);
		sb.append(mc.getCols());
		sb.append(Lop.OPERAND_DELIMITOR);
		sb.append(mc.getBlocksize());
		sb.append(Lop.OPERAND_DELIMITOR);
		sb.append(mc.getNonZeros());
		sb.append(Lop.OPERAND_DELIMITOR);
		sb.append(update.toString().toLowerCase());
		
		sb.append(Lop.OPERAND_DELIMITOR);
		sb.append(hasHeader);
		sb.append(Lop.OPERAND_DELIMITOR);
		sb.append(delim);
		sb.append(Lop.OPERAND_DELIMITOR);
		sb.append(sparse);
		
		String str = sb.toString();

		return parseInstruction(str);
	}
	
	@Override
	public void updateInstructionThreadID(String pattern, String replace) {
		if(    opcode == VariableOperationCode.CreateVariable
			|| opcode == VariableOperationCode.SetFileName )
		{
			//replace in-memory instruction
			getInput2().setName(getInput2().getName().replaceAll(pattern, replace));

			// Find a start position of file name string.
			int iPos = StringUtils.ordinalIndexOf(instString, Lop.OPERAND_DELIMITOR, CREATEVAR_FILE_NAME_VAR_POS);
			// Find a end position of file name string.
			int iPos2 = StringUtils.indexOf(instString, Lop.OPERAND_DELIMITOR, iPos+1);
			
			StringBuilder sb = new StringBuilder();
			sb.append(instString.substring(0,iPos+1));			// It takes first part before file name.
			// This will replace 'pattern' with 'replace' string from file name.
			sb.append(ProgramConverter.saveReplaceFilenameThreadID(instString.substring(iPos+1, iPos2+1), pattern, replace));
			sb.append(instString.substring(iPos2+1));			// It takes last part after file name.
			
			instString = sb.toString();
		}
	}
	
	@Override
	public Pair<String,LineageItem> getLineageItem(ExecutionContext ec) {
		String varname = null;
		LineageItem li = null;
		switch (getVariableOpcode()) {
			case CreateVariable:
				if (!getInput1().getName().contains(org.apache.sysds.lops.Data.PREAD_PREFIX))
					break; //otherwise fall through
			
			case Read: {
				varname = getInput1().getName();
				li = new LineageItem(toString().replace(getInput1().getName(),
					org.apache.sysds.lops.Data.PREAD_PREFIX+"xxx"), getOpcode());
				break;
			}
			case AssignVariable: {
				varname = getInput2().getName();
				li = new LineageItem(getOpcode(), new LineageItem[]{ec.getLineage().getOrCreate(getInput1())});
				break;
			}
			case CopyVariable: {
				if (!ec.getLineage().contains(getInput1()))
					throw new DMLRuntimeException("Could not find LineageItem for " + getInput1().getName());
				varname = getInput2().getName();
				li = new LineageItem(getOpcode(), new LineageItem[]{ec.getLineage().get(getInput1())});
				break;
			}
			case Write: {
				ArrayList<LineageItem> lineages = new ArrayList<>();
				for (CPOperand input : getInputs())
					if (!input.getName().isEmpty())
						lineages.add(ec.getLineage().getOrCreate(input));
				if (_formatProperties != null && _formatProperties.getDescription() != null && !_formatProperties.getDescription().isEmpty())
					lineages.add(new LineageItem(_formatProperties.getDescription()));
				varname = getInput1().getName();
				li = new LineageItem(getOpcode(), lineages.toArray(new LineageItem[0]));
				break;
			}
			case CastAsBooleanVariable:
			case CastAsDoubleVariable:
			case CastAsIntegerVariable:
			case CastAsScalarVariable:
			case CastAsMatrixVariable:
			case CastAsFrameVariable:{
				varname = getOutputVariableName();
				li = new LineageItem(getOpcode(), LineageItemUtils.getLineage(ec, getInput1()));
				break;
			}
			case RemoveVariable:
			case MoveVariable:
			default:
		}
		
		return (li == null) ? null : Pair.of(varname, li);
	}
	
	public boolean isVariableCastInstruction() {
		return opcode == VariableOperationCode.CastAsScalarVariable
			|| opcode == VariableOperationCode.CastAsMatrixVariable
			|| opcode == VariableOperationCode.CastAsFrameVariable
			|| opcode == VariableOperationCode.CastAsIntegerVariable
			|| opcode == VariableOperationCode.CastAsDoubleVariable
			|| opcode == VariableOperationCode.CastAsBooleanVariable;
	}
	
	public static String getUniqueFileName(String fname) {
		return InstructionUtils.concatStrings(fname, "_", String.valueOf(_uniqueVarID.getNextID()));
	}
}<|MERGE_RESOLUTION|>--- conflicted
+++ resolved
@@ -523,65 +523,106 @@
 		switch ( opcode )
 		{
 		case CreateVariable:
-<<<<<<< HEAD
 			processCreateVariableInstruction(ec);
-=======
+			break;
+		
+		case AssignVariable:
+			// assign value of variable to the other
+			ec.setScalarOutput(getInput2().getName(), ec.getScalarInput(getInput1()));
+			break;
+			
+		case CopyVariable:
+			processCopyInstruction(ec);
+			break;
+			
+		case MoveVariable:
+			processMoveInstruction(ec);
+			break;
+			
+		case RemoveVariable:
+			for( CPOperand input : inputs )
+				processRemoveVariableInstruction(ec, input.getName());
+			break;
+			
+		case RemoveVariableAndFile:
+			 processRemoveVariableAndFileInstruction(ec);
+			break;
+			
+		case CastAsScalarVariable: //castAsScalarVariable
+			processCastAsScalarVariableInstruction(ec);
+			break;
+
+		case CastAsMatrixVariable:
+			processCastAsMatrixVariableInstruction(ec);
+			break;
+
+		case CastAsFrameVariable:
+			processCastAsFrameVariableInstruction(ec);
+			break;
+			
+		case CastAsDoubleVariable:
+			ScalarObject scalarDoubleInput = ec.getScalarInput(getInput1());
+			ec.setScalarOutput(output.getName(), ScalarObjectFactory.castToDouble(scalarDoubleInput));
+			break;
+
+		case CastAsIntegerVariable:
+			ScalarObject scalarLongInput = ec.getScalarInput(getInput1());
+			ec.setScalarOutput(output.getName(), ScalarObjectFactory.castToLong(scalarLongInput));
+			break;
+
+		case CastAsBooleanVariable:
+			ScalarObject scalarBooleanInput = ec.getScalarInput(getInput1());
+			ec.setScalarOutput(output.getName(), new BooleanObject(scalarBooleanInput.getBooleanValue()));
+			break;
+			
+		case Read:
+			processReadInstruction(ec);
+			break;
+			
+		case Write:
+			processWriteInstruction(ec);
+			break;
+			
+		case SetFileName:
+			processSetFileNameInstruction(ec);
+			break;
+	
+		default:
+			throw new DMLRuntimeException("Unknown opcode: " + opcode );
+		}
+	}
+
+	/**
+	 * Handler for processInstruction "CreateVariable" case
+	 * @param ec execution context of the instruction
+	 */
+	private void processCreateVariableInstruction(ExecutionContext ec){
 			//PRE: for robustness we cleanup existing variables, because a setVariable
 			//would  cause a buffer pool memory leak as these objects would never be removed
 			if(ec.containsVariable(getInput1()))
 				processRemoveVariableInstruction(ec, getInput1().getName());
 			
 			if ( getInput1().getDataType() == DataType.MATRIX ) {
-				//create new variable for symbol table and cache
-				//(existing objects gets cleared through rmvar instructions)
-				String fname = getInput2().getName();
-				// check if unique filename needs to be generated
-				if( Boolean.parseBoolean(getInput3().getName()) )
-					fname = getUniqueFileName(fname);
+				String fname = createUniqueFilename();
 				MatrixObject obj = new MatrixObject(getInput1().getValueType(), fname);
-				//clone meta data because it is updated on copy-on-write, otherwise there
-				//is potential for hidden side effects between variables.
-				obj.setMetaData((MetaData)metadata.clone());
-				obj.setPrivacyConstraints(getPrivacyConstraint());
-				obj.setFileFormatProperties(_formatProperties);
+        setCacheableDataFields(obj);
 				obj.setMarkForLinCache(true);
-				obj.enableCleanup(!getInput1().getName()
-					.startsWith(org.apache.sysds.lops.Data.PREAD_PREFIX));
 				ec.setVariable(getInput1().getName(), obj);
-
 				obj.setUpdateType(_updateType);
 				if(DMLScript.STATISTICS && _updateType.isInPlace())
 					Statistics.incrementTotalUIPVar();
 			}
 			else if( getInput1().getDataType() == DataType.TENSOR ) {
-				//create new variable for symbol table and cache
-				//(existing objects gets cleared through rmvar instructions)
-				String fname = getInput2().getName();
-				// check if unique filename needs to be generated
-				if( Boolean.parseBoolean(getInput3().getName()) )
-					fname = getUniqueFileName(fname);
+        String fname = createUniqueFilename();
 				CacheableData<?> obj = new TensorObject(getInput1().getValueType(), fname);
-				//clone meta data because it is updated on copy-on-write, otherwise there
-				//is potential for hidden side effects between variables.
-				obj.setMetaData((MetaData)metadata.clone());
-				obj.setFileFormatProperties(_formatProperties);
-				obj.enableCleanup(!getInput1().getName()
-						.startsWith(org.apache.sysds.lops.Data.PREAD_PREFIX));
 				ec.setVariable(getInput1().getName(), obj);
-
-				// TODO update
 			}
 			else if( getInput1().getDataType() == DataType.FRAME ) {
-				String fname = getInput2().getName();
-				if( Boolean.parseBoolean(getInput3().getName()) )
-					fname = getUniqueFileName(fname);
+				String fname = createUniqueFilename();
 				FrameObject fobj = new FrameObject(fname);
-				fobj.setMetaData((MetaData)metadata.clone());
-				fobj.setFileFormatProperties(_formatProperties);
+				setCacheableDataFields(fobj);
 				if( _schema != null )
 					fobj.setSchema(_schema); //after metadata
-				fobj.enableCleanup(!getInput1().getName()
-					.startsWith(org.apache.sysds.lops.Data.PREAD_PREFIX));
 				ec.setVariable(getInput1().getName(), fobj);
 			}
 			else if ( getInput1().getDataType() == DataType.SCALAR ){
@@ -591,121 +632,6 @@
 			else {
 				throw new DMLRuntimeException("Unexpected data type: " + getInput1().getDataType());
 			}
->>>>>>> c61e7ac7
-			break;
-		
-		case AssignVariable:
-			// assign value of variable to the other
-			ec.setScalarOutput(getInput2().getName(), ec.getScalarInput(getInput1()));
-			break;
-			
-		case CopyVariable:
-			processCopyInstruction(ec);
-			break;
-			
-		case MoveVariable:
-			processMoveInstruction(ec);
-			break;
-			
-		case RemoveVariable:
-			for( CPOperand input : inputs )
-				processRemoveVariableInstruction(ec, input.getName());
-			break;
-			
-		case RemoveVariableAndFile:
-			 processRemoveVariableAndFileInstruction(ec);
-			break;
-			
-		case CastAsScalarVariable: //castAsScalarVariable
-			processCastAsScalarVariableInstruction(ec);
-			break;
-
-		case CastAsMatrixVariable:
-			processCastAsMatrixVariableInstruction(ec);
-			break;
-
-		case CastAsFrameVariable:
-			processCastAsFrameVariableInstruction(ec);
-			break;
-			
-		case CastAsDoubleVariable:
-			ScalarObject scalarDoubleInput = ec.getScalarInput(getInput1());
-			ec.setScalarOutput(output.getName(), ScalarObjectFactory.castToDouble(scalarDoubleInput));
-			break;
-
-		case CastAsIntegerVariable:
-			ScalarObject scalarLongInput = ec.getScalarInput(getInput1());
-			ec.setScalarOutput(output.getName(), ScalarObjectFactory.castToLong(scalarLongInput));
-			break;
-
-		case CastAsBooleanVariable:
-			ScalarObject scalarBooleanInput = ec.getScalarInput(getInput1());
-			ec.setScalarOutput(output.getName(), new BooleanObject(scalarBooleanInput.getBooleanValue()));
-			break;
-			
-		case Read:
-			processReadInstruction(ec);
-			break;
-			
-		case Write:
-			processWriteInstruction(ec);
-			break;
-			
-		case SetFileName:
-			processSetFileNameInstruction(ec);
-			break;
-	
-		default:
-			throw new DMLRuntimeException("Unknown opcode: " + opcode );
-		}
-	}
-
-	/**
-	 * Handler for processInstruction "CreateVariable" case
-	 * @param ec execution context of the instruction
-	 */
-	private void processCreateVariableInstruction(ExecutionContext ec){
-		//PRE: for robustness we cleanup existing variables, because a setVariable
-		//would  cause a buffer pool memory leak as these objects would never be removed
-		if(ec.containsVariable(getInput1()))
-			processRemoveVariableInstruction(ec, getInput1().getName());
-		
-		if ( getInput1().getDataType() == DataType.MATRIX ) {
-			String fname = createUniqueFilename();
-			MatrixObject obj = new MatrixObject(getInput1().getValueType(), fname);
-			setCacheableDataFields(obj);
-
-			obj.setUpdateType(_updateType);
-			obj.setMarkForLinCache(true);
-
-			ec.setVariable(getInput1().getName(), obj);
-			if(DMLScript.STATISTICS && _updateType.isInPlace())
-				Statistics.incrementTotalUIPVar();
-		}
-		else if( getInput1().getDataType() == DataType.TENSOR ) {
-			String fname = createUniqueFilename();
-			CacheableData<?> obj = new TensorObject(getInput1().getValueType(), fname);
-			setCacheableDataFields(obj);
-			
-			ec.setVariable(getInput1().getName(), obj);
-		}
-		else if( getInput1().getDataType() == DataType.FRAME ) {
-			String fname = getInput2().getName();
-			FrameObject fobj = new FrameObject(fname);
-			setCacheableDataFields(fobj);
-
-			if( _schema != null )
-				fobj.setSchema(_schema); //after metadata
-			
-			ec.setVariable(getInput1().getName(), fobj);
-		}
-		else if ( getInput1().getDataType() == DataType.SCALAR ){
-			//created variable not called for scalars
-			ec.setScalarOutput(getInput1().getName(), null);
-		}
-		else {
-			throw new DMLRuntimeException("Unexpected data type: " + getInput1().getDataType());
-		}
 	}
 
 	private String createUniqueFilename(){
@@ -714,7 +640,7 @@
 		String fname = getInput2().getName();
 		// check if unique filename needs to be generated
 		if( Boolean.parseBoolean(getInput3().getName()) ) {
-			fname = fname + '_' + _uniqueVarID.getNextID();
+			fname = getUniqueFileName(fname);
 		}
 		return fname;
 	}
