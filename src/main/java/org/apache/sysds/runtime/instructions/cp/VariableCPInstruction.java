--- conflicted
+++ resolved
@@ -958,34 +958,21 @@
 			else {
 				// Default behavior
 				MatrixObject mo = ec.getMatrixObject(getInput1().getName());
-<<<<<<< HEAD
-				mo.exportData(fname, outFmt, _formatProperties);
-=======
-				mo.setPrivacyConstraints(getPrivacyConstraint());
 				mo.exportData(fname, fmtStr, _formatProperties);
->>>>>>> 5e726cfe
 			}
 			// Set privacy constraint of write instruction to the same as that of the input
 			setPrivacyConstraint(ec.getMatrixObject(getInput1().getName()).getPrivacyConstraint());
 		}
 		else if( getInput1().getDataType() == DataType.FRAME ) {
 			FrameObject mo = ec.getFrameObject(getInput1().getName());
-<<<<<<< HEAD
-			mo.exportData(fname, outFmt, _formatProperties);
+			mo.exportData(fname, fmtStr, _formatProperties);
 			setPrivacyConstraint(mo.getPrivacyConstraint());
-=======
-			mo.exportData(fname, fmtStr, _formatProperties);
->>>>>>> 5e726cfe
 		}
 		else if( getInput1().getDataType() == DataType.TENSOR ) {
 			// TODO write tensor
 			TensorObject to = ec.getTensorObject(getInput1().getName());
-<<<<<<< HEAD
-			to.exportData(fname, outFmt, _formatProperties);
 			setPrivacyConstraint(to.getPrivacyConstraint());
-=======
 			to.exportData(fname, fmtStr, _formatProperties);
->>>>>>> 5e726cfe
 		}
 	}
 
@@ -1047,11 +1034,7 @@
 				else {
 					mo.exportData(fname, outFmt, _formatProperties);
 				}
-<<<<<<< HEAD
-				HDFSTool.writeMetaDataFile (fname + ".mtd", mo.getValueType(), dc, OutputInfo.CSVOutputInfo, _formatProperties, mo.getPrivacyConstraint());
-=======
-				HDFSTool.writeMetaDataFile (fname + ".mtd", mo.getValueType(), dc, FileFormat.CSV, _formatProperties);
->>>>>>> 5e726cfe
+				HDFSTool.writeMetaDataFile (fname + ".mtd", mo.getValueType(), dc,  FileFormat.CSV, _formatProperties, mo.getPrivacyConstraint());
 			}
 			catch (IOException e) {
 				throw new DMLRuntimeException(e);
