--- conflicted
+++ resolved
@@ -48,16 +48,12 @@
 import org.apache.sysds.runtime.data.TensorBlock;
 import org.apache.sysds.runtime.instructions.Instruction;
 import org.apache.sysds.runtime.instructions.InstructionUtils;
-<<<<<<< HEAD
-import org.apache.sysds.runtime.io.*;
-=======
 import org.apache.sysds.runtime.io.FileFormatProperties;
 import org.apache.sysds.runtime.io.FileFormatPropertiesCSV;
 import org.apache.sysds.runtime.io.FileFormatPropertiesLIBSVM;
 import org.apache.sysds.runtime.io.IOUtilFunctions;
 import org.apache.sysds.runtime.io.WriterMatrixMarket;
 import org.apache.sysds.runtime.io.WriterTextCSV;
->>>>>>> dd2a8767
 import org.apache.sysds.runtime.lineage.LineageItem;
 import org.apache.sysds.runtime.lineage.LineageItemUtils;
 import org.apache.sysds.runtime.lineage.LineageTraceable;
@@ -994,11 +990,6 @@
 				writeCSVFile(ec, fname);
 			else if(fmt == FileFormat.LIBSVM)
 				writeLIBSVMFile(ec, fname);
-<<<<<<< HEAD
-			else if(fmt == FileFormat.HDF5)
-				writeHDF5File(ec, fname);
-=======
->>>>>>> dd2a8767
 			else {
 				// Default behavior
 				MatrixObject mo = ec.getMatrixObject(getInput1().getName());
@@ -1118,40 +1109,6 @@
 	}
 
 	/**
-	 * Helper function to write LIBSVM files to HDFS.
-	 *
-	 * @param ec    execution context
-	 * @param fname file name
-	 */
-	private void writeHDF5File(ExecutionContext ec, String fname) {
-		MatrixObject mo = ec.getMatrixObject(getInput1().getName());
-		String outFmt = "hdf5";
-
-		if(mo.isDirty()) {
-			// there exist data computed in CP that is not backed up on HDFS
-			// i.e., it is either in-memory or in evicted space
-			mo.exportData(fname, outFmt, _formatProperties);
-		}
-		else {
-			try {
-				FileFormat fmt = ((MetaDataFormat) mo.getMetaData()).getFileFormat();
-				DataCharacteristics dc = (mo.getMetaData()).getDataCharacteristics();
-				if(fmt == FileFormat.HDF5 && !getInput1().getName().startsWith(org.apache.sysds.lops.Data.PREAD_PREFIX)) {
-					WriterHDF5 writer = new WriterHDF5((FileFormatPropertiesHDF5) _formatProperties);
-				}
-				else {
-					mo.exportData(fname, outFmt, _formatProperties);
-				}
-				HDFSTool.writeMetaDataFile(fname + ".mtd", mo.getValueType(), dc, FileFormat.HDF5, _formatProperties,
-					mo.getPrivacyConstraint());
-			}
-			catch (IOException e) {
-				throw new DMLRuntimeException(e);
-			}
-		}
-	}
-
-	/**
 	 * Helper function to write MM files to HDFS.
 	 *
 	 * @param ec execution context
