/*
 * Licensed to the Apache Software Foundation (ASF) under one
 * or more contributor license agreements.  See the NOTICE file
 * distributed with this work for additional information
 * regarding copyright ownership.  The ASF licenses this file
 * to you under the Apache License, Version 2.0 (the
 * "License"); you may not use this file except in compliance
 * with the License.  You may obtain a copy of the License at
 * 
 *   http://www.apache.org/licenses/LICENSE-2.0
 * 
 * Unless required by applicable law or agreed to in writing,
 * software distributed under the License is distributed on an
 * "AS IS" BASIS, WITHOUT WARRANTIES OR CONDITIONS OF ANY
 * KIND, either express or implied.  See the License for the
 * specific language governing permissions and limitations
 * under the License.
 */

package org.apache.sysds.runtime.instructions.fed;

import java.util.concurrent.Future;

import org.apache.sysds.runtime.DMLRuntimeException;
import org.apache.sysds.runtime.controlprogram.caching.MatrixObject;
import org.apache.sysds.runtime.controlprogram.context.ExecutionContext;
import org.apache.sysds.runtime.controlprogram.federated.FederatedRequest;
import org.apache.sysds.runtime.controlprogram.federated.FederatedRequest.RequestType;
import org.apache.sysds.runtime.controlprogram.federated.FederatedResponse;
import org.apache.sysds.runtime.controlprogram.federated.FederationMap.AlignType;
import org.apache.sysds.runtime.controlprogram.federated.FederationMap.FType;
import org.apache.sysds.runtime.controlprogram.federated.FederationUtils;
import org.apache.sysds.runtime.instructions.InstructionUtils;
import org.apache.sysds.runtime.instructions.cp.CPOperand;
import org.apache.sysds.runtime.instructions.cp.DoubleObject;
import org.apache.sysds.runtime.instructions.cp.ScalarObject;
import org.apache.sysds.runtime.matrix.operators.AggregateTernaryOperator;
import org.apache.sysds.runtime.matrix.operators.AggregateUnaryOperator;
import org.apache.sysds.runtime.matrix.operators.Operator;

public class AggregateTernaryFEDInstruction extends ComputationFEDInstruction {
	// private static final Log LOG = LogFactory.getLog(AggregateTernaryFEDInstruction.class.getName());

	private AggregateTernaryFEDInstruction(Operator op, CPOperand in1, CPOperand in2, CPOperand in3, CPOperand out,
		String opcode, String istr) {
		super(FEDType.AggregateTernary, op, in1, in2, in3, out, opcode, istr);
	}

	public static AggregateTernaryFEDInstruction parseInstruction(String str) {
		String[] parts = InstructionUtils.getInstructionPartsWithValueType(str);
		String opcode = parts[0];

		if(opcode.equalsIgnoreCase("tak+*") || opcode.equalsIgnoreCase("tack+*")) {
			InstructionUtils.checkNumFields(parts, 5);

			CPOperand in1 = new CPOperand(parts[1]);
			CPOperand in2 = new CPOperand(parts[2]);
			CPOperand in3 = new CPOperand(parts[3]);
			CPOperand out = new CPOperand(parts[4]);
			int numThreads = Integer.parseInt(parts[5]);

			AggregateTernaryOperator op = InstructionUtils.parseAggregateTernaryOperator(opcode, numThreads);
			return new AggregateTernaryFEDInstruction(op, in1, in2, in3, out, opcode, str);
		}
		else {
			throw new DMLRuntimeException("AggregateTernaryInstruction.parseInstruction():: Unknown opcode " + opcode);
		}
	}

	@Override
	public void processInstruction(ExecutionContext ec) {
		MatrixObject mo1 = ec.getMatrixObject(input1);
		MatrixObject mo2 = ec.getMatrixObject(input2);
		MatrixObject mo3 = input3.isLiteral() ? null : ec.getMatrixObject(input3);
		if(mo3 != null && mo1.isFederated() && mo2.isFederated() && mo3.isFederated()
				&& mo1.getFedMapping().isAligned(mo2.getFedMapping(), mo1.isFederated(FType.ROW) ? AlignType.ROW : AlignType.COL)
				&& mo2.getFedMapping().isAligned(mo3.getFedMapping(), mo1.isFederated(FType.ROW) ? AlignType.ROW : AlignType.COL)) {
			FederatedRequest fr1 = FederationUtils.callInstruction(getInstructionString(), output,
				new CPOperand[] {input1, input2, input3},
				new long[] {mo1.getFedMapping().getID(), mo2.getFedMapping().getID(), mo3.getFedMapping().getID()});
			FederatedRequest fr2 = new FederatedRequest(RequestType.GET_VAR, fr1.getID());
			FederatedRequest fr3 = mo1.getFedMapping().cleanup(getTID(), fr1.getID());
			Future<FederatedResponse>[] response = mo1.getFedMapping().execute(getTID(), fr1, fr2, fr3);
			
			if(output.getDataType().isScalar()) {
				AggregateUnaryOperator aop = InstructionUtils.parseBasicAggregateUnaryOperator("uak+");
				ec.setScalarOutput(output.getName(), FederationUtils.aggScalar(aop, response, mo1.getFedMapping()));
			}
			else {
				AggregateUnaryOperator aop = InstructionUtils.parseBasicAggregateUnaryOperator(getOpcode().equals("fed_tak+*") ? "uak+" : "uack+");
				ec.setMatrixOutput(output.getName(), FederationUtils.aggMatrix(aop, response, mo1.getFedMapping()));
			}
		}
<<<<<<< HEAD
		else if(mo1.isFederated() && mo2.isFederated() && mo1.getFedMapping().isAligned(mo2.getFedMapping(), false) &&
			mo3 == null) {
			FederatedRequest fr1 = mo1.getFedMapping().broadcast(ec.getScalarInput(input3));
			FederatedRequest fr2 = FederationUtils.callInstruction(getInstructionString(), output,
				new CPOperand[] {input1, input2, input3},
=======
		else if(mo1.isFederated() && mo2.isFederated()
			&& mo1.getFedMapping().isAligned(mo2.getFedMapping(), false) && mo3 == null) {
			FederatedRequest fr1 = mo1.getFedMapping().broadcast(ec.getScalarInput(_ins.input3));
			FederatedRequest fr2 = FederationUtils.callInstruction(_ins.getInstructionString(),
				_ins.getOutput(),
				new CPOperand[] {_ins.input1, _ins.input2, _ins.input3},
>>>>>>> 6649bcd5
				new long[] {mo1.getFedMapping().getID(), mo2.getFedMapping().getID(), fr1.getID()});
			FederatedRequest fr3 = new FederatedRequest(RequestType.GET_VAR, fr2.getID());
			FederatedRequest fr4 = mo2.getFedMapping().cleanup(getTID(), fr1.getID(), fr2.getID());
			Future<FederatedResponse>[] tmp = mo1.getFedMapping().execute(getTID(), fr1, fr2, fr3, fr4);

			if(output.getDataType().isScalar()) {
				double sum = 0;
				for(Future<FederatedResponse> fr : tmp)
					try {
						sum += ((ScalarObject) fr.get().getData()[0]).getDoubleValue();
					}
					catch(Exception e) {
						throw new DMLRuntimeException("Federated Get data failed with exception on TernaryFedInstruction", e);
					}

				ec.setScalarOutput(output.getName(), new DoubleObject(sum));
			}
			else {
				throw new DMLRuntimeException("Not Implemented Federated Ternary Variation");
			}
<<<<<<< HEAD
		} else if(mo1.isFederated() && input3.isMatrix() && mo3 != null) {
=======
		} else if(mo1.isFederatedExcept(FType.BROADCAST) && _ins.input3.isMatrix() && mo3 != null) {
>>>>>>> 6649bcd5
			FederatedRequest[] fr1 = mo1.getFedMapping().broadcastSliced(mo3, false);
			FederatedRequest[] fr2 = mo1.getFedMapping().broadcastSliced(mo2, false);
			FederatedRequest fr3 = FederationUtils.callInstruction(getInstructionString(), output,
				new CPOperand[] {input1, input2, input3},
				new long[] {mo1.getFedMapping().getID(), fr2[0].getID(), fr1[0].getID()});
			FederatedRequest fr4 = new FederatedRequest(RequestType.GET_VAR, fr3.getID());
			Future<FederatedResponse>[] tmp = mo1.getFedMapping().execute(getTID(), fr1, fr2[0], fr3, fr4);

			if(output.getDataType().isScalar()) {
				double sum = 0;
				for(Future<FederatedResponse> fr : tmp)
					try {
						sum += ((ScalarObject) fr.get().getData()[0]).getDoubleValue();
					}
					catch(Exception e) {
						throw new DMLRuntimeException("Federated Get data failed with exception on TernaryFedInstruction", e);
					}

				ec.setScalarOutput(output.getName(), new DoubleObject(sum));
			}
			else {
				throw new DMLRuntimeException("Not Implemented Federated Ternary Variation");
			}
		}
		else {
			if(mo3 == null)
				throw new DMLRuntimeException("Federated AggregateTernary not supported with the "
					+ "following federated objects: " + mo1.isFederated() + ":" + mo1.getFedMapping() + " "
					+ mo2.isFederated() + ":" + mo2.getFedMapping());
			else
				throw new DMLRuntimeException("Federated AggregateTernary not supported with the "
					+ "following federated objects: " + mo1.isFederated() + ":" + mo1.getFedMapping() + " "
					+ mo2.isFederated() + ":" + mo2.getFedMapping() + mo3.isFederated() + ":" + mo3.getFedMapping());
		}
	}
}<|MERGE_RESOLUTION|>--- conflicted
+++ resolved
@@ -91,20 +91,12 @@
 				ec.setMatrixOutput(output.getName(), FederationUtils.aggMatrix(aop, response, mo1.getFedMapping()));
 			}
 		}
-<<<<<<< HEAD
-		else if(mo1.isFederated() && mo2.isFederated() && mo1.getFedMapping().isAligned(mo2.getFedMapping(), false) &&
-			mo3 == null) {
-			FederatedRequest fr1 = mo1.getFedMapping().broadcast(ec.getScalarInput(input3));
-			FederatedRequest fr2 = FederationUtils.callInstruction(getInstructionString(), output,
-				new CPOperand[] {input1, input2, input3},
-=======
 		else if(mo1.isFederated() && mo2.isFederated()
 			&& mo1.getFedMapping().isAligned(mo2.getFedMapping(), false) && mo3 == null) {
 			FederatedRequest fr1 = mo1.getFedMapping().broadcast(ec.getScalarInput(_ins.input3));
 			FederatedRequest fr2 = FederationUtils.callInstruction(_ins.getInstructionString(),
 				_ins.getOutput(),
 				new CPOperand[] {_ins.input1, _ins.input2, _ins.input3},
->>>>>>> 6649bcd5
 				new long[] {mo1.getFedMapping().getID(), mo2.getFedMapping().getID(), fr1.getID()});
 			FederatedRequest fr3 = new FederatedRequest(RequestType.GET_VAR, fr2.getID());
 			FederatedRequest fr4 = mo2.getFedMapping().cleanup(getTID(), fr1.getID(), fr2.getID());
@@ -125,11 +117,7 @@
 			else {
 				throw new DMLRuntimeException("Not Implemented Federated Ternary Variation");
 			}
-<<<<<<< HEAD
-		} else if(mo1.isFederated() && input3.isMatrix() && mo3 != null) {
-=======
 		} else if(mo1.isFederatedExcept(FType.BROADCAST) && _ins.input3.isMatrix() && mo3 != null) {
->>>>>>> 6649bcd5
 			FederatedRequest[] fr1 = mo1.getFedMapping().broadcastSliced(mo3, false);
 			FederatedRequest[] fr2 = mo1.getFedMapping().broadcastSliced(mo2, false);
 			FederatedRequest fr3 = FederationUtils.callInstruction(getInstructionString(), output,
