/*
 * Licensed to the Apache Software Foundation (ASF) under one
 * or more contributor license agreements.  See the NOTICE file
 * distributed with this work for additional information
 * regarding copyright ownership.  The ASF licenses this file
 * to you under the Apache License, Version 2.0 (the
 * "License"); you may not use this file except in compliance
 * with the License.  You may obtain a copy of the License at
 *
 *   http://www.apache.org/licenses/LICENSE-2.0
 *
 * Unless required by applicable law or agreed to in writing,
 * software distributed under the License is distributed on an
 * "AS IS" BASIS, WITHOUT WARRANTIES OR CONDITIONS OF ANY
 * KIND, either express or implied.  See the License for the
 * specific language governing permissions and limitations
 * under the License.
 */

package org.apache.sysds.runtime.instructions.fed;

import org.apache.sysds.common.Types.DataType;
import org.apache.sysds.common.Types.ExecType;
import org.apache.sysds.lops.BinaryM.VectorType;
import org.apache.sysds.lops.Lop;
import org.apache.sysds.runtime.DMLRuntimeException;
import org.apache.sysds.runtime.instructions.InstructionUtils;
import org.apache.sysds.runtime.instructions.cp.CPOperand;
import org.apache.sysds.runtime.matrix.operators.Operator;

public abstract class BinaryFEDInstruction extends ComputationFEDInstruction {
<<<<<<< HEAD
=======

>>>>>>> 3315eb62
	protected BinaryFEDInstruction(FEDInstruction.FEDType type, Operator op,
		CPOperand in1, CPOperand in2, CPOperand out, String opcode, String istr) {
		super(type, op, in1, in2, out, opcode, istr);
	}

	public BinaryFEDInstruction(FEDInstruction.FEDType type, Operator op,
		CPOperand in1, CPOperand in2, CPOperand in3, CPOperand out, String opcode, String istr) {
		super(type, op, in1, in2, in3, out, opcode, istr);
	}

	public static BinaryFEDInstruction parseInstruction(String str) {
		if(str.startsWith(ExecType.SPARK.name())) {
			// rewrite the spark instruction to a cp instruction
			str = rewriteSparkInstructionToCP(str);
		}

		String[] parts = InstructionUtils.getInstructionPartsWithValueType(str);
		InstructionUtils.checkNumFields(parts, 3, 4);
		String opcode = parts[0];
		CPOperand in1 = new CPOperand(parts[1]);
		CPOperand in2 = new CPOperand(parts[2]);
		CPOperand out = new CPOperand(parts[3]);

		checkOutputDataType(in1, in2, out);
		Operator operator = InstructionUtils.parseBinaryOrBuiltinOperator(opcode, in1, in2);

		//Operator operator = InstructionUtils.parseBinaryOrBuiltinOperator(opcode, in1, in2);
		// TODO different binary instructions
		if( in1.getDataType() == DataType.SCALAR && in2.getDataType() == DataType.SCALAR )
			throw new DMLRuntimeException("Federated binary scalar scalar operations not yet supported");
		else if( in1.getDataType() == DataType.MATRIX && in2.getDataType() == DataType.MATRIX )
			return new BinaryMatrixMatrixFEDInstruction(operator, in1, in2, out, opcode, str);
		else if( in1.getDataType() == DataType.TENSOR && in2.getDataType() == DataType.TENSOR )
			throw new DMLRuntimeException("Federated binary tensor tensor operations not yet supported");
		else if( in1.isMatrix() && in2.isScalar() )
			return new BinaryMatrixScalarFEDInstruction(operator, in1, in2, out, opcode, str);
		else if( in2.isMatrix() && in1.isScalar() )
			return new BinaryMatrixScalarFEDInstruction(operator, in1, in2, out, opcode, str);
		else
			throw new DMLRuntimeException("Federated binary operations not yet supported:" + opcode);
	}

<<<<<<< HEAD
	protected static String parseBinaryInstruction(String instr, CPOperand in1, CPOperand in2, CPOperand out) {
		String[] parts = InstructionUtils.getInstructionPartsWithValueType(instr);
		InstructionUtils.checkNumFields ( parts, 3 );
		String opcode = parts[0];
		in1.split(parts[1]);
		in2.split(parts[2]);
		out.split(parts[3]);
		return opcode;
	}

	protected static String parseBinaryInstruction(String instr, CPOperand in1, CPOperand in2, CPOperand in3, CPOperand out) {
		String[] parts = InstructionUtils.getInstructionPartsWithValueType(instr);
		InstructionUtils.checkNumFields ( parts, 4 );

		String opcode = parts[0];
		in1.split(parts[1]);
		in2.split(parts[2]);
		in3.split(parts[3]);
		out.split(parts[4]);

		return opcode;
	}

=======
>>>>>>> 3315eb62
	protected static void checkOutputDataType(CPOperand in1, CPOperand in2, CPOperand out) {
		// check for valid data type of output
		if( (in1.getDataType() == DataType.MATRIX || in2.getDataType() == DataType.MATRIX) && out.getDataType() != DataType.MATRIX )
			throw new DMLRuntimeException("Element-wise matrix operations between variables " + in1.getName() +
				" and " + in2.getName() + " must produce a matrix, which " + out.getName() + " is not");
	}

	private static String rewriteSparkInstructionToCP(String inst_str) {
		// rewrite the spark instruction to a cp instruction
		inst_str = inst_str.replace(ExecType.SPARK.name(), ExecType.CP.name());
		inst_str = inst_str.replace(Lop.OPERAND_DELIMITOR + "map", Lop.OPERAND_DELIMITOR);
		inst_str = inst_str.replace(Lop.OPERAND_DELIMITOR + "RIGHT", "");
		inst_str = inst_str.replace(Lop.OPERAND_DELIMITOR + VectorType.ROW_VECTOR.name(), "");
		inst_str = inst_str.replace(Lop.OPERAND_DELIMITOR + VectorType.COL_VECTOR.name(), "");

		return inst_str;
	}
}<|MERGE_RESOLUTION|>--- conflicted
+++ resolved
@@ -29,10 +29,7 @@
 import org.apache.sysds.runtime.matrix.operators.Operator;
 
 public abstract class BinaryFEDInstruction extends ComputationFEDInstruction {
-<<<<<<< HEAD
-=======
-
->>>>>>> 3315eb62
+  
 	protected BinaryFEDInstruction(FEDInstruction.FEDType type, Operator op,
 		CPOperand in1, CPOperand in2, CPOperand out, String opcode, String istr) {
 		super(type, op, in1, in2, out, opcode, istr);
@@ -75,38 +72,14 @@
 			throw new DMLRuntimeException("Federated binary operations not yet supported:" + opcode);
 	}
 
-<<<<<<< HEAD
-	protected static String parseBinaryInstruction(String instr, CPOperand in1, CPOperand in2, CPOperand out) {
-		String[] parts = InstructionUtils.getInstructionPartsWithValueType(instr);
-		InstructionUtils.checkNumFields ( parts, 3 );
-		String opcode = parts[0];
-		in1.split(parts[1]);
-		in2.split(parts[2]);
-		out.split(parts[3]);
-		return opcode;
-	}
 
-	protected static String parseBinaryInstruction(String instr, CPOperand in1, CPOperand in2, CPOperand in3, CPOperand out) {
-		String[] parts = InstructionUtils.getInstructionPartsWithValueType(instr);
-		InstructionUtils.checkNumFields ( parts, 4 );
-
-		String opcode = parts[0];
-		in1.split(parts[1]);
-		in2.split(parts[2]);
-		in3.split(parts[3]);
-		out.split(parts[4]);
-
-		return opcode;
-	}
-
-=======
->>>>>>> 3315eb62
 	protected static void checkOutputDataType(CPOperand in1, CPOperand in2, CPOperand out) {
 		// check for valid data type of output
 		if( (in1.getDataType() == DataType.MATRIX || in2.getDataType() == DataType.MATRIX) && out.getDataType() != DataType.MATRIX )
 			throw new DMLRuntimeException("Element-wise matrix operations between variables " + in1.getName() +
 				" and " + in2.getName() + " must produce a matrix, which " + out.getName() + " is not");
 	}
+  
 
 	private static String rewriteSparkInstructionToCP(String inst_str) {
 		// rewrite the spark instruction to a cp instruction
