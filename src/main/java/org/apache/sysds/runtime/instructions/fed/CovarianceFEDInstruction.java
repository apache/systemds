--- conflicted
+++ resolved
@@ -143,19 +143,11 @@
 		MatrixLineagePair moLin3) {
 		
 		FederatedRequest[] fr1 = mo1.getFedMapping().broadcastSliced(moLin3, false);
-<<<<<<< HEAD
 
 		// the original instruction encodes weights as "pREADW", change to the new ID
 		String[] parts = instString.split("°");
 		String covInstr = instString.replace(parts[4], String.valueOf(fr1[0].getID()) + "·MATRIX·FP64");
 
-=======
-
-		// the original instruction encodes weights as "pREADW", change to the new ID
-		String[] parts = instString.split("°");
-		String covInstr = instString.replace(parts[4], String.valueOf(fr1[0].getID()) + "·MATRIX·FP64");
-
->>>>>>> 8edabbc7
 		FederatedRequest fr2 = FederationUtils.callInstruction(
 			covInstr, output,
 			new CPOperand[]{input1, input2, input3},
@@ -265,51 +257,6 @@
 		
 		// calculate global means
 		double totalMeanX = 0;
-<<<<<<< HEAD
-        double totalMeanY = 0;
-        int totalCount = 0;
-        for (int i = 0; i < mean1.length; i++) {
-            totalMeanX += mean1[i] * sizes[i];
-            totalMeanY += mean2[i] * sizes[i];
-            totalCount += sizes[i];
-        }
-
-        totalMeanX /= totalCount;
-        totalMeanY /= totalCount;
-
-		// calculate global covariance
-        double cov = 0;
-        for (int i = 0; i < covValues.length; i++) {
-            cov += (sizes[i] - 1) * covValues[i];
-            cov += sizes[i] * (mean1[i] - totalMeanX) * (mean2[i] - totalMeanY);
-        }
-        return cov / (totalCount - 1); // adjusting for degrees of freedom
-	}
-
-	private static double aggWeightedCov(Double[] covValues, Double[] mean1, Double[] mean2, Double[] weights) {
-		// calculate global weighted means
-		double totalWeightedMeanX = 0;
-        double totalWeightedMeanY = 0;
-        double totalWeight = 0;
-        for (int i = 0; i < mean1.length; i++) {
-            totalWeight += weights[i];
-            totalWeightedMeanX += mean1[i] * weights[i];
-            totalWeightedMeanY += mean2[i] * weights[i];
-        }
-
-        totalWeightedMeanX /= totalWeight;
-        totalWeightedMeanY /= totalWeight;
-
-		// calculate global weighted covariance
-        double cov = 0;
-        for (int i = 0; i < covValues.length; i++) {
-            cov += (weights[i] - 1) * covValues[i];
-            cov += weights[i] * (mean1[i] - totalWeightedMeanX) * (mean2[i] - totalWeightedMeanY);
-        }
-        return cov / (totalWeight - 1); // adjusting for degrees of freedom
-	}
-
-=======
 		double totalMeanY = 0;
 		int totalCount = 0;
 		for (int i = 0; i < mean1.length; i++) {
@@ -353,7 +300,6 @@
 		return cov / (totalWeight - 1); // adjusting for degrees of freedom
 	}
 
->>>>>>> 8edabbc7
 	private Future<FederatedResponse>[] processMean(MatrixObject mo1, MatrixLineagePair moLin3, int var){
 		String[] parts = instString.split("°");
 		Future<FederatedResponse>[] meanTmp = null;
@@ -369,108 +315,6 @@
 			FederatedRequest meanFr3 = mo1.getFedMapping().cleanup(getTID(), meanFr1.getID());
 
 			meanTmp = mo1.getFedMapping().execute(getTID(), meanFr1, meanFr2, meanFr3);
-<<<<<<< HEAD
-		}
-		else {
-			// multiply input X by weights W element-wise
-			String multOutput = incrementVar(parts[4], 1);
-			String multInstr = instString
-				.replace(getOpcode(), getOpcode().replace("cov", "*"))
-				.replace((var == 0 ? parts[2] : parts[3]) + "°", "")
-				.replace(parts[5], multOutput);
-
-			CPOperand multOutputCPOp = new CPOperand(
-				multOutput.substring(0, multOutput.indexOf("·")),
-				mo1.getValueType(),
-				mo1.getDataType()
-			);
-
-			FederatedRequest multFr = FederationUtils.callInstruction(
-				multInstr,
-				multOutputCPOp,
-				new CPOperand[]{var == 0 ? input2 : input1, input3},
-				new long[]{mo1.getFedMapping().getID(), moLin3.getFedMapping().getID()}
-			);
-
-			// calculate the sum of the obtained vector
-			String[] partsMult = multInstr.split("°");
-			String sumInstr1Output = incrementVar(multOutput, 1)
-				.replace("m", "")
-				.replace("MATRIX", "SCALAR");
-			String sumInstr1 = multInstr
-				.replace(partsMult[1], "uak+")
-				.replace(partsMult[3] + "°", "")
-				.replace(partsMult[4], sumInstr1Output)
-				.replace(partsMult[2], multOutput);
-
-			FederatedRequest sumFr1 = FederationUtils.callInstruction(
-				sumInstr1,
-				new CPOperand(
-					sumInstr1Output.substring(0, sumInstr1Output.indexOf("·")),
-					output.getValueType(),
-					output.getDataType()
-				),
-				new CPOperand[]{multOutputCPOp},
-				new long[]{multFr.getID()}
-			);
-
-			// calculate the sum of weights
-			String[] partsSum1 = sumInstr1.split("°");
-			String sumInstr2Output = incrementVar(sumInstr1Output, 1);
-			String sumInstr2 = sumInstr1
-				.replace(partsSum1[2], parts[4])
-				.replace(partsSum1[3], sumInstr2Output);
-
-			FederatedRequest sumFr2 = FederationUtils.callInstruction(
-				sumInstr2,
-				new CPOperand(
-					sumInstr2Output.substring(0, sumInstr2Output.indexOf("·")),
-					output.getValueType(),
-					output.getDataType()
-				),
-				new CPOperand[]{input3},
-				new long[]{moLin3.getFedMapping().getID()}
-			);
-
-			// divide sum(X*W) by sum(W)
-			String[] partsSum2 = sumInstr2.split("°");
-			String divInstrOutput = incrementVar(sumInstr2Output, 1);
-			String divInstr = sumInstr2
-				.replace("uak+", "/")
-				.replace(partsSum2[2], sumInstr1Output + "·false")
-				.replace(partsSum2[3], partsSum2[3] + "·false")
-				.replace(partsSum2[4], divInstrOutput);
-			divInstr = divInstr + "°" + partsSum2[4];
-
-			FederatedRequest divFr1 = FederationUtils.callInstruction(
-				divInstr,
-				new CPOperand(
-					divInstrOutput.substring(0, divInstrOutput.indexOf("·")),
-					output.getValueType(),
-					output.getDataType()
-				),
-				new CPOperand[]{
-					new CPOperand(
-						sumInstr1Output.substring(0, sumInstr1Output.indexOf("·")),
-						output.getValueType(),
-						output.getDataType(),
-						output.isLiteral()
-					),
-					new CPOperand(
-						sumInstr2Output.substring(0, sumInstr2Output.indexOf("·")),
-						output.getValueType(),
-						output.getDataType(),
-						output.isLiteral()
-					)
-				},
-				new long[]{sumFr1.getID(), sumFr2.getID()}
-			);
-			FederatedRequest divFr2 = new FederatedRequest(FederatedRequest.RequestType.GET_VAR, divFr1.getID());
-			FederatedRequest divFr3 = mo1.getFedMapping().cleanup(getTID(), multFr.getID(), sumFr1.getID(), sumFr2.getID(), divFr1.getID(), divFr2.getID());
-
-			meanTmp = mo1.getFedMapping().execute(getTID(), multFr, sumFr1, sumFr2, divFr1, divFr2, divFr3);
-		}
-=======
 		}
 		else {
 			// multiply input X by weights W element-wise
@@ -561,7 +405,6 @@
 
 			meanTmp = mo1.getFedMapping().execute(getTID(), multFr, sumFr1, sumFr2, divFr1, divFr2, divFr3);
 		}
->>>>>>> 8edabbc7
 		return meanTmp;
 	}
 
@@ -579,12 +422,7 @@
 
 		CPOperand multOutputCPOp = new CPOperand(
 			multOutput.substring(0, multOutput.indexOf("·")),
-<<<<<<< HEAD
-			mo1.getValueType(),
-			mo1.getDataType()
-=======
 			mo1.getValueType(), mo1.getDataType()
->>>>>>> 8edabbc7
 		);
 
 		FederatedRequest multFr = FederationUtils.callInstruction(
@@ -609,12 +447,7 @@
 			sumInstr1,
 			new CPOperand(
 				sumInstr1Output.substring(0, sumInstr1Output.indexOf("·")),
-<<<<<<< HEAD
-				output.getValueType(),
-				output.getDataType()
-=======
 				output.getValueType(), output.getDataType()
->>>>>>> 8edabbc7
 			),
 			new CPOperand[]{multOutputCPOp},
 			new long[]{multFr.getID()}
@@ -631,12 +464,7 @@
 			sumInstr2,
 			new CPOperand(
 				sumInstr2Output.substring(0, sumInstr2Output.indexOf("·")),
-<<<<<<< HEAD
-				output.getValueType(),
-				output.getDataType()
-=======
 				output.getValueType(), output.getDataType()
->>>>>>> 8edabbc7
 			),
 			new CPOperand[]{input3},
 			new long[]{weightsID}
@@ -645,51 +473,25 @@
 		// divide sum(X*W) by sum(W)
 		String[] partsSum2 = sumInstr2.split("°");
 		String divInstrOutput = incrementVar(sumInstr2Output, 1);
-<<<<<<< HEAD
-		String divInstr = sumInstr2
-			.replace("uak+", "/")
-			.replace(partsSum2[2], sumInstr1Output + "·false")
-			.replace(partsSum2[3], partsSum2[3] + "·false")
-			.replace(partsSum2[4], divInstrOutput);
-		divInstr = divInstr + "°" + partsSum2[4];
-=======
 		String divInstrInput1 = partsSum2[2].replace(partsSum2[2], sumInstr1Output + "·false");
 		String divInstrInput2 = partsSum2[3].replace(partsSum2[3], sumInstr2Output + "·false");
 		String divInstr = partsSum2[0] + "°" + partsSum2[1].replace("uak+", "/") + "°" +
 				divInstrInput1 + "°" + divInstrInput2 + "°" + divInstrOutput + "°" + partsSum2[4];
->>>>>>> 8edabbc7
 
 		FederatedRequest divFr1 = FederationUtils.callInstruction(
 			divInstr,
 			new CPOperand(
 				divInstrOutput.substring(0, divInstrOutput.indexOf("·")),
-<<<<<<< HEAD
-				output.getValueType(),
-				output.getDataType()
-=======
 				output.getValueType(), output.getDataType()
->>>>>>> 8edabbc7
 			),
 			new CPOperand[]{
 				new CPOperand(
 					sumInstr1Output.substring(0, sumInstr1Output.indexOf("·")),
-<<<<<<< HEAD
-					output.getValueType(),
-					output.getDataType(),
-					output.isLiteral()
-				),
-				new CPOperand(
-					sumInstr2Output.substring(0, sumInstr2Output.indexOf("·")),
-					output.getValueType(),
-					output.getDataType(),
-					output.isLiteral()
-=======
 					output.getValueType(), output.getDataType(), output.isLiteral()
 				),
 				new CPOperand(
 					sumInstr2Output.substring(0, sumInstr2Output.indexOf("·")),
 					output.getValueType(), output.getDataType(), output.isLiteral()
->>>>>>> 8edabbc7
 				)
 			},
 			new long[]{sumFr1.getID(), sumFr2.getID()}
@@ -744,19 +546,6 @@
 	}
 
 	private static String incrementVar(String str, int inc) {
-<<<<<<< HEAD
-        StringBuilder strOut = new StringBuilder(str);
-        Pattern pattern = Pattern.compile("\\d+");
-        Matcher matcher = pattern.matcher(strOut);
-        if (matcher.find()) {
-            int num = Integer.parseInt(matcher.group()) + inc;
-            int start = matcher.start();
-            int end = matcher.end();
-            strOut.replace(start, end, String.valueOf(num));
-        }
-        return strOut.toString();
-    }
-=======
 		StringBuilder strOut = new StringBuilder(str);
 		Pattern pattern = Pattern.compile("\\d+");
 		Matcher matcher = pattern.matcher(strOut);
@@ -768,7 +557,6 @@
 		}
 		return strOut.toString();
 	}
->>>>>>> 8edabbc7
 
 	private static class COVFunction extends FederatedUDF {
 
