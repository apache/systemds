--- conflicted
+++ resolved
@@ -32,11 +32,8 @@
 		AggregateTernary,
 		Append,
 		Binary,
-<<<<<<< HEAD
 		Ctable,
-=======
 		CumulativeAggregate,
->>>>>>> cd7772ae
 		Init,
 		MultiReturnParameterizedBuiltin,
 		MMChain,
