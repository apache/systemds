--- conflicted
+++ resolved
@@ -129,7 +129,6 @@
 			if( mo.isFederated() )
 				fedinst = ReorgFEDInstruction.parseInstruction(rinst.getInstructionString());
 		}
-<<<<<<< HEAD
 		else if(inst instanceof IndexingCPInstruction) {
 			// matrix indexing
 			MatrixIndexingCPInstruction minst = (MatrixIndexingCPInstruction) inst;
@@ -139,19 +138,6 @@
 					fedinst = MatrixIndexingFEDInstruction.parseInstruction(minst.getInstructionString());
 			}
 		}
-=======
-		else if(inst instanceof VariableCPInstruction ){
-			VariableCPInstruction ins = (VariableCPInstruction) inst;
-
-			if(ins.getVariableOpcode() == VariableOperationCode.Write 
-				&& ins.getInput3().getName().contains("federated")){
-				fedinst = VariableFEDInstruction.parseInstruction(ins);
-			}
-
-		}
-
->>>>>>> 553ca46c
-		
 		//set thread id for federated context management
 		if( fedinst != null ) {
 			fedinst.setTID(ec.getTID());
