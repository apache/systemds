/*
 * Licensed to the Apache Software Foundation (ASF) under one
 * or more contributor license agreements.  See the NOTICE file
 * distributed with this work for additional information
 * regarding copyright ownership.  The ASF licenses this file
 * to you under the Apache License, Version 2.0 (the
 * "License"); you may not use this file except in compliance
 * with the License.  You may obtain a copy of the License at
 *
 *   http://www.apache.org/licenses/LICENSE-2.0
 *
 * Unless required by applicable law or agreed to in writing,
 * software distributed under the License is distributed on an
 * "AS IS" BASIS, WITHOUT WARRANTIES OR CONDITIONS OF ANY
 * KIND, either express or implied.  See the License for the
 * specific language governing permissions and limitations
 * under the License.
 */

package org.apache.sysds.runtime.instructions.ooc;

import org.apache.commons.lang3.NotImplementedException;
import org.apache.commons.logging.Log;
import org.apache.commons.logging.LogFactory;
import org.apache.sysds.api.DMLScript;
import org.apache.sysds.runtime.DMLRuntimeException;
import org.apache.sysds.runtime.controlprogram.context.ExecutionContext;
import org.apache.sysds.runtime.instructions.Instruction;
import org.apache.sysds.runtime.instructions.spark.data.IndexedMatrixValue;
import org.apache.sysds.runtime.matrix.data.MatrixBlock;
import org.apache.sysds.runtime.matrix.data.MatrixIndexes;
import org.apache.sysds.runtime.matrix.operators.Operator;
import org.apache.sysds.runtime.util.CommonThreadPool;
import org.apache.sysds.runtime.util.OOCJoin;

import java.util.ArrayList;
import java.util.Collections;
import java.util.HashMap;
import java.util.HashSet;
import java.util.List;
import java.util.Set;
import java.util.concurrent.CompletableFuture;
import java.util.concurrent.ExecutorService;
import java.util.concurrent.atomic.AtomicBoolean;
import java.util.concurrent.atomic.AtomicInteger;
import java.util.function.BiConsumer;
import java.util.function.BiFunction;
import java.util.function.Consumer;
import java.util.function.Function;
import java.util.stream.Stream;

public abstract class OOCInstruction extends Instruction {
	protected static final Log LOG = LogFactory.getLog(OOCInstruction.class.getName());
	private static final AtomicInteger nextStreamId = new AtomicInteger(0);

	public enum OOCType {
<<<<<<< HEAD
		Reblock, Tee, Binary, Unary, AggregateUnary, AggregateBinary, MAPMM, MMTSJ, Reorg, CM, Ctable, MatrixIndexing, Rand
=======
		Reblock, Tee, Binary, Unary, AggregateUnary, AggregateBinary, MAPMM, MMTSJ, Reorg, CM, Ctable, MatrixIndexing, ParameterizedBuiltin
>>>>>>> f265845c
	}

	protected final OOCInstruction.OOCType _ooctype;
	protected final boolean _requiresLabelUpdate;
	protected Set<OOCStream<?>> _inQueues;
	protected Set<OOCStream<?>> _outQueues;
	private boolean _failed;

	protected OOCInstruction(OOCInstruction.OOCType type, String opcode, String istr) {
		this(type, null, opcode, istr);
	}

	protected OOCInstruction(OOCInstruction.OOCType type, Operator op, String opcode, String istr) {
		super(op);
		_ooctype = type;
		instString = istr;
		instOpcode = opcode;

		_requiresLabelUpdate = super.requiresLabelUpdate();
		_failed = false;
	}

	@Override
	public IType getType() {
		return IType.OUT_OF_CORE;
	}

	public OOCInstruction.OOCType getOOCInstructionType() {
		return _ooctype;
	}

	@Override
	public boolean requiresLabelUpdate() {
		return _requiresLabelUpdate;
	}

	@Override
	public String getGraphString() {
		return getOpcode();
	}

	@Override
	public Instruction preprocessInstruction(ExecutionContext ec) {
		// TODO
		return super.preprocessInstruction(ec);
	}

	@Override
	public abstract void processInstruction(ExecutionContext ec);

	@Override
	public void postprocessInstruction(ExecutionContext ec) {
		if(DMLScript.LINEAGE_DEBUGGER)
			ec.maintainLineageDebuggerInfo(this);
	}

	protected void addInStream(OOCStream<?>... queue) {
		if (_inQueues == null)
			_inQueues = new HashSet<>();
		_inQueues.addAll(List.of(queue));
	}

	protected void addOutStream(OOCStream<?>... queue) {
		// Currently same behavior as addInQueue
		if (_outQueues == null)
			_outQueues = new HashSet<>();
		_outQueues.addAll(List.of(queue));
	}

	protected <T> OOCStream<T> createWritableStream() {
		return new SubscribableTaskQueue<>();
	}

	protected <T, R> CompletableFuture<Void> filterOOC(OOCStream<T> qIn, Consumer<T> processor, Function<T, Boolean> predicate, Runnable finalizer) {
		if (_inQueues == null || _outQueues == null)
			throw new NotImplementedException("filterOOC requires manual specification of all input and output streams for error propagation");

		return submitOOCTasks(qIn, processor, finalizer, predicate);
	}

	protected <T, R> CompletableFuture<Void> mapOOC(OOCStream<T> qIn, OOCStream<R> qOut, Function<T, R> mapper) {
		addInStream(qIn);
		addOutStream(qOut);

		return submitOOCTasks(qIn, tmp -> {
			try {
				R r = mapper.apply(tmp);
				qOut.enqueue(r);
			} catch (Exception e) {
				throw e instanceof DMLRuntimeException ? (DMLRuntimeException) e : new DMLRuntimeException(e);
			}
		}, qOut::closeInput);
	}

	protected <T, R, P> CompletableFuture<Void> joinOOC(OOCStream<T> qIn1, OOCStream<T> qIn2, OOCStream<R> qOut, BiFunction<T, T, R> mapper, Function<T, P> on) {
		return joinOOC(qIn1, qIn2, qOut, mapper, on, on);
	}

	@SuppressWarnings("unchecked")
	protected <T, R, P> CompletableFuture<Void> joinOOC(OOCStream<T> qIn1, OOCStream<T> qIn2, OOCStream<R> qOut, BiFunction<T, T, R> mapper, Function<T, P> onLeft, Function<T, P> onRight) {
		addInStream(qIn1, qIn2);
		addOutStream(qOut);

		final CompletableFuture<Void> future = new CompletableFuture<>();

		// We need to construct our own stream to properly manage the cached items in the hash join
		CachingStream leftCache = qIn1.hasStreamCache() ? qIn1.getStreamCache() : new CachingStream((SubscribableTaskQueue<IndexedMatrixValue>)qIn1); // We have to assume this generic type for now
		CachingStream rightCache = qIn2.hasStreamCache() ? qIn2.getStreamCache() : new CachingStream((SubscribableTaskQueue<IndexedMatrixValue>)qIn2); // We have to assume this generic type for now
		leftCache.activateIndexing();
		rightCache.activateIndexing();

		final OOCJoin<P, MatrixIndexes> join = new OOCJoin<>((idx, left, right) -> {
			T leftObj = (T) leftCache.findCached(left);
			T rightObj = (T) rightCache.findCached(right);
			qOut.enqueue(mapper.apply(leftObj, rightObj));
		});

		submitOOCTasks(List.of(leftCache.getReadStream(), rightCache.getReadStream()), (i, tmp) -> {
			if (i == 0)
				join.addLeft(onLeft.apply((T)tmp), ((IndexedMatrixValue) tmp).getIndexes());
			else
				join.addRight(onRight.apply((T)tmp), ((IndexedMatrixValue) tmp).getIndexes());
		}, () -> {
			join.close();
			qOut.closeInput();
			future.complete(null);
		});

		return future;
	}

	protected <T> CompletableFuture<Void> submitOOCTasks(final List<OOCStream<T>> queues, BiConsumer<Integer, T> consumer, Runnable finalizer) {
		List<CompletableFuture<Void>> futures = new ArrayList<>(queues.size());

		for (int i = 0; i < queues.size(); i++)
			futures.add(new CompletableFuture<>());

		return submitOOCTasks(queues, consumer, finalizer, futures, null);
	}

	protected <T> CompletableFuture<Void> submitOOCTasks(final List<OOCStream<T>> queues, BiConsumer<Integer, T> consumer, Runnable finalizer, List<CompletableFuture<Void>> futures, BiFunction<Integer, T, Boolean> predicate) {
		addInStream(queues.toArray(OOCStream[]::new));
		ExecutorService pool = CommonThreadPool.get();

		final List<AtomicInteger> activeTaskCtrs = new ArrayList<>(queues.size());
		final List<AtomicBoolean> streamsClosed = new ArrayList<>(queues.size());

		for (int i = 0; i < queues.size(); i++) {
			activeTaskCtrs.add(new AtomicInteger(0));
			streamsClosed.add(new AtomicBoolean(false));
		}

		final AtomicInteger globalTaskCtr = new AtomicInteger(0);
		final CompletableFuture<Void> globalFuture = CompletableFuture.allOf(futures.toArray(CompletableFuture[]::new));
		if (_outQueues == null)
			_outQueues = Collections.emptySet();
		final Runnable oocFinalizer = oocTask(finalizer, null, Stream.concat(_outQueues.stream(), _inQueues.stream()).toArray(OOCStream[]::new));
		final Object globalLock = new Object();

		int i = 0;
		@SuppressWarnings("unused")
		final int streamId = nextStreamId.getAndIncrement();
		//System.out.println("New stream: (id " + streamId + ", size " + queues.size() + ", initiator '" + this.getClass().getSimpleName() + "')");

		for (OOCStream<T> queue : queues) {
			final int k = i;
			final AtomicInteger localTaskCtr =  activeTaskCtrs.get(k);
			final AtomicBoolean localStreamClosed = streamsClosed.get(k);
			final CompletableFuture<Void> localFuture = futures.get(k);

			//System.out.println("Substream (k " + k + ", id " + streamId + ", type '" + queue.getClass().getSimpleName() + "', stream_id " + queue.hashCode() + ")");
			queue.setSubscriber(oocTask(() -> {
				final T item = queue.dequeue();

				if (predicate != null && item != null && !predicate.apply(k, item)) // Can get closed due to cancellation
					return;

				synchronized (globalLock) {
					if (localFuture.isDone())
						return;

					globalTaskCtr.incrementAndGet();
				}

				localTaskCtr.incrementAndGet();

				pool.submit(oocTask(() -> {
					if(item != null) {
						//System.out.println("Accept" + ((IndexedMatrixValue)item).getIndexes() + " (k " + k + ", id " + streamId + ")");
						consumer.accept(k, item);
					}
					else {
						//System.out.println("Close substream (k " + k + ", id " + streamId + ")");
						localStreamClosed.set(true);
					}

					boolean runFinalizer = false;

					synchronized (globalLock) {
						int localTasks = localTaskCtr.decrementAndGet();
						boolean finalizeStream = localTasks == 0 && localStreamClosed.get();

						int globalTasks = globalTaskCtr.get() - 1;

						if (finalizeStream || (globalFuture.isDone() && localTasks == 0)) {
							localFuture.complete(null);

							if (globalFuture.isDone() && globalTasks == 0)
								runFinalizer = true;
						}

						globalTaskCtr.decrementAndGet();
					}

					if (runFinalizer)
						oocFinalizer.run();
				}, localFuture, Stream.concat(_outQueues.stream(), _inQueues.stream()).toArray(OOCStream[]::new)));
			}, null,  Stream.concat(_outQueues.stream(), _inQueues.stream()).toArray(OOCStream[]::new)));

			i++;
		}

		pool.shutdown();

		globalFuture.whenComplete((res, e) -> {
			if (globalFuture.isCancelled() || globalFuture.isCompletedExceptionally())
				futures.forEach(f -> {
					if (!f.isDone()) {
						if (globalFuture.isCancelled() || globalFuture.isCompletedExceptionally())
							f.cancel(true);
						else
							f.complete(null);
					}
				});

			boolean runFinalizer;

			synchronized (globalLock) {
				runFinalizer = globalTaskCtr.get() == 0;
			}

			if (runFinalizer)
				oocFinalizer.run();

			//System.out.println("Shutdown (id " + streamId + ")");
		});
		return globalFuture;
	}

	protected <T> CompletableFuture<Void> submitOOCTasks(OOCStream<T> queue, Consumer<T> consumer, Runnable finalizer) {
		return submitOOCTasks(List.of(queue), (i, tmp) -> consumer.accept(tmp), finalizer);
	}

	protected <T> CompletableFuture<Void> submitOOCTasks(OOCStream<T> queue, Consumer<T> consumer, Runnable finalizer, Function<T, Boolean> predicate) {
		return submitOOCTasks(List.of(queue), (i, tmp) -> consumer.accept(tmp), finalizer, List.of(new CompletableFuture<Void>()), (i, tmp) -> predicate.apply(tmp));
	}

	protected CompletableFuture<Void> submitOOCTask(Runnable r, OOCStream<?>... queues) {
		ExecutorService pool = CommonThreadPool.get();
		final CompletableFuture<Void> future = new CompletableFuture<>();
		try {
			pool.submit(oocTask(() -> {r.run();future.complete(null);}, future, queues));
		}
		catch (Exception ex) {
			throw new DMLRuntimeException(ex);
		}
		finally {
			pool.shutdown();
		}

		return future;
	}

	private Runnable oocTask(Runnable r, CompletableFuture<Void> future,  OOCStream<?>... queues) {
		return () -> {
			try {
				r.run();
			}
			catch (Exception ex) {
				DMLRuntimeException re = ex instanceof DMLRuntimeException ? (DMLRuntimeException) ex : new DMLRuntimeException(ex);

				if (_failed) // Do avoid infinite cycles
					throw re;

				_failed = true;

				for (OOCStream<?> q : queues)
					q.propagateFailure(re);

				if (future != null)
					future.completeExceptionally(re);

				// Rethrow to ensure proper future handling
				throw re;
			}
		};
	}

	/**
	 * Tracks blocks and their counts to enable early emission
	 * once all blocks for a given index are processed.
	 */
	public static class OOCMatrixBlockTracker {
		private final long _emitThreshold;
		private final HashMap<Long, MatrixBlock> _blocks;
		private final HashMap<Long, Integer> _cnts;

		public OOCMatrixBlockTracker(long emitThreshold) {
			_emitThreshold = emitThreshold;
			_blocks = new HashMap<>();
			_cnts = new HashMap<>();
		}

		/**
		 * Adds or updates a block for the given index and updates its internal count.
		 * @param idx   block index
		 * @param block MatrixBlock
		 * @return true if the block count reached the threshold (ready to emit), false otherwise
		 */
		public boolean putAndIncrementCount(Long idx, MatrixBlock block) {
			_blocks.put(idx, block);
			int newCnt = _cnts.getOrDefault(idx, 0) + 1;
			if( newCnt < _emitThreshold )
				_cnts.put(idx, newCnt);
			return newCnt == _emitThreshold;
		}

		public boolean incrementCount(Long idx) {
			int newCnt = _cnts.get(idx) + 1;
			if( newCnt < _emitThreshold )
				_cnts.put(idx, newCnt);
			return newCnt == _emitThreshold;
		}

		public void putAndInitCount(Long idx, MatrixBlock block) {
			_blocks.put(idx, block);
			_cnts.put(idx, 0);
		}

		public MatrixBlock get(Long idx) {
			return _blocks.get(idx);
		}

		public void remove(Long idx) {
			_blocks.remove(idx);
			_cnts.remove(idx);
		}
	}
}<|MERGE_RESOLUTION|>--- conflicted
+++ resolved
@@ -54,11 +54,7 @@
 	private static final AtomicInteger nextStreamId = new AtomicInteger(0);
 
 	public enum OOCType {
-<<<<<<< HEAD
-		Reblock, Tee, Binary, Unary, AggregateUnary, AggregateBinary, MAPMM, MMTSJ, Reorg, CM, Ctable, MatrixIndexing, Rand
-=======
-		Reblock, Tee, Binary, Unary, AggregateUnary, AggregateBinary, MAPMM, MMTSJ, Reorg, CM, Ctable, MatrixIndexing, ParameterizedBuiltin
->>>>>>> f265845c
+		Reblock, Tee, Binary, Unary, AggregateUnary, AggregateBinary, MAPMM, MMTSJ, Reorg, CM, Ctable, MatrixIndexing, ParameterizedBuiltin, Rand
 	}
 
 	protected final OOCInstruction.OOCType _ooctype;
