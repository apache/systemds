--- conflicted
+++ resolved
@@ -233,34 +233,33 @@
             IFDTagDictionary tag = ifd.getTagId();
             if (tag == IFDTagDictionary.ImageWidth) {
                 cols = ifd.getData()[0].intValue();
-            }
-            else if(tag == IFDTagDictionary.ImageLength) {
+            } else if (tag == IFDTagDictionary.ImageLength) {
                 rows = ifd.getData()[0].intValue();
             }
             // = Number of bands effectively
-            else if(tag == IFDTagDictionary.SamplesPerPixel){
+            else if (tag == IFDTagDictionary.SamplesPerPixel) {
                 bands = ifd.getData()[0].intValue();
-            }
-            else if(tag == IFDTagDictionary.BitsPerSample) {
+            } else if (tag == IFDTagDictionary.BitsPerSample) {
                 bitsPerSample = Arrays.stream(ifd.getData()).mapToInt(Number::intValue).toArray();
-            }
-            else if(tag == IFDTagDictionary.TileWidth) {
+            } else if (tag == IFDTagDictionary.TileWidth) {
                 tileWidth = ifd.getData()[0].intValue();
-            }
-            else if(tag == IFDTagDictionary.TileLength) {
+            } else if (tag == IFDTagDictionary.TileLength) {
                 tileLength = ifd.getData()[0].intValue();
-            }
-            else if(tag == IFDTagDictionary.TileOffsets) {
+            } else if (tag == IFDTagDictionary.TileOffsets) {
                 tileOffsets = Arrays.stream(ifd.getData()).mapToInt(Number::intValue).toArray();
-            }
-            else if(tag == IFDTagDictionary.TileByteCounts) {
-<<<<<<< HEAD
-                bytesPerTile = ifd.getData();
+            } else if (tag == IFDTagDictionary.TileByteCounts) {
+                bytesPerTile = Arrays.stream(ifd.getData()).mapToInt(Number::intValue).toArray();
+            } else if (tag == IFDTagDictionary.SampleFormat) {
+                int dataCount = ifd.getDataCount();
+                sampleFormat = new SampleFormatDataTypes[dataCount];
+                for (int i = 0; i < dataCount; i++) {
+                    sampleFormat[i] = SampleFormatDataTypes.valueOf(ifd.getData()[i].intValue());
+                }
             }
         }
         // ensure correctness
-        assert(rows % tileLength == 0);
-        assert(cols % tileWidth == 0);
+        assert (rows % tileLength == 0);
+        assert (cols % tileWidth == 0);
         double sum = 0;
 
         // number of tiles for Width and Length
@@ -275,7 +274,7 @@
 
         MatrixBlock outputMatrix = new MatrixBlock(rows, cols * bands, false);
 
-        for (int currenTileIdx = 0; currenTileIdx < amountTiles; currenTileIdx++){
+        for (int currenTileIdx = 0; currenTileIdx < amountTiles; currenTileIdx++) {
             int bytesToRead = (tileOffsets[currenTileIdx] - totalBytesRead) + bytesPerTile[currenTileIdx];
             // Mark the current position in the stream
             // This is used to reset the stream to this position after reading the data
@@ -285,85 +284,46 @@
             readBytes(bis, tileOffsets[currenTileIdx] - totalBytesRead);
             byte[] currentTileData = readBytes(bis, bytesPerTile[currenTileIdx]);
 
-            // Reset the stream to the beginning of the next tag
+            // Reset the stream to the beginning of the next tile
             try {
                 bis.reset();
                 totalBytesRead -= bytesToRead;
             } catch (IOException e) {
                 throw new RuntimeException(e);
-=======
-                tileByteCounts = Arrays.stream(ifd.getData()).mapToInt(Number::intValue).toArray();
-            } else if(tag == IFDTagDictionary.SampleFormat) {
-                int dataCount = ifd.getDataCount();
-                sampleFormat = new SampleFormatDataTypes[dataCount];
-                for (int i = 0; i < dataCount; i++) {
-                    sampleFormat[i] = SampleFormatDataTypes.valueOf(ifd.getData()[i].intValue());
-                }
-            }
-        }
-
-        MatrixBlock[] dmatrix = new MatrixBlock[bands];
-
-        for (int i = 0; i < bands; i++) {
-            dmatrix[i] = new MatrixBlock(rows, cols, false);
-        }
-
-        int bytesToRead = (tileOffsets[0] - totalBytesRead) + tileByteCounts[0];
-
-        // Mark the current position in the stream
-        // This is used to reset the stream to this position after reading the data
-        // Valid until bytesToRead + 1 bytes are read
-        bis.mark(bytesToRead + 1);
-        // Read until offset is reached
-        readBytes(bis, tileOffsets[0] - totalBytesRead);
-        byte[] firstTileData = readBytes(bis, tileByteCounts[0]);
-
-        // Reset the stream to the beginning of the next tag
-        try {
-            bis.reset();
-            totalBytesRead -= bytesToRead;
-        } catch (IOException e) {
-            throw new RuntimeException(e);
-        }
-
-        int pixelsRead = 0;
-        int currentRow = 0;
-        int bytesRead = 0;
-        while (bytesRead < firstTileData.length){
-            for (int i = 0; i < bands; i++) {
-                double value = 0;
-                int sampleLength = bitsPerSample[i] / 8;
-                switch (sampleFormat[i]) {
-                    case UNSIGNED_INTEGER:
-                    case UNDEFINED:
-                        // According to the standard, this should be handled as not being there -> 1 (unsigned integer)
-                        value = cogHeader.parseByteArray(firstTileData, sampleLength, bytesRead, false, false, false).doubleValue();
-                        break;
-                    case SIGNED_INTEGER:
-                        value = cogHeader.parseByteArray(firstTileData, sampleLength, bytesRead, false, true, false).doubleValue();
-                        break;
-                    case FLOATING_POINT:
-                        value = cogHeader.parseByteArray(firstTileData, sampleLength, bytesRead, true, false, false).doubleValue();
-                        break;
-                }
-                bytesRead += sampleLength;
-                dmatrix[i].set(currentRow, pixelsRead, value);
-                // pixelsRead, currentRow
-
->>>>>>> 248d5595
             }
 
             int pixelsRead = 0;
+            int bytesRead = 0;
             int currentRow = 0;
-            // TODO: Use BitsPerSample to determine the bytes
-            while (currentRow < tileLength && pixelsRead < tileWidth){
+            while (currentRow < tileLength && pixelsRead < tileWidth) {
                 for (int bandIdx = 0; bandIdx < bands; bandIdx++) {
+                    double value = 0;
+                    int sampleLength = bitsPerSample[bandIdx] / 8;
+
+                    switch (sampleFormat[bandIdx]) {
+                        case UNSIGNED_INTEGER:
+                        case UNDEFINED:
+                            // According to the standard, this should be handled as not being there -> 1 (unsigned integer)
+                            value = cogHeader.parseByteArray(currentTileData, sampleLength, bytesRead, false, false, false).doubleValue();
+                            break;
+                        case SIGNED_INTEGER:
+                            value = cogHeader.parseByteArray(currentTileData, sampleLength, bytesRead, false, true, false).doubleValue();
+                            break;
+                        case FLOATING_POINT:
+                            value = cogHeader.parseByteArray(currentTileData, sampleLength, bytesRead, true, false, false).doubleValue();
+                            break;
+                    }
+                    bytesRead += sampleLength;
                     int readIdx = ((currentRow * tileWidth * bands) + (pixelsRead * bands)) + bandIdx;
-                    double value = (double) currentTileData[readIdx];
+                    int index = (pixelsRead * bands + currentRow * tileWidth * bands) + bandIdx;
+                    int test = ((currentTileRow * tileLength) + currentRow + (currentTileCol * tileWidth * bands)) * 1024  + (pixelsRead * bands) + bandIdx;
                     outputMatrix.set((currentTileRow * tileLength) + currentRow,
-                                     (currentTileCol * tileWidth * bands) + (pixelsRead * bands) + bandIdx,
-                                         value);
-                }
+                            (currentTileCol * tileWidth * bands) + (pixelsRead * bands) + bandIdx,
+                            value);
+                    // pixelsRead, currentRow
+
+                }
+
                 pixelsRead++;
                 if (pixelsRead >= tileWidth) {
                     pixelsRead = 0;
@@ -371,18 +331,17 @@
                 }
             }
             currentTileCol++;
-            if (currentTileCol >= tileCols){
+            if (currentTileCol >= tileCols) {
                 currentTileCol = 0;
                 currentTileRow++;
             }
-            for (byte value: currentTileData){
+            for (byte value : currentTileData) {
                 sum += value;
             }
-
         }
         MatrixBlock cops = outputMatrix.slice(999, 1023, 5999, 6143);
         double eps = 1e-9;
-        assert(Math.abs(outputMatrix.sum() - sum) <= eps);
+        assert (Math.abs(outputMatrix.sum() - sum) <= eps);
 
         return outputMatrix;
     }
