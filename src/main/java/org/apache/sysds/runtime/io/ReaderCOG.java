package org.apache.sysds.runtime.io;

import org.apache.hadoop.fs.FileSystem;
import org.apache.hadoop.fs.Path;
import org.apache.hadoop.mapred.JobConf;
import org.apache.sysds.conf.ConfigurationManager;
import org.apache.sysds.runtime.DMLRuntimeException;
import org.apache.sysds.runtime.io.cog.*;
import org.apache.sysds.runtime.matrix.data.MatrixBlock;

import java.io.BufferedInputStream;
import java.io.IOException;
import java.io.InputStream;
import java.util.Arrays;
import java.util.zip.DataFormatException;

public class ReaderCOG extends MatrixReader{
    protected final FileFormatPropertiesCOG _props;
    private int totalBytesRead = 0;

    public ReaderCOG(FileFormatPropertiesCOG props) {
        _props = props;
    }
    @Override
    public MatrixBlock readMatrixFromHDFS(String fname, long rlen, long clen, int blen, long estnnz) throws IOException, DMLRuntimeException {
        JobConf job = new JobConf(ConfigurationManager.getCachedJobConf());
        Path path = new Path(fname);
        FileSystem fs = IOUtilFunctions.getFileSystem(path, job);

        BufferedInputStream bis = new BufferedInputStream(fs.open(path));
        return readCOG(bis, estnnz);
    }

    @Override
    public MatrixBlock readMatrixFromInputStream(InputStream is, long rlen, long clen, int blen, long estnnz) throws IOException, DMLRuntimeException {
        BufferedInputStream bis = new BufferedInputStream(is);
        return readCOG(bis, estnnz);
    }

    /**
     * Reads a COG file from a BufferedInputStream.
     * Not handling number of columns or rows, as this can be inferred from the data, but
     * may be used in the future for validation or possibly removed as a requirement for COG.
     * Specific to COG files, normal TIFFs will break because they aren't tiled, only
     * tiled data is supported.
     * @param bis
     * @return
     */
    private MatrixBlock readCOG(BufferedInputStream bis, long estnnz) throws IOException {
        // Read first 4 bytes to determine byte order and make sure it is a valid TIFF
        byte[] header = readBytes(bis, 4);


        // Read the byte order
        boolean littleEndian = false;
        if ((header[0] & 0xFF) == 0x4D && (header[1] & 0xFF) == 0x4D) {
            littleEndian = false;
        } else if ((header[0] & 0xFF) == 0x49 && (header[1] & 0xFF) == 0x49) {
            littleEndian = true;
        } else {
            throw new DMLRuntimeException("Invalid Byte-Order");
        }

        // Create COGHeader object, initialize with the correct byte order
        COGHeader cogHeader = new COGHeader(littleEndian);

        // Check magic number (42), otherwise this is not a valid TIFF
        int magic = cogHeader.parseByteArray(header, 2, 2, false, false, false).intValue();
        if (magic != 42) {
            throw new DMLRuntimeException("Invalid Magic Number");
        }

        // Read offset of the first IFD
        // Usually this is 8 (right after the header) we are at right now
        // With COG, GDAL usually writes some metadata before the IFD
        byte[] ifdOffsetRaw = readBytes(bis, 4);
        int ifdOffset = cogHeader.parseByteArray(ifdOffsetRaw, 4, 0, false, false, false).intValue();

        // If the IFD offset is larger than 8, read that and store it in the COGHeader
        // This is the GDAL metadata
        if (ifdOffset > 8) {
            // Read the metadata from the current position to the IFD offset
            // -8 because the offset is calculated from the beginning of the file
            byte[] metadata = readBytes(bis, ifdOffset - 8);
            cogHeader.setGDALMetadata(new String(metadata));
        }

        // If we read the first IFD, we handle it somewhat differently
        // See the if-statement below
        boolean firstIFD = true;
        // Is used at the end of the while loop to determine if there is another IFD
        byte[] nextIFDOffsetRaw;
        int nextIFDOffset = 0;

        // Used in the beginning of the while loop to read the number of tags in the IFD
        byte[] numberOfTagsRaw;
        int numberOfTags;
        // Array to store the IFD tags, initialized after the number of tags were read
        IFDTag[] ifdTags;

        // Read the IFDs, always read the first one
        // The nextIFDOffset ist 0 if there is no next IFD
        while (nextIFDOffset != 0 || firstIFD) {
            // There can be data in-between IFDs, we need to skip that
            // Read until the next IFD, discard any data until then
            readBytes(bis, nextIFDOffset - (firstIFD ? 0 : totalBytesRead));

            // Read the number of tags in the IFD and initialize the array
            numberOfTagsRaw = readBytes(bis, 2);
            numberOfTags = cogHeader.parseByteArray(numberOfTagsRaw, 2, 0, false, false, false).intValue();
            ifdTags = new IFDTag[numberOfTags];

            // Read the tags
            for (int i = 0; i < numberOfTags; i++) {
                // Read the tag fully (12 bytes long)
                // 2 bytes tag ID
                // 2 bytes data type
                // 4 bytes data count
                // 4 bytes data value (can also be offset)
                byte[] tag = readBytes(bis, 12);
                int tagId = cogHeader.parseByteArray(tag, 2, 0, false, false, false).intValue();

                int tagType = cogHeader.parseByteArray(tag, 2, 2, false, false, false).intValue();
                TIFFDataTypes dataType = TIFFDataTypes.valueOf(tagType);

                int tagCount = cogHeader.parseByteArray(tag, 4, 4, false, false, false).intValue();

                Number[] tagData = new Number[tagCount];
                int tagValue = cogHeader.parseByteArray(tag, 4, 8, false, false, false).intValue();

                if (dataType.getSize() * tagCount <= 4) {
                    for (int j = 0; j < tagCount; j++) {
                        switch(dataType) {
                            case BYTE:
                            case ASCII:
                            case SHORT:
                            case LONG:
                            case UNDEFINED:
                                tagData[j] = cogHeader.parseByteArray(tag, dataType.getSize(), 8 + j * dataType.getSize(), false, false, false);
                                break;
                            case RATIONAL:
                                throw new DMLRuntimeException("Data type RATIONAL cannot fit in 4 bytes");
                            case SBYTE:
                            case SSHORT:
                            case SLONG:
                                tagData[j] = cogHeader.parseByteArray(tag, dataType.getSize(), 8 + j * dataType.getSize(), false, true, false);
                                break;
                            case SRATIONAL:
                                throw new DMLRuntimeException("Data type SRATIONAL cannot fit in 4 bytes");
                            case FLOAT:
                                tagData[j] = cogHeader.parseByteArray(tag, dataType.getSize(), 8 + j * dataType.getSize(), true, false, false);
                                break;
                            case DOUBLE:
                                throw new DMLRuntimeException("Data type DOUBLE cannot fit in 4 bytes");
                        }
                    }
                } else {
                    // If the data in total is larger than 4 bytes it is an offset to the actual data
                    // Read the data from the offset
                    // tagValue = offset, just assigning this for better readability
                    int offset = tagValue;
                    // data length = tagCount * data type size
                    int totalSize = tagCount * dataType.getSize();

                    // Calculate the number of bytes to read in order to reset our reader
                    // after going to that offset
                    int bytesToRead = (offset - totalBytesRead) + totalSize;

                    // Mark the current position in the stream
                    // This is used to reset the stream to this position after reading the data
                    // Valid until bytesToRead + 1 bytes are read
                    bis.mark(bytesToRead + 1);
                    // Read until offset is reached
                    readBytes(bis, offset - totalBytesRead);
                    // Read actual data
                    byte[] data = readBytes(bis, totalSize);

                    // Read the data with the given size of the data type
                    for (int j = 0; j < tagCount; j++) {
                        switch (dataType) {
                            // All unsigned non-floating point values
                            case BYTE:
                            case ASCII:
                            case SHORT:
                            case LONG:
                            case UNDEFINED:
                                tagData[j] = cogHeader.parseByteArray(data, dataType.getSize(), j * dataType.getSize(), false, false, false);
                                break;
                            case RATIONAL:
                                tagData[j] = cogHeader.parseByteArray(data, dataType.getSize(), j * dataType.getSize(), false, false, true);
                                break;
                            case SBYTE:
                            case SSHORT:
                            case SLONG:
                                tagData[j] = cogHeader.parseByteArray(data, dataType.getSize(), j * dataType.getSize(), false, true, false);
                                break;
                            case SRATIONAL:
                                tagData[j] = cogHeader.parseByteArray(data, dataType.getSize(), j * dataType.getSize(), false, true, true);
                                break;
                            case FLOAT:
                            case DOUBLE:
                                tagData[j] = cogHeader.parseByteArray(data, dataType.getSize(), j * dataType.getSize(), true, false, false);
                                break;
                        }
                    }

                    // Reset the stream to the beginning of the next tag
                    try {
                        bis.reset();
                        totalBytesRead -= bytesToRead;
                    } catch (IOException e) {
                        throw new DMLRuntimeException(e);
                    }
                }
                // Read the tag ID and get the corresponding tag from the dictionary (enum)
                IFDTagDictionary tagDictionary = IFDTagDictionary.valueOf(tagId);

                // Create the constructed IFDTag object and store it in the array
                IFDTag ifdTag = new IFDTag(tagDictionary != null ? tagDictionary : IFDTagDictionary.Unknown, (short) tagType, tagCount, tagData);
                ifdTags[i] = ifdTag;
            }
            if (firstIFD) {
                // If this is the first IFD, set it as the main IFD in the COGHeader
                cogHeader.setIFD(ifdTags.clone());
                firstIFD = false;
            } else {
                // If this is not the first IFD, add it as an additional IFD
                cogHeader.addAdditionalIFD(ifdTags.clone());
            }
            // Read the offset to the next IFD. If it is 0, there is no next IFD
            nextIFDOffsetRaw = readBytes(bis, 4);
            nextIFDOffset = cogHeader.parseByteArray(nextIFDOffsetRaw, 4, 0, false, false, false).intValue();
        }

        // Check compatibility of the file with our reader
        // Certain options are not supported, and we need to filter out some non-standard options
        String isCompatible = COGHeader.isCompatible(cogHeader.getIFD());
        if (!isCompatible.equals("")) {
            throw new DMLRuntimeException("Incompatible COG file: " + isCompatible);
        }

        // TODO: Currently only reads the first image which is the full resolution image
        // In the future, this could be extended to read the overviews as well

        // Prepare everything for reading the actual image data
        int rows = -1;
        int cols = -1;
        int bands = -1;
        int[] bitsPerSample = null;
        SampleFormatDataTypes[] sampleFormat = null;
        int planarConfiguration = -1;
        int tileWidth = -1;
        int tileLength = -1;
        int[] tileOffsets = null;
        int[] bytesPerTile = null;
        int compression = -1;

        // Set the attributes correctly from the IFD tags
        for (IFDTag ifd : cogHeader.getIFD()) {
            IFDTagDictionary tag = ifd.getTagId();
            switch (tag) {
                case ImageWidth:
                    cols = ifd.getData()[0].intValue();
                    break;
                case ImageLength:
                    rows = ifd.getData()[0].intValue();
                    break;
                case SamplesPerPixel:
                    bands = ifd.getData()[0].intValue();
                    break;
                case BitsPerSample:
                    bitsPerSample = Arrays.stream(ifd.getData()).mapToInt(Number::intValue).toArray();
                    break;
                case TileWidth:
                    tileWidth = ifd.getData()[0].intValue();
                    break;
                case TileLength:
                    tileLength = ifd.getData()[0].intValue();
                    break;
                case TileOffsets:
                    tileOffsets = Arrays.stream(ifd.getData()).mapToInt(Number::intValue).toArray();
                    break;
                case TileByteCounts:
                    if (ifd.getData() != null) {
                        bytesPerTile = Arrays.stream(ifd.getData()).mapToInt(Number::intValue).toArray();
                    } else {
                        bytesPerTile = new int[tileOffsets.length];
                        for (int tile = 0; tile < tileOffsets.length; tile++) {
                            int bits = 0;
                            for (int band = 0; band < bands; band++) {
                                bits += bitsPerSample[band];
                            }
                            bytesPerTile[tile] = tileWidth * tileLength * (bits / 8);
                        }
                    }
                    break;
                case SampleFormat:
                    int dataCount = ifd.getDataCount();
                    sampleFormat = new SampleFormatDataTypes[dataCount];
                    for (int i = 0; i < dataCount; i++) {
                        sampleFormat[i] = SampleFormatDataTypes.valueOf(ifd.getData()[i].intValue());
                    }
                    break;
                case PlanarConfiguration:
                    planarConfiguration = ifd.getData()[0].intValue();
                    break;
                case Compression:
                    compression = ifd.getData()[0].intValue();
                    break;
            }
        }

        // number of tiles for Width and Length
        int tileCols = cols / tileWidth;
        int tileRows = rows / tileLength;

        // total number of tiles if every tile contains all bands
        int calculatedAmountTiles = tileCols * tileRows;
        // actual given number of tiles, longer for PlanarConfiguration=2
        int actualAmountTiles = tileOffsets.length;

        int currentTileCol = 0;
        int currentTileRow = 0;
        int currentBand = 0;

<<<<<<< HEAD
        MatrixBlock outputMatrix = createOutputMatrixBlock(rows, cols * bands, rows, estnnz, true, false);

=======
        MatrixBlock outputMatrix = createOutputMatrixBlock(rows, cols * bands, rows, estnnz, true, true);
>>>>>>> 6ebedd33
        for (int currenTileIdx = 0; currenTileIdx < actualAmountTiles; currenTileIdx++) {
            int bytesToRead = (tileOffsets[currenTileIdx] - totalBytesRead) + bytesPerTile[currenTileIdx];
            // Mark the current position in the stream
            // This is used to reset the stream to this position after reading the data
            // Valid until bytesToRead + 1 bytes are read
            bis.mark(bytesToRead + 1);
            // Read until offset is reached
            readBytes(bis, tileOffsets[currenTileIdx] - totalBytesRead);
            byte[] currentTileData = readBytes(bis, bytesPerTile[currenTileIdx]);

            // Reset the stream to the beginning of the next tile
            try {
                bis.reset();
                totalBytesRead -= bytesToRead;
            } catch (IOException e) {
                throw new DMLRuntimeException(e);
            }

            // TODO: If the tile is compressed, decompress the currentTileData here

            if (compression == 8) {
                currentTileData = COGCompressionUtils.decompressDeflate(currentTileData);
            }

            int pixelsRead = 0;
            int bytesRead = 0;
            int currentRow = 0;
            if (planarConfiguration == 1) {
                // Interleaved
                // RGBRGBRGB
                while (currentRow < tileLength && pixelsRead < tileWidth) {
                    for (int bandIdx = 0; bandIdx < bands; bandIdx++) {
                        double value = 0;
                        int sampleLength = bitsPerSample[bandIdx] / 8;

                        switch (sampleFormat[bandIdx]) {
                            case UNSIGNED_INTEGER:
                            case UNDEFINED:
                                // According to the standard, this should be handled as not being there -> 1 (unsigned integer)
                                value = cogHeader.parseByteArray(currentTileData, sampleLength, bytesRead, false, false, false).doubleValue();
                                break;
                            case SIGNED_INTEGER:
                                value = cogHeader.parseByteArray(currentTileData, sampleLength, bytesRead, false, true, false).doubleValue();
                                break;
                            case FLOATING_POINT:
                                value = cogHeader.parseByteArray(currentTileData, sampleLength, bytesRead, true, false, false).doubleValue();
                                break;
                        }

                        bytesRead += sampleLength;
                        outputMatrix.set((currentTileRow * tileLength) + currentRow,
                                (currentTileCol * tileWidth * bands) + (pixelsRead * bands) + bandIdx,
                                value);
                    }

                    pixelsRead++;
                    if (pixelsRead >= tileWidth) {
                        pixelsRead = 0;
                        currentRow++;
                    }
                }
            } else if (planarConfiguration == 2 && calculatedAmountTiles * bands == tileOffsets.length) {
                // If every band is stored in different tiles, so first one R, second one G and so on
                // RRRGGGBBB
                // TODO: Currently this doesn't seem standardized properly, there are still open GitHub issues about that
                // e.g.: https://github.com/cogeotiff/cog-spec/issues/17
                // if something changes in the standard, this may need to be adjusted, interleaved is discouraged in COG though
                if (currenTileIdx - (currentBand * calculatedAmountTiles) >= calculatedAmountTiles) {
                    currentTileCol = 0;
                    currentTileRow = 0;
                    currentBand++;
                }

                int sampleLength = bitsPerSample[currentBand] / 8;

                while (currentRow < tileLength && pixelsRead < tileWidth) {
                    double value = 0;

                    switch (sampleFormat[currentBand]) {
                        case UNSIGNED_INTEGER:
                        case UNDEFINED:
                            // According to the standard, this should be handled as not being there -> 1 (unsigned integer)
                            value = cogHeader.parseByteArray(currentTileData, sampleLength, bytesRead, false, false, false).doubleValue();
                            break;
                        case SIGNED_INTEGER:
                            value = cogHeader.parseByteArray(currentTileData, sampleLength, bytesRead, false, true, false).doubleValue();
                            break;
                        case FLOATING_POINT:
                            value = cogHeader.parseByteArray(currentTileData, sampleLength, bytesRead, true, false, false).doubleValue();
                            break;
                    }
                    bytesRead += sampleLength;
                    outputMatrix.set((currentTileRow * tileLength) + currentRow,
                            (currentTileCol * tileWidth * bands) + (pixelsRead * bands) + currentBand,
                            value);
                    pixelsRead++;
                    if (pixelsRead >= tileWidth) {
                        pixelsRead = 0;
                        currentRow++;
                    }
                }
            } else {
                throw new DMLRuntimeException("Unsupported Planar Configuration: " + planarConfiguration);
            }

            currentTileCol++;
            if (currentTileCol >= tileCols) {
                currentTileCol = 0;
                currentTileRow++;
            }

        }

        outputMatrix.examSparsity();
        return outputMatrix;
    }

    /**
     * Reads a given number of bytes from the BufferedInputStream.
     * Increments the totalBytesRead counter by the number of bytes read.
     * @param bis
     * @param length
     * @return
     */
    private byte[] readBytes(BufferedInputStream bis, int length) {
        byte[] header = new byte[length];
        try {
            bis.read(header);
            totalBytesRead += length;
        } catch (IOException e) {
            throw new DMLRuntimeException(e);
        }
        return header;
    }
}<|MERGE_RESOLUTION|>--- conflicted
+++ resolved
@@ -323,12 +323,8 @@
         int currentTileRow = 0;
         int currentBand = 0;
 
-<<<<<<< HEAD
         MatrixBlock outputMatrix = createOutputMatrixBlock(rows, cols * bands, rows, estnnz, true, false);
 
-=======
-        MatrixBlock outputMatrix = createOutputMatrixBlock(rows, cols * bands, rows, estnnz, true, true);
->>>>>>> 6ebedd33
         for (int currenTileIdx = 0; currenTileIdx < actualAmountTiles; currenTileIdx++) {
             int bytesToRead = (tileOffsets[currenTileIdx] - totalBytesRead) + bytesPerTile[currenTileIdx];
             // Mark the current position in the stream
