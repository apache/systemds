--- conflicted
+++ resolved
@@ -85,7 +85,7 @@
         int currentBand = 0;
 
         ExecutorService pool = CommonThreadPool.get(_numThreads);
-        
+
         MatrixBlock outputMatrix = createOutputMatrixBlock(cogP.getRows(), cogP.getCols() * cogP.getBands(), cogP.getRows(), estnnz, false, true);
 
         // Check if the tiles are fully sequential (always starting at a higher byte offset)
@@ -282,16 +282,6 @@
                 if (sparse) {
                     // if outputMatrix is sparse apply synchronisation if tiles are more narrow then outputMatrix
                     SparseBlock sblock = _dest.getSparseBlock();
-<<<<<<< HEAD
-                    for (int i = 0; i < tileLength; i++) {
-                        if (sblock.get(rowOffset + i) == null) {
-                            sblock.allocate(rowOffset + i);
-                        }
-                        synchronized (sblock.get(rowOffset + i)) {
-                            _dest.appendRowToSparse(sblock, tileMatrix, i,
-                                    rowOffset,
-                                    colOffset, true);
-=======
                     if (tileWidth < clen) {
                         for (int i = 0; i < tileLength; i++) {
                             synchronized (sblock.get(rowOffset + i)) {
@@ -299,7 +289,6 @@
                                         rowOffset,
                                         colOffset, true);
                             }
->>>>>>> 45e588f3
                         }
                     }
                     else {
@@ -366,28 +355,9 @@
                     // if outputMatrix is sparse apply synchronisation if tiles are more narrow then outputMatrix
                     SparseBlock sblock = _dest.getSparseBlock();
                     if (tileWidth < clen) {
-<<<<<<< HEAD
-                        if (sblock instanceof SparseBlockMCSR && sblock.get(rowOffset) != null) {
-                            for (int i = 0; i < tileLength; i++) {
-                                if (sblock.get(rowOffset + i) == null) {
-                                    sblock.allocate(rowOffset + i);
-                                }
-                                synchronized (sblock.get(rowOffset + i)) {
-                                    _dest.appendRowToSparse(sblock, tileMatrix, i,
-                                            rowOffset,
-                                            colOffset, true);
-                                }
-                            }
-                        }
-                        else{
-                            synchronized (_dest) {
-                                _dest.appendToSparse(
-                                        tileMatrix,
-=======
                         for (int i = 0; i < tileLength; i++)
                             synchronized (sblock.get(rowOffset + i)) {
                                 _dest.appendRowToSparse(sblock, tileMatrix, i,
->>>>>>> 45e588f3
                                         rowOffset,
                                         colOffset, true);
                             }
