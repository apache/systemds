/*
 * Licensed to the Apache Software Foundation (ASF) under one
 * or more contributor license agreements.  See the NOTICE file
 * distributed with this work for additional information
 * regarding copyright ownership.  The ASF licenses this file
 * to you under the Apache License, Version 2.0 (the
 * "License"); you may not use this file except in compliance
 * with the License.  You may obtain a copy of the License at
 *
 *   http://www.apache.org/licenses/LICENSE-2.0
 *
 * Unless required by applicable law or agreed to in writing,
 * software distributed under the License is distributed on an
 * "AS IS" BASIS, WITHOUT WARRANTIES OR CONDITIONS OF ANY
 * KIND, either express or implied.  See the License for the
 * specific language governing permissions and limitations
 * under the License.
 */

package org.apache.sysds.runtime.matrix.data;

import java.io.DataInput;
import java.io.DataOutput;
import java.io.Externalizable;
import java.io.IOException;
import java.io.ObjectInput;
import java.io.ObjectOutput;
import java.io.Serializable;
import java.lang.ref.SoftReference;
import java.nio.ByteBuffer;
import java.nio.ByteOrder;
import java.util.ArrayList;
import java.util.Arrays;
import java.util.HashMap;
import java.util.HashSet;
import java.util.Iterator;
import java.util.List;
import java.util.Map;
import java.util.concurrent.Callable;
import java.util.concurrent.ExecutionException;
import java.util.concurrent.ExecutorService;
import java.util.concurrent.Future;
import java.util.concurrent.ThreadLocalRandom;
import java.util.function.Function;

import org.apache.commons.lang.ArrayUtils;
<<<<<<< HEAD
import org.apache.commons.lang3.math.NumberUtils;
=======
import org.apache.commons.lang.NotImplementedException;
>>>>>>> adb8af1d
import org.apache.commons.logging.Log;
import org.apache.commons.logging.LogFactory;
import org.apache.hadoop.io.Writable;
import org.apache.sysds.api.DMLException;
import org.apache.sysds.common.Types.ValueType;
import org.apache.sysds.runtime.DMLRuntimeException;
import org.apache.sysds.runtime.codegen.CodegenUtils;
import org.apache.sysds.runtime.controlprogram.caching.CacheBlock;
import org.apache.sysds.runtime.controlprogram.parfor.util.IDSequence;
import org.apache.sysds.runtime.functionobjects.ValueComparisonFunction;
import org.apache.sysds.runtime.instructions.cp.BooleanObject;
import org.apache.sysds.runtime.instructions.cp.DoubleObject;
import org.apache.sysds.runtime.instructions.cp.IntObject;
import org.apache.sysds.runtime.instructions.cp.ScalarObject;
import org.apache.sysds.runtime.io.IOUtilFunctions;
import org.apache.sysds.runtime.matrix.operators.BinaryOperator;
import org.apache.sysds.runtime.meta.DataCharacteristics;
import org.apache.sysds.runtime.meta.MatrixCharacteristics;
import org.apache.sysds.runtime.transform.encode.ColumnEncoderRecode;
import org.apache.sysds.runtime.util.CommonThreadPool;
import org.apache.sysds.runtime.util.DMVUtils;
import org.apache.sysds.runtime.util.EMAUtils;
import org.apache.sysds.runtime.util.IndexRange;
import org.apache.sysds.runtime.util.UtilFunctions;

@SuppressWarnings({"rawtypes","unchecked"}) //allow generic native arrays
public class FrameBlock implements CacheBlock, Externalizable  {
	private static final long serialVersionUID = -3993450030207130665L;
	private static final Log LOG = LogFactory.getLog(FrameBlock.class.getName());
	private static final IDSequence CLASS_ID = new IDSequence();

	public static final int BUFFER_SIZE = 1 * 1000 * 1000; //1M elements, size of default matrix block

	//internal configuration
	private static final boolean REUSE_RECODE_MAPS = true;

	/** The number of rows of the FrameBlock */
	private int _numRows = -1;

	/** The schema of the data frame as an ordered list of value types */
	private ValueType[] _schema = null;

	/** The column names of the data frame as an ordered list of strings, allocated on-demand */
	private String[] _colnames = null;

	private ColumnMetadata[] _colmeta = null;

	/** The data frame data as an ordered list of columns */
	private Array[] _coldata = null;

	/** Cached size in memory to avoid repeated scans of string columns */
	long _msize = -1;

	public FrameBlock() {
		_numRows = 0;
	}

	/**
	 * Copy constructor for frame blocks, which uses a shallow copy for
	 * the schema (column types and names) but a deep copy for meta data
	 * and actual column data.
	 *
	 * @param that frame block
	 */
	public FrameBlock(FrameBlock that) {
		this(that.getSchema(), that.getColumnNames(false));
		copy(that);
		setColumnMetadata(that.getColumnMetadata());
	}

	public FrameBlock(int ncols, ValueType vt) {
		this();
		_schema = UtilFunctions.nCopies(ncols, vt);
		_colnames = null; //default not materialized
		_colmeta = new ColumnMetadata[ncols];
		for( int j=0; j<ncols; j++ )
			_colmeta[j] = new ColumnMetadata(0);
	}

	public FrameBlock(ValueType[] schema) {
		this(schema, new String[0][]);
	}

	public FrameBlock(ValueType[] schema, String[] names) {
		this(schema, names, new String[0][]);
	}

	public FrameBlock(ValueType[] schema, String[][] data) {
		//default column names not materialized
		this(schema, null, data);

	}

	public FrameBlock(ValueType[] schema, String[] names, String[][] data) {
		_numRows = 0; //maintained on append
		_schema = schema;
		_colnames = names;
		_colmeta = new ColumnMetadata[_schema.length];
		for( int j=0; j<_schema.length; j++ )
			_colmeta[j] = new ColumnMetadata(0);
		for( int i=0; i<data.length; i++ )
			appendRow(data[i]);
	}

	/**
	 * Get the number of rows of the frame block.
	 *
	 * @return number of rows
	 */
	@Override
	public int getNumRows() {
		return _numRows;
	}

	public void setNumRows(int numRows) {
		_numRows = numRows;
	}

	/**
	 * Get the number of columns of the frame block, that is
	 * the number of columns defined in the schema.
	 *
	 * @return number of columns
	 */
	@Override
	public int getNumColumns() {
		return (_schema != null) ? _schema.length : 0;
	}

	@Override
	public DataCharacteristics getDataCharacteristics() {
		return new MatrixCharacteristics(getNumRows(), getNumColumns(), -1);
	}
	
	/**
	 * Returns the schema of the frame block.
	 *
	 * @return schema as array of ValueTypes
	 */
	public ValueType[] getSchema() {
		return _schema;
	}

	/**
	 * Sets the schema of the frame block.
	 *
	 * @param schema schema as array of ValueTypes
	 */
	public void setSchema(ValueType[] schema) {
		_schema = schema;
	}

	/**
	 * Returns the column names of the frame block. This method
	 * allocates default column names if required.
	 *
	 * @return column names
	 */
	public String[] getColumnNames() {
		return getColumnNames(true);
	}


	public FrameBlock getColumnNamesAsFrame() {
		FrameBlock fb = new FrameBlock(getNumColumns(), ValueType.STRING);
		fb.appendRow(getColumnNames());
		return fb;
	}

	/**
	 * Returns the column names of the frame block. This method
	 * allocates default column names if required.
	 *
	 * @param alloc if true, create column names
	 * @return array of column names
	 */
	public String[] getColumnNames(boolean alloc) {
		if( _colnames == null && alloc )
			_colnames = createColNames(getNumColumns());
		return _colnames;
	}

	/**
	 * Returns the column name for the requested column. This
	 * method allocates default column names if required.
	 *
	 * @param c column index
	 * @return column name
	 */
	public String getColumnName(int c) {
		if( _colnames == null )
			_colnames = createColNames(getNumColumns());
		return _colnames[c];
	}

	public void setColumnNames(String[] colnames) {
		_colnames = colnames;
	}

	public ColumnMetadata[] getColumnMetadata() {
		return _colmeta;
	}

	public ColumnMetadata getColumnMetadata(int c) {
		return _colmeta[c];
	}

	public boolean isColumnMetadataDefault() {
		boolean ret = true;
		for( int j=0; j<getNumColumns() && ret; j++ )
			ret &= isColumnMetadataDefault(j);
		return ret;
	}

	public boolean isColumnMetadataDefault(int c) {
		return _colmeta[c].getMvValue() == null
			&& _colmeta[c].getNumDistinct() == 0;
	}

	public void setColumnMetadata(ColumnMetadata[] colmeta) {
		System.arraycopy(colmeta, 0, _colmeta, 0, _colmeta.length);
	}

	public void setColumnMetadata(int c, ColumnMetadata colmeta) {
		_colmeta[c] = colmeta;
	}

	/**
	 * Creates a mapping from column names to column IDs, i.e.,
	 * 1-based column indexes
	 *
	 * @return map of column name keys and id values
	 */
	public Map<String,Integer> getColumnNameIDMap() {
		Map<String, Integer> ret = new HashMap<>();
		for( int j=0; j<getNumColumns(); j++ )
			ret.put(getColumnName(j), j+1);
		return ret;
	}

	/**
	 * Allocate column data structures if necessary, i.e., if schema specified
	 * but not all column data structures created yet.
	 *
	 * @param numRows number of rows
	 */
	public void ensureAllocatedColumns(int numRows) {
		_msize = -1;
		//early abort if already allocated
		if( _coldata != null && _schema.length == _coldata.length ) {
			//handle special case that to few rows allocated
			if( _numRows < numRows ) {
				String[] tmp = new String[getNumColumns()];
				int len = numRows - _numRows;
				for(int i=0; i<len; i++)
					appendRow(tmp);
			}
			return;
		}
		//allocate column meta data if necessary
		if( _colmeta == null || _schema.length != _colmeta.length ) {
			_colmeta = new ColumnMetadata[_schema.length];
			for( int j=0; j<_schema.length; j++ )
				_colmeta[j] = new ColumnMetadata(0);
		}
		//allocate columns if necessary
		_coldata = new Array[_schema.length];
		for( int j=0; j<_schema.length; j++ ) {
			switch( _schema[j] ) {
				case STRING:  _coldata[j] = new StringArray(new String[numRows]); break;
				case BOOLEAN: _coldata[j] = new BooleanArray(new boolean[numRows]); break;
				case INT32:   _coldata[j] = new IntegerArray(new int[numRows]); break;
				case INT64:   _coldata[j] = new LongArray(new long[numRows]); break;
				case FP32:   _coldata[j] = new FloatArray(new float[numRows]); break;
				case FP64:   _coldata[j] = new DoubleArray(new double[numRows]); break;
				default: throw new RuntimeException("Unsupported value type: "+_schema[j]);
			}
		}
		_numRows = numRows;
	}

	/**
	 * Checks for matching column sizes in case of existing columns.
	 *
	 * @param newlen number of rows to compare with existing number of rows
	 */
	public void ensureColumnCompatibility(int newlen) {
		if( _coldata!=null && _coldata.length > 0 && _numRows != newlen )
			throw new RuntimeException("Mismatch in number of rows: "+newlen+" (expected: "+_numRows+")");
	}

	public static String[] createColNames(int size) {
		return createColNames(0, size);
	}

	public static String[] createColNames(int off, int size) {
		String[] ret = new String[size];
		for( int i=off+1; i<=off+size; i++ )
			ret[i-off-1] = createColName(i);
		return ret;
	}

	public static String createColName(int i) {
		return "C" + i;
	}

	public boolean isColNamesDefault() {
		boolean ret = (_colnames != null);
		for( int j=0; j<getNumColumns() && ret; j++ )
			ret &= isColNameDefault(j);
		return ret;
	}

	public boolean isColNameDefault(int i) {
		return _colnames==null
			|| _colnames[i].equals("C"+(i+1));
	}

	public void recomputeColumnCardinality() {
		for( int j=0; j<getNumColumns(); j++ ) {
			int card = 0;
			for( int i=0; i<getNumRows(); i++ )
				card += (get(i, j) != null) ? 1 : 0;
			_colmeta[j].setNumDistinct(card);
		}
	}

	///////
	// basic get and set functionality

	/**
	 * Gets a boxed object of the value in position (r,c).
	 *
	 * @param r	row index, 0-based
	 * @param c	column index, 0-based
	 * @return object of the value at specified position
	 */
	public Object get(int r, int c) {
		return _coldata[c].get(r);
	}

	/**
	 * Sets the value in position (r,c), where the input is assumed
	 * to be a boxed object consistent with the schema definition.
	 *
	 * @param r row index
	 * @param c column index
	 * @param val value to set at specified position
	 */
	public void set(int r, int c, Object val) {
		_coldata[c].set(r, UtilFunctions.objectToObject(_schema[c], val));
		_msize = -1;
	}

	public void reset(int nrow, boolean clearMeta) {
		if( clearMeta ) {
			_schema = null;
			_colnames = null;
			if( _colmeta != null ) {
				for( int i=0; i<_colmeta.length; i++ )
					if( !isColumnMetadataDefault(i) )
						_colmeta[i] = new ColumnMetadata(0);
			}
		}
		if(_coldata != null) {
			for( int i=0; i < _coldata.length; i++ )
				_coldata[i].reset(nrow);
		}
		_msize = -1;
	}

	public void reset() {
		reset(0, true);
	}


	/**
	 * Append a row to the end of the data frame, where all row fields
	 * are boxed objects according to the schema.
	 *
	 * @param row array of objects
	 */
	public void appendRow(Object[] row) {
		ensureAllocatedColumns(0);
		for( int j=0; j<row.length; j++ )
			_coldata[j].append(row[j]);
		_numRows++;
	}

	/**
	 * Append a row to the end of the data frame, where all row fields
	 * are string encoded.
	 *
	 * @param row array of strings
	 */
	public void appendRow(String[] row) {
		ensureAllocatedColumns(0);
		for( int j=0; j<row.length; j++ )
			_coldata[j].append(row[j]);
		_numRows++;
	}

	/**
	 * Append a column of value type STRING as the last column of
	 * the data frame. The given array is wrapped but not copied
	 * and hence might be updated in the future.
	 *
	 * @param col array of strings
	 */
	public void appendColumn(String[] col) {
		ensureColumnCompatibility(col.length);
		String[] colnames = getColumnNames(); //before schema modification
		_schema = (ValueType[]) ArrayUtils.add(_schema, ValueType.STRING);
		_colnames = (String[]) ArrayUtils.add(colnames, createColName(_schema.length));
		_coldata = (_coldata==null) ? new Array[]{new StringArray(col)} :
			(Array[]) ArrayUtils.add(_coldata, new StringArray(col));
		_numRows = col.length;
		_msize = -1;
	}

	/**
	 * Append a column of value type BOOLEAN as the last column of
	 * the data frame. The given array is wrapped but not copied
	 * and hence might be updated in the future.
	 *
	 * @param col array of booleans
	 */
	public void appendColumn(boolean[] col) {
		ensureColumnCompatibility(col.length);
		String[] colnames = getColumnNames(); //before schema modification
		_schema = (ValueType[]) ArrayUtils.add(_schema, ValueType.BOOLEAN);
		_colnames = (String[]) ArrayUtils.add(colnames, createColName(_schema.length));
		_coldata = (_coldata==null) ? new Array[]{new BooleanArray(col)} :
			(Array[]) ArrayUtils.add(_coldata, new BooleanArray(col));
		_numRows = col.length;
		_msize = -1;
	}

	/**
	 * Append a column of value type INT as the last column of
	 * the data frame. The given array is wrapped but not copied
	 * and hence might be updated in the future.
	 *
	 * @param col array of longs
	 */
	public void appendColumn(int[] col) {
		ensureColumnCompatibility(col.length);
		String[] colnames = getColumnNames(); //before schema modification
		_schema = (ValueType[]) ArrayUtils.add(_schema, ValueType.INT32);
		_colnames = (String[]) ArrayUtils.add(colnames, createColName(_schema.length));
		_coldata = (_coldata==null) ? new Array[]{new IntegerArray(col)} :
			(Array[]) ArrayUtils.add(_coldata, new IntegerArray(col));
		_numRows = col.length;
		_msize = -1;
	}
	/**
	 * Append a column of value type LONG as the last column of
	 * the data frame. The given array is wrapped but not copied
	 * and hence might be updated in the future.
	 *
	 * @param col array of longs
	 */
	public void appendColumn(long[] col) {
		ensureColumnCompatibility(col.length);
		String[] colnames = getColumnNames(); //before schema modification
		_schema = (ValueType[]) ArrayUtils.add(_schema, ValueType.INT64);
		_colnames = (String[]) ArrayUtils.add(colnames, createColName(_schema.length));
		_coldata = (_coldata==null) ? new Array[]{new LongArray(col)} :
			(Array[]) ArrayUtils.add(_coldata, new LongArray(col));
		_numRows = col.length;
		_msize = -1;
	}

	/**
	 * Append a column of value type float as the last column of
	 * the data frame. The given array is wrapped but not copied
	 * and hence might be updated in the future.
	 *
	 * @param col array of doubles
	 */
	public void appendColumn(float[] col) {
		ensureColumnCompatibility(col.length);
		String[] colnames = getColumnNames(); //before schema modification
		_schema = (ValueType[]) ArrayUtils.add(_schema, ValueType.FP32);
		_colnames = (String[]) ArrayUtils.add(colnames, createColName(_schema.length));
		_coldata = (_coldata==null) ? new Array[]{new FloatArray(col)} :
				(Array[]) ArrayUtils.add(_coldata, new FloatArray(col));
		_numRows = col.length;
		_msize = -1;
	}
	/**
	 * Append a column of value type DOUBLE as the last column of
	 * the data frame. The given array is wrapped but not copied
	 * and hence might be updated in the future.
	 *
	 * @param col array of doubles
	 */
	public void appendColumn(double[] col) {
		ensureColumnCompatibility(col.length);
		String[] colnames = getColumnNames(); //before schema modification
		_schema = (ValueType[]) ArrayUtils.add(_schema, ValueType.FP64);
		_colnames = (String[]) ArrayUtils.add(colnames, createColName(_schema.length));
		_coldata = (_coldata==null) ? new Array[]{new DoubleArray(col)} :
			(Array[]) ArrayUtils.add(_coldata, new DoubleArray(col));
		_numRows = col.length;
		_msize = -1;
	}

	/**
	 * Append a set of column of value type DOUBLE at the end of the frame
	 * in order to avoid repeated allocation with appendColumns. The given
	 * array is wrapped but not copied and hence might be updated in the future.
	 *
	 * @param cols 2d array of doubles
	 */
	public void appendColumns(double[][] cols) {
		int ncol = cols.length;
		boolean empty = (_schema == null);
		ValueType[] tmpSchema = UtilFunctions.nCopies(ncol, ValueType.FP64);
		Array[] tmpData = new Array[ncol];
		for( int j=0; j<ncol; j++ )
			tmpData[j] = new DoubleArray(cols[j]);
		_colnames = empty ? null : (String[]) ArrayUtils.addAll(getColumnNames(),
			createColNames(getNumColumns(), ncol)); //before schema modification
		_schema = empty ? tmpSchema : (ValueType[]) ArrayUtils.addAll(_schema, tmpSchema);
		_coldata = empty ? tmpData : (Array[]) ArrayUtils.addAll(_coldata, tmpData);
		_numRows = cols[0].length;
		_msize = -1;
	}

	public Object getColumnData(int c) {
		switch(_schema[c]) {
			case STRING:  return ((StringArray)_coldata[c])._data;
			case BOOLEAN: return ((BooleanArray)_coldata[c])._data;
			case INT64:   return ((LongArray)_coldata[c])._data;
			case INT32:   return ((IntegerArray)_coldata[c])._data;
			case FP64:    return ((DoubleArray)_coldata[c])._data;
			default:      return null;
	 	}
	}

	public String getColumnType(int c){
		switch(_schema[c]) {
			case STRING:  return "String";
			case BOOLEAN: return "Boolean";
			case INT64:   return "Long";
			case INT32:   return "Int";
			case FP64:    return "Double";
			default:      return null;
	 	}
	}

	/**
	 * Get a specific index as bytes, this method is used to parse the strings into Python.
	 * It should only be used in columns where the datatype is String.
	 * Since in other cases it might be faster to return other types.
	 * 
	 * Note that P 
	 *
	 * @param c The column index.
	 * @param r The row index.
	 * @return The returned byte array.
	 */
	public byte[] getIndexAsBytes(int c, int r){
		switch(_schema[c]){
			case STRING:
				String[] col = ((StringArray)_coldata[c])._data;
				if(col[r] != null)
					return col[r].getBytes();
				else
					return null;
			default:
				throw new NotImplementedException();
		}
	}

	public byte[] getColumnAsBytes(int c){
		final int nRow = getNumRows();
		switch(_schema[c]){
			case INT64:
				long[] colLong = ((LongArray)_coldata[c])._data;
				ByteBuffer longBuffer = ByteBuffer.allocate(8 * nRow);
				longBuffer.order(ByteOrder.LITTLE_ENDIAN);
				for(int i = 0; i <  nRow; i++)
					longBuffer.putLong(colLong[i]);
				return longBuffer.array();
			case INT32:
				int[] colInt = ((IntegerArray)_coldata[c])._data;
				ByteBuffer intBuffer = ByteBuffer.allocate(4 *  nRow);
				intBuffer.order(ByteOrder.LITTLE_ENDIAN);
				for(int i = 0; i < nRow; i++)
					intBuffer.putInt(colInt[i]);
				return intBuffer.array();
			case FP64:
				double[] colDouble = ((DoubleArray)_coldata[c])._data;
				ByteBuffer doubleBuffer = ByteBuffer.allocate(8 * nRow);
				doubleBuffer.order(ByteOrder.nativeOrder());
				for(int i = 0; i < nRow; i++)
					doubleBuffer.putDouble(colDouble[i]);
				return doubleBuffer.array();
			case FP32:
				float[] colFloat = ((FloatArray)_coldata[c])._data;
				ByteBuffer floatBuffer = ByteBuffer.allocate(8 * nRow);
				floatBuffer.order(ByteOrder.nativeOrder());
				for(int i = 0; i < nRow; i++)
					floatBuffer.putDouble(colFloat[i]);
				return floatBuffer.array();
			case BOOLEAN:
				boolean[] colBool = ((BooleanArray)_coldata[c])._data;
				// over allocating here.. we could maybe bit pack?
				ByteBuffer booleanBuffer = ByteBuffer.allocate(nRow);
				booleanBuffer.order(ByteOrder.nativeOrder());
				for(int i = 0; i < nRow; i++)
					booleanBuffer.put((byte)(colBool[i]? 1:0));
				return booleanBuffer.array();
			default:
				throw new NotImplementedException();
		}
	}

	public Array getColumn(int c) {
		return _coldata[c];
	}

	public void setColumn(int c, Array column) {
		if( _coldata == null )
			_coldata = new Array[getNumColumns()];
		_coldata[c] = column;
		_msize = -1;
	}

	/**
	 * Get a row iterator over the frame where all fields are encoded
	 * as strings independent of their value types.
	 *
	 * @return string array iterator
	 */
	public Iterator<String[]> getStringRowIterator() {
		return new StringRowIterator(0, _numRows);
	}

	/**
	 * Get a row iterator over the frame where all selected fields are
	 * encoded as strings independent of their value types.
	 *
	 * @param cols column selection, 1-based
	 * @return string array iterator
	 */
	public Iterator<String[]> getStringRowIterator(int[] cols) {
		return new StringRowIterator(0, _numRows, cols);
	}

	/**
	 * Get a row iterator over the frame where all selected fields are encoded as strings independent of their value
	 * types.
	 *
	 * @param colID column selection, 1-based
	 * @return string array iterator
	 */
	public Iterator<String[]> getStringRowIterator(int colID) {
		return new StringRowIterator(0, _numRows, new int[] {colID});
	}

	/**
	 * Get a row iterator over the frame where all fields are encoded
	 * as strings independent of their value types.
	 *
	 * @param rl lower row index
	 * @param ru upper row index
	 * @return string array iterator
	 */
	public Iterator<String[]> getStringRowIterator(int rl, int ru) {
		return new StringRowIterator(rl, ru);
	}

	/**
	 * Get a row iterator over the frame where all selected fields are
	 * encoded as strings independent of their value types.
	 *
	 * @param rl lower row index
	 * @param ru upper row index
	 * @param cols column selection, 1-based
	 * @return string array iterator
	 */
	public Iterator<String[]> getStringRowIterator(int rl, int ru, int[] cols) {
		return new StringRowIterator(rl, ru, cols);
	}

	/**
	 * Get a row iterator over the frame where all selected fields are
	 * encoded as strings independent of their value types.
	 *
	 * @param rl lower row index
	 * @param ru upper row index
	 * @param colID columnID, 1-based
	 * @return string array iterator
	 */
	public Iterator<String[]> getStringRowIterator(int rl, int ru, int colID) {
		return new StringRowIterator(rl, ru, new int[] {colID});
	}


	/**
	 * Get a row iterator over the frame where all fields are encoded
	 * as boxed objects according to their value types.
	 *
	 * @return object array iterator
	 */
	public Iterator<Object[]> getObjectRowIterator() {
		return new ObjectRowIterator(0, _numRows);
	}

	/**
	 * Get a row iterator over the frame where all fields are encoded
	 * as boxed objects according to the value types of the provided
	 * target schema.
	 *
	 * @param schema target schema of objects
	 * @return object array iterator
	 */
	public Iterator<Object[]> getObjectRowIterator(ValueType[] schema) {
		ObjectRowIterator iter = new ObjectRowIterator(0, _numRows);
		iter.setSchema(schema);
		return iter;
	}

	/**
	 * Get a row iterator over the frame where all selected fields are
	 * encoded as boxed objects according to their value types.
	 *
	 * @param cols column selection, 1-based
	 * @return object array iterator
	 */
	public Iterator<Object[]> getObjectRowIterator(int[] cols) {
		return new ObjectRowIterator(0, _numRows, cols);
	}

	/**
	 * Get a row iterator over the frame where all fields are encoded
	 * as boxed objects according to their value types.
	 *
	 * @param rl lower row index
	 * @param ru upper row index
	 * @return object array iterator
	 */
	public Iterator<Object[]> getObjectRowIterator(int rl, int ru) {
		return new ObjectRowIterator(rl, ru);
	}

	/**
	 * Get a row iterator over the frame where all selected fields are
	 * encoded as boxed objects according to their value types.
	 *
	 * @param rl lower row index
	 * @param ru upper row index
	 * @param cols column selection, 1-based
	 * @return object array iterator
	 */
	public Iterator<Object[]> getObjectRowIterator(int rl, int ru, int[] cols) {
		return new ObjectRowIterator(rl, ru, cols);
	}

	///////
	// serialization / deserialization (implementation of writable and externalizable)
	// FIXME for FrameBlock fix write and readFields, it does not work if the Arrays are not yet
	// allocated (after fixing remove hack in FederatedWorkerHandler.createFrameEncodeMeta(FederatedRequest) call to
	// FrameBlock.ensureAllocatedColumns())

	@Override
	public void write(DataOutput out) throws IOException {
		boolean isDefaultMeta = isColNamesDefault()
				&& isColumnMetadataDefault();
		//write header (rows, cols, default)
		out.writeInt(getNumRows());
		out.writeInt(getNumColumns());
		out.writeBoolean(isDefaultMeta);
		//write columns (value type, data)
		for( int j=0; j<getNumColumns(); j++ ) {
			byte type = (byte)_schema[j].ordinal();
			if( _coldata == null || _coldata[j] == null )
				type *= -1; //negative to indicate non-existence
			out.writeByte(type);
			if( !isDefaultMeta ) {
				out.writeUTF(getColumnName(j));
				out.writeLong(_colmeta[j].getNumDistinct());
				out.writeUTF( (_colmeta[j].getMvValue()!=null) ?
					_colmeta[j].getMvValue() : "" );
			}
			if( type >= 0 )
				_coldata[j].write(out);
		}
	}

	@Override
	public void readFields(DataInput in) throws IOException {
		//read head (rows, cols)
		_numRows = in.readInt();
		int numCols = in.readInt();
		boolean isDefaultMeta = in.readBoolean();
		//allocate schema/meta data arrays
		_schema = (_schema!=null && _schema.length==numCols) ?
			_schema : new ValueType[numCols];
		_colnames = (_colnames != null && _colnames.length==numCols) ?
			_colnames : new String[numCols];
		_colmeta = (_colmeta != null && _colmeta.length==numCols) ?
			_colmeta : new ColumnMetadata[numCols];
		_coldata = (_coldata!=null && _coldata.length==numCols) ?
			_coldata : new Array[numCols];
		//read columns (value type, meta, data)
		for( int j=0; j<numCols; j++ ) {
			byte type = in.readByte();
			ValueType vt = ValueType.values()[Math.abs(type)];
			String name = isDefaultMeta ? createColName(j) : in.readUTF();
			long ndistinct = isDefaultMeta ? 0 : in.readLong();
			String mvvalue = isDefaultMeta ? null : in.readUTF();
			Array arr = null;
			if( type > 0 ) { //non-empty column
				switch( vt ) {
					case STRING:  arr = new StringArray(new String[_numRows]); break;
					case BOOLEAN: arr = new BooleanArray(new boolean[_numRows]); break;
					case INT64:     arr = new LongArray(new long[_numRows]); break;
					case FP64:  arr = new DoubleArray(new double[_numRows]); break;
					case INT32: arr = new IntegerArray(new int[_numRows]); break;
					case FP32:  arr = new FloatArray(new float[_numRows]); break;
					default: throw new IOException("Unsupported value type: "+vt);
				}
				arr.readFields(in);
			}
			_schema[j] = vt;
			_colnames[j] = name;
			_colmeta[j] = new ColumnMetadata(ndistinct,
				(mvvalue==null || mvvalue.isEmpty()) ? null : mvvalue);
			_coldata[j] = arr;
		}
		_msize = -1;
	}

	@Override
	public void writeExternal(ObjectOutput out) throws IOException {
		//redirect serialization to writable impl
		write(out);
	}

	@Override
	public void readExternal(ObjectInput in) throws IOException {
		//redirect deserialization to writable impl
		readFields(in);
	}

	////////
	// CacheBlock implementation

	@Override
	public long getInMemorySize() {
		//reuse previously computed size
		if( _msize > 0 )
			return _msize;

		//frame block header
		long size = 16 + 4; //object, num rows

		//schema array (overhead and int entries)
		int clen = getNumColumns();
		size += 8 + 32 + clen * 4;

		//colname array (overhead and string entries)
		size += 8 + ((_colnames!=null) ? 32 : 0);
		for( int j=0; j<clen && _colnames!=null; j++ )
			size += getInMemoryStringSize(getColumnName(j));

		//meta data array (overhead and entries)
		size += 8 + 32;
		for( int j=0; j<clen; j++ ) {
			size += 16 + 8 + 8 //object, long num distinct, ref mv
				+ getInMemoryStringSize(_colmeta[j].getMvValue());
		}

		//data array (overhead and entries)
		size += 8 + 32 + clen * (16+4+8+32);
		for( int j=0; j<clen; j++ ) {
			switch( _schema[j] ) {
				case BOOLEAN: size += _numRows; break;
				case INT64:
				case FP64: size += 8*_numRows; break;
				case STRING:
					StringArray arr = (StringArray)_coldata[j];
					for( int i=0; i<_numRows; i++ )
						size += getInMemoryStringSize(arr.get(i));
					break;
				default: //not applicable
			}
		}

		return _msize = size;
	}

	@Override
	public long getExactSerializedSize() {
		//header: 2xint, boolean
		long size = 9;

		//column sizes
		boolean isDefaultMeta = isColNamesDefault()
				&& isColumnMetadataDefault();
		for( int j=0; j<getNumColumns(); j++ ) {
			size += 1; //column schema
			if( !isDefaultMeta ) {
				size += IOUtilFunctions.getUTFSize(getColumnName(j));
				size += 8;
				size += IOUtilFunctions.getUTFSize(_colmeta[j].getMvValue());
			}
			switch( _schema[j] ) {
				case BOOLEAN: size += _numRows; break;
				case INT64:
				case FP64: size += 8*_numRows; break;
				case STRING:
					StringArray arr = (StringArray)_coldata[j];
					for( int i=0; i<_numRows; i++ )
						size += IOUtilFunctions.getUTFSize(arr.get(i));
					break;
				default: //not applicable
			}
		}

		return size;
	}

	@Override
	public boolean isShallowSerialize() {
		return isShallowSerialize(false);
	}

	@Override
	public boolean isShallowSerialize(boolean inclConvert) {
		//shallow serialize if non-string schema because a frame block
		//is always dense but strings have large array overhead per cell
		boolean ret = true;
		for( int j=0; j<_schema.length && ret; j++ )
			ret &= (_schema[j] != ValueType.STRING);
		return ret;
	}

	@Override
	public void toShallowSerializeBlock() {
		//do nothing (not applicable).
	}

	@Override
	public void compactEmptyBlock() {
		//do nothing
	}

	/**
	 * Returns the in-memory size in bytes of the given string value.
	 *
	 * @param value string value
	 * @return in-memory size of string value
	 */
	private static long getInMemoryStringSize(String value) {
		if( value == null )
			return 0;
		return 16 + 4 + 8 //object, hash, array ref
			+ 32 + value.length();     //char array
	}

	/**
	 *  This method performs the value comparison on two frames
	 *  if the values in both frames are equal, not equal, less than, greater than, less than/greater than and equal to
	 *  the output frame will store boolean value for each each comparison
	 *
	 *  @param bop binary operator
	 *  @param that frame block of rhs of m * n dimensions
	 *  @param out output frame block
	 *  @return a boolean frameBlock
	 */
	public FrameBlock binaryOperations(BinaryOperator bop, FrameBlock that, FrameBlock out) {
		if(getNumColumns() != that.getNumColumns() && getNumRows() != that.getNumColumns())
			throw new DMLRuntimeException("Frame dimension mismatch "+getNumRows()+" * "+getNumColumns()+
				" != "+that.getNumRows()+" * "+that.getNumColumns());
		String[][] outputData = new String[getNumRows()][getNumColumns()];

		//compare output value, incl implicit type promotion if necessary
		if( !(bop.fn instanceof ValueComparisonFunction) )
			throw new DMLRuntimeException("Unsupported binary operation on frames (only comparisons supported)");
		ValueComparisonFunction vcomp = (ValueComparisonFunction) bop.fn;

		for (int i = 0; i < getNumColumns(); i++) {
			if (getSchema()[i] == ValueType.STRING || that.getSchema()[i] == ValueType.STRING) {
				for (int j = 0; j < getNumRows(); j++) {
					if(checkAndSetEmpty(this, that, outputData, j, i))
						continue;
					String v1 = UtilFunctions.objectToString(get(j, i));
					String v2 = UtilFunctions.objectToString(that.get(j, i));
					outputData[j][i] = String.valueOf(vcomp.compare(v1, v2));
				}
			}
			else if (getSchema()[i] == ValueType.FP64 || that.getSchema()[i] == ValueType.FP64 ||
					getSchema()[i] == ValueType.FP32 || that.getSchema()[i] == ValueType.FP32) {
				for (int j = 0; j < getNumRows(); j++) {
					if(checkAndSetEmpty(this, that, outputData, j, i))
						continue;
					ScalarObject so1 = new DoubleObject(Double.parseDouble(get(j, i).toString()));
					ScalarObject so2 = new DoubleObject(Double.parseDouble(that.get(j, i).toString()));
					outputData[j][i] = String.valueOf(vcomp.compare(so1.getDoubleValue(), so2.getDoubleValue()));
				}
			}
			else if (getSchema()[i] == ValueType.INT64 || that.getSchema()[i] == ValueType.INT64 ||
					getSchema()[i] == ValueType.INT32 || that.getSchema()[i] == ValueType.INT32) {
				for (int j = 0; j < this.getNumRows(); j++) {
					if(checkAndSetEmpty(this, that, outputData, j, i))
						continue;
					ScalarObject so1 = new IntObject(Integer.parseInt(get(j, i).toString()));
					ScalarObject so2 = new IntObject(Integer.parseInt(that.get(j, i).toString()));
					outputData[j][i]  = String.valueOf(vcomp.compare(so1.getLongValue(), so2.getLongValue()));
				}
			}
			else {
				for (int j = 0; j < getNumRows(); j++) {
					if(checkAndSetEmpty(this, that, outputData, j, i))
						continue;
					ScalarObject so1 = new BooleanObject( Boolean.parseBoolean(get(j, i).toString()));
					ScalarObject so2 = new BooleanObject( Boolean.parseBoolean(that.get(j, i).toString()));
					outputData[j][i] = String.valueOf(vcomp.compare(so1.getBooleanValue(), so2.getBooleanValue()));
				}
			}
		}

		return new FrameBlock(UtilFunctions.nCopies(this.getNumColumns(), ValueType.BOOLEAN), outputData);
	}

	private static boolean checkAndSetEmpty(FrameBlock fb1, FrameBlock fb2, String[][] out, int r, int c) {
		if(fb1.get(r, c) == null || fb2.get(r, c) == null) {
			out[r][c] = (fb1.get(r, c) == null && fb2.get(r, c) == null) ? "true" : "false";
			return true;
		}
		return false;
	}

	///////
	// indexing and append operations

	public FrameBlock leftIndexingOperations(FrameBlock rhsFrame, IndexRange ixrange, FrameBlock ret) {
		return leftIndexingOperations(rhsFrame,
				(int)ixrange.rowStart, (int)ixrange.rowEnd,
				(int)ixrange.colStart, (int)ixrange.colEnd, ret);
	}

	public FrameBlock leftIndexingOperations(FrameBlock rhsFrame, int rl, int ru, int cl, int cu, FrameBlock ret) {
		// check the validity of bounds
		if (   rl < 0 || rl >= getNumRows() || ru < rl || ru >= getNumRows()
			|| cl < 0 || cu >= getNumColumns() || cu < cl || cu >= getNumColumns() ) {
			throw new DMLRuntimeException("Invalid values for frame indexing: ["+(rl+1)+":"+(ru+1)+"," + (cl+1)+":"+(cu+1)+"] " +
							"must be within frame dimensions ["+getNumRows()+","+getNumColumns()+"].");
		}

		if ( (ru-rl+1) < rhsFrame.getNumRows() || (cu-cl+1) < rhsFrame.getNumColumns()) {
			throw new DMLRuntimeException("Invalid values for frame indexing: " +
					"dimensions of the source frame ["+rhsFrame.getNumRows()+"x" + rhsFrame.getNumColumns() + "] " +
					"do not match the shape of the frame specified by indices [" +
					(rl+1) +":" + (ru+1) + ", " + (cl+1) + ":" + (cu+1) + "].");
		}


		//allocate output frame (incl deep copy schema)
		if( ret == null )
			ret = new FrameBlock();
		ret._numRows = _numRows;
		ret._schema = _schema.clone();
		ret._colnames = (_colnames != null) ? _colnames.clone() : null;
		ret._colmeta = _colmeta.clone();
		ret._coldata = new Array[getNumColumns()];

		//copy data to output and partial overwrite w/ rhs
		for( int j=0; j<getNumColumns(); j++ ) {
			Array tmp = _coldata[j].clone();
			if( j>=cl && j<=cu ) {
				//fast-path for homogeneous column schemas
				if( _schema[j]==rhsFrame._schema[j-cl] )
					tmp.set(rl, ru, rhsFrame._coldata[j-cl]);
				//general-path for heterogeneous column schemas
				else {
					for( int i=rl; i<=ru; i++ )
						tmp.set(i, UtilFunctions.objectToObject(
							_schema[j], rhsFrame._coldata[j-cl].get(i-rl)));
				}
			}
			ret._coldata[j] = tmp;
		}

		return ret;
	}

	public FrameBlock slice(IndexRange ixrange, FrameBlock ret) {
		return slice(
				(int)ixrange.rowStart, (int)ixrange.rowEnd,
				(int)ixrange.colStart, (int)ixrange.colEnd, ret);
	}

	@Override
	public FrameBlock slice(int rl, int ru, int cl, int cu, CacheBlock retCache) {
		return slice(rl, ru, cl, cu, false, retCache);
	}
	
	/**
	 * Right indexing operations to slice a subframe out of this frame block.
	 * Note that the existing column value types are preserved.
	 *
	 * @param rl row lower index, inclusive, 0-based
	 * @param ru row upper index, inclusive, 0-based
	 * @param cl column lower index, inclusive, 0-based
	 * @param cu column upper index, inclusive, 0-based
	 * @param deep enforce deep-copy
	 * @param retCache cache block
	 * @return frame block
	 */
	@Override
	public FrameBlock slice(int rl, int ru, int cl, int cu, boolean deep, CacheBlock retCache) {
		FrameBlock ret = (FrameBlock)retCache;
		// check the validity of bounds
		if (   rl < 0 || rl >= getNumRows() || ru < rl || ru >= getNumRows()
			|| cl < 0 || cu >= getNumColumns() || cu < cl || cu >= getNumColumns() ) {
			throw new DMLRuntimeException("Invalid values for frame indexing: ["+(rl+1)+":"+(ru+1)+"," + (cl+1)+":"+(cu+1)+"] " +
							"must be within frame dimensions ["+getNumRows()+","+getNumColumns()+"]");
		}

		//allocate output frame
		if( ret == null )
			ret = new FrameBlock();
		else
			ret.reset(ru-rl+1, true);

		//copy output schema and colnames
		int numCols = cu-cl+1;
		boolean isDefNames = isColNamesDefault();
		ret._schema = new ValueType[numCols];
		ret._colnames = !isDefNames ? new String[numCols] : null;
		ret._colmeta = new ColumnMetadata[numCols];

		for( int j=cl; j<=cu; j++ ) {
			ret._schema[j-cl] = _schema[j];
			ret._colmeta[j-cl] = _colmeta[j];
			if( !isDefNames )
				ret._colnames[j-cl] = getColumnName(j);
		}
		ret._numRows = ru-rl+1;
		if(ret._coldata == null )
			ret._coldata = new Array[numCols];

		//fast-path: shallow copy column indexing
		if( ret._numRows == _numRows && !deep ) {
			//this shallow copy does not only avoid an array copy, but
			//also allows for bi-directional reuses of recodemaps
			for( int j=cl; j<=cu; j++ )
				ret._coldata[j-cl] = _coldata[j];
		}
		//copy output data
		else {
			for( int j=cl; j<=cu; j++ ) {
				if( ret._coldata[j-cl] == null )
					ret._coldata[j-cl] = _coldata[j].slice(rl,ru);
				else
					ret._coldata[j-cl].set(0, ru-rl, _coldata[j], rl);
			}
		}
		return ret;
	}


	public void slice(ArrayList<Pair<Long,FrameBlock>> outlist, IndexRange range, int rowCut)
	{
		FrameBlock top=null, bottom=null;
		Iterator<Pair<Long,FrameBlock>> p=outlist.iterator();

		if(range.rowStart<rowCut)
			top = p.next().getValue();

		if(range.rowEnd>=rowCut)
			bottom = p.next().getValue();

		if(getNumRows() > 0)
		{
			int r=(int) range.rowStart;

			for(; r<Math.min(rowCut, range.rowEnd+1); r++)
			{
				Object[] row = new Object[(int) (range.colEnd-range.colStart+1)];
				for(int c=(int) range.colStart; c<range.colEnd+1; c++)
					row[(int) (c-range.colStart)] = get(r,c);
				top.appendRow(row);
			}

			for(; r<=range.rowEnd; r++)
			{
				Object[] row = new Object[(int) (range.colEnd-range.colStart+1)];
				for(int c=(int) range.colStart; c<range.colEnd+1; c++)
					row[(int) (c-range.colStart)] = get(r,c);
				bottom.appendRow(row);
			}
		}
	}

	/**
	 * Appends the given argument frameblock 'that' to this frameblock by
	 * creating a deep copy to prevent side effects. For cbind, the frames
	 * are appended column-wise (same number of rows), while for rbind the
	 * frames are appended row-wise (same number of columns).
	 *
	 * @param that frame block to append to current frame block
	 * @param ret frame block to return, can be null
	 * @param cbind if true, column append
	 * @return frame block
	 */
	public FrameBlock append( FrameBlock that, FrameBlock ret, boolean cbind ) {
		if( cbind ) //COLUMN APPEND
		{
			//sanity check row dimension mismatch
			if( getNumRows() != that.getNumRows() ) {
				throw new DMLRuntimeException("Incompatible number of rows for cbind: "+
						that.getNumRows()+" (expected: "+getNumRows()+")");
			}

			//allocate output frame
			if( ret == null )
				ret = new FrameBlock();
			ret._numRows = _numRows;

			//concatenate schemas (w/ deep copy to prevent side effects)
			ret._schema = (ValueType[]) ArrayUtils.addAll(_schema, that._schema);
			ret._colnames = (String[]) ArrayUtils.addAll(getColumnNames(), that.getColumnNames());
			ret._colmeta = (ColumnMetadata[]) ArrayUtils.addAll(_colmeta, that._colmeta);

			//check and enforce unique columns names
			if( !Arrays.stream(ret._colnames).allMatch(new HashSet<>()::add) )
				ret._colnames = createColNames(ret.getNumColumns());

			//concatenate column data (w/ shallow copy which is safe due to copy on write semantics)
			ret._coldata = (Array[]) ArrayUtils.addAll(_coldata, that._coldata);
		}
		else //ROW APPEND
		{
			//sanity check column dimension mismatch
			if( getNumColumns() != that.getNumColumns() ) {
				throw new DMLRuntimeException("Incompatible number of columns for rbind: "+
						that.getNumColumns()+" (expected: "+getNumColumns()+")");
			}

			//allocate output frame (incl deep copy schema)
			if( ret == null )
				ret = new FrameBlock();
			ret._numRows = _numRows;
			ret._schema = _schema.clone();
			ret._colnames = (_colnames!=null) ? _colnames.clone() : null;
			ret._colmeta = new ColumnMetadata[getNumColumns()];
			for( int j=0; j<_schema.length; j++ )
				ret._colmeta[j] = new ColumnMetadata(0);

			//concatenate data (deep copy first, append second)
			ret._coldata = new Array[getNumColumns()];
			for( int j=0; j<getNumColumns(); j++ )
				ret._coldata[j] = _coldata[j].clone();
			Iterator<Object[]> iter = that.getObjectRowIterator(_schema);
			while( iter.hasNext() )
				ret.appendRow(iter.next());
		}
		return ret;
	}

	public void copy(FrameBlock src) {
		copy(0, src.getNumRows()-1, 0, src.getNumColumns()-1, src);
	}

	public void copy(int rl, int ru, int cl, int cu, FrameBlock src)
	{
		//allocate columns if necessary
		ensureAllocatedColumns(ru-rl+1);

		//copy values
		for( int j=cl; j<=cu; j++ ) {
			//special case: column memcopy
			if( _schema[j].equals(src._schema[j-cl]) )
				_coldata[j].set(rl, ru, src._coldata[j-cl]);
			//general case w/ schema transformation
			else
				for( int i=rl; i<=ru; i++ ) {
					String tmp = src.get(i-rl, j-cl)!=null ? src.get(i-rl, j-cl).toString() : null;
					set(i, j, UtilFunctions.stringToObject(_schema[j], tmp));
				}
		}
	}


	///////
	// transform specific functionality

	/**
	 * This function will split every Recode map in the column using delimiter Lop.DATATYPE_PREFIX,
	 * as Recode map generated earlier in the form of Code+Lop.DATATYPE_PREFIX+Token and store it in a map
	 * which contains token and code for every unique tokens.
	 *
	 * @param col	is the column # from frame data which contains Recode map generated earlier.
	 * @return map of token and code for every element in the input column of a frame containing Recode map
	 */
	public HashMap<String,Long> getRecodeMap(int col) {
		//probe cache for existing map
		if( REUSE_RECODE_MAPS ) {
			SoftReference<HashMap<String,Long>> tmp = _coldata[col]._rcdMapCache;
			HashMap<String,Long> map = (tmp!=null) ? tmp.get() : null;
			if( map != null ) return map;
		}

		//construct recode map
		HashMap<String,Long> map = new HashMap<>();
		Array ldata = _coldata[col];
		for( int i=0; i<getNumRows(); i++ ) {
			Object val = ldata.get(i);
			if( val != null ) {
				String[] tmp = ColumnEncoderRecode.splitRecodeMapEntry(val.toString());
				map.put(tmp[0], Long.parseLong(tmp[1]));
			}
		}

		//put created map into cache
		if( REUSE_RECODE_MAPS )
			_coldata[col]._rcdMapCache = new SoftReference<>(map);

		return map;
	}

	@Override
	public void merge(CacheBlock that, boolean bDummy) {
		merge((FrameBlock)that);
	}

	public void merge(FrameBlock that) {
		//check for empty input source (nothing to merge)
		if( that == null || that.getNumRows() == 0 )
			return;

		//check dimensions (before potentially copy to prevent implicit dimension change)
		if ( getNumRows() != that.getNumRows() || getNumColumns() != that.getNumColumns() )
			throw new DMLRuntimeException("Dimension mismatch on merge disjoint (target="+getNumRows()+"x"+getNumColumns()+", source="+that.getNumRows()+"x"+that.getNumColumns()+")");

		//meta data copy if necessary
		for( int j=0; j<getNumColumns(); j++ )
			if( !that.isColumnMetadataDefault(j) ) {
				_colmeta[j].setNumDistinct(that._colmeta[j].getNumDistinct());
				_colmeta[j].setMvValue(that._colmeta[j].getMvValue());
			}

		//core frame block merge through cell copy
		//with column-wide access pattern
		for( int j=0; j<getNumColumns(); j++ ) {
			//special case: copy non-zeros of column
			if( _schema[j].equals(that._schema[j]) )
				_coldata[j].setNz(0, _numRows-1, that._coldata[j]);
			//general case w/ schema transformation
			else {
				for( int i=0; i<_numRows; i++ ) {
					Object obj = UtilFunctions.objectToObject(
							_schema[j], that.get(i,j), true);
					if (obj != null) //merge non-zeros
						set(i, j,obj);
				}
			}
		}
	}

	/**
	 * This function ZERO OUT the data in the slicing window applicable for this block.
	 *
	 * @param result frame block
	 * @param range index range
	 * @param complementary ?
	 * @param iRowStartSrc ?
	 * @param iRowStartDest ?
	 * @param blen ?
	 * @param iMaxRowsToCopy ?
	 * @return frame block
	 */
	public FrameBlock zeroOutOperations(FrameBlock result, IndexRange range, boolean complementary, int iRowStartSrc, int iRowStartDest, int blen, int iMaxRowsToCopy) {
		int clen = getNumColumns();

		if(result==null)
			result=new FrameBlock(getSchema());
		else
		{
			result.reset(0, true);
			result.setSchema(getSchema());
		}
		result.ensureAllocatedColumns(blen);

		if(complementary)
		{
			for(int r=(int) range.rowStart; r<=range.rowEnd&&r+iRowStartDest<blen; r++)
			{
				for(int c=(int) range.colStart; c<=range.colEnd; c++)
					result.set(r+iRowStartDest, c, get(r+iRowStartSrc,c));
			}
		}else
		{
			int r=iRowStartDest;
			for(; r<(int)range.rowStart && r-iRowStartDest<iMaxRowsToCopy ; r++)
				for(int c=0; c<clen; c++/*, offset++*/)
					result.set(r, c, get(r+iRowStartSrc-iRowStartDest,c));

			for(; r<=(int)range.rowEnd && r-iRowStartDest<iMaxRowsToCopy ; r++)
			{
				for(int c=0; c<(int)range.colStart; c++)
					result.set(r, c, get(r+iRowStartSrc-iRowStartDest,c));

				for(int c=(int)range.colEnd+1; c<clen; c++)
					result.set(r, c, get(r+iRowStartSrc-iRowStartDest,c));
			}

			for(; r-iRowStartDest<iMaxRowsToCopy ; r++)
				for(int c=0; c<clen; c++)
					result.set(r, c, get(r+iRowStartSrc-iRowStartDest,c));
		}

		return result;
	}

	public FrameBlock getSchemaTypeOf() {
		FrameBlock fb = new FrameBlock(
			UtilFunctions.nCopies(getNumColumns(), ValueType.STRING));
		fb.appendRow(Arrays.stream(_schema)
			.map(vt -> vt.toString()).toArray(String[]::new));
		return fb;
	}

	///////
	// row iterators (over strings and boxed objects)

	private abstract class RowIterator<T> implements Iterator<T[]> {
		protected final int[] _cols;
		protected final T[] _curRow;
		protected final int _maxPos;
		protected int _curPos = -1;

		protected RowIterator(int rl, int ru) {
			this(rl, ru, UtilFunctions.getSeqArray(1, getNumColumns(), 1));
		}

		protected RowIterator(int rl, int ru, int[] cols) {
			_curRow = createRow(cols.length);
			_cols = cols;
			_maxPos = ru;
			_curPos = rl;
		}

		@Override
		public boolean hasNext() {
			return (_curPos < _maxPos);
		}

		@Override
		public void remove() {
			throw new RuntimeException("RowIterator.remove is unsupported!");
		}

		protected abstract T[] createRow(int size);
	}

	private class StringRowIterator extends RowIterator<String> {
		public StringRowIterator(int rl, int ru) {
			super(rl, ru);
		}

		public StringRowIterator(int rl, int ru, int[] cols) {
			super(rl, ru, cols);
		}

		@Override
		protected String[] createRow(int size) {
			return new String[size];
		}

		@Override
		public String[] next( ) {
			for( int j=0; j<_cols.length; j++ ) {
				Object tmp = get(_curPos, _cols[j]-1);
				_curRow[j] = (tmp!=null) ? tmp.toString() : null;
			}
			_curPos++;
			return _curRow;
		}
	}

	private class ObjectRowIterator extends RowIterator<Object> {
		private ValueType[] _tgtSchema = null;

		public ObjectRowIterator(int rl, int ru) {
			super(rl, ru);
		}

		public ObjectRowIterator(int rl, int ru, int[] cols) {
			super(rl, ru, cols);
		}

		public void setSchema(ValueType[] schema) {
			_tgtSchema = schema;
		}

		@Override
		protected Object[] createRow(int size) {
			return new Object[size];
		}

		@Override
		public Object[] next( ) {
			for( int j=0; j<_cols.length; j++ )
				_curRow[j] = getValue(_curPos, _cols[j]-1);
			_curPos++;
			return _curRow;
		}

		private Object getValue(int i, int j) {
			Object val = get(i, j);
			if( _tgtSchema != null )
				val = UtilFunctions.objectToObject(_tgtSchema[j], val);
			return val;
		}
	}

	///////
	// generic, resizable native arrays

	/**
	 * Base class for generic, resizable array of various value types. We
	 * use this custom class hierarchy instead of Trove or other libraries
	 * in order to avoid unnecessary dependencies.
	 */
	private abstract static class Array<T> implements Writable {
		protected SoftReference<HashMap<String,Long>> _rcdMapCache = null;

		protected int _size = 0;
		protected int newSize() {
			return Math.max(_size*2, 4);
		}
		public abstract T get(int index);
		public abstract void set(int index, T value);
		public abstract void set(int rl, int ru, Array value);
		public abstract void set(int rl, int ru, Array value, int rlSrc);
		public abstract void setNz(int rl, int ru, Array value);
		public abstract void append(String value);
		public abstract void append(T value);
		@Override
		public abstract Array clone();
		public abstract Array slice(int rl, int ru);
		public abstract void reset(int size);

		@Override
		public String toString(){
			return this.getClass().getSimpleName().toString() + ":" + _size;
		}
	}

	private static class StringArray extends Array<String> {
		private String[] _data = null;

		public StringArray(String[] data) {
			_data = data;
			_size = _data.length;
		}
		@Override
		public String get(int index) {
			return _data[index];
		}
		@Override
		public void set(int index, String value) {
			_data[index] = value;
		}
		@Override
		public void set(int rl, int ru, Array value) {
			set(rl, ru, value, 0);
		}
		@Override
		public void set(int rl, int ru, Array value, int rlSrc) {
			System.arraycopy(((StringArray)value)._data, rlSrc, _data, rl, ru-rl+1);
		}
		@Override
		public void setNz(int rl, int ru, Array value) {
			String[] data2 = ((StringArray)value)._data;
			for( int i=rl; i<ru+1; i++ )
				if( data2[i]!=null )
					_data[i] = data2[i];
		}
		@Override
		public void append(String value) {
			if( _data.length <= _size )
				_data = Arrays.copyOf(_data, newSize());
			_data[_size++] = value;
		}
		@Override
		public void write(DataOutput out) throws IOException {
			for( int i=0; i<_size; i++ )
				out.writeUTF((_data[i]!=null)?_data[i]:"");
		}
		@Override
		public void readFields(DataInput in) throws IOException {
			_size = _data.length;
			for( int i=0; i<_size; i++ ) {
				String tmp = in.readUTF();
				_data[i] = (!tmp.isEmpty()) ? tmp : null;
			}
		}
		@Override
		public Array clone() {
			return new StringArray(Arrays.copyOf(_data, _size));
		}
		@Override
		public Array slice(int rl, int ru) {
			return new StringArray(Arrays.copyOfRange(_data,rl,ru+1));
		}
		@Override
		public void reset(int size) {
			if( _data.length < size )
				_data = new String[size];
			_size = size;
		}
	}

	private static class BooleanArray extends Array<Boolean> {
		private boolean[] _data = null;

		public BooleanArray(boolean[] data) {
			_data = data;
			_size = _data.length;
		}
		@Override
		public Boolean get(int index) {
			return _data[index];
		}
		@Override
		public void set(int index, Boolean value) {
			_data[index] = (value!=null) ? value : false;
		}
		@Override
		public void set(int rl, int ru, Array value) {
			set(rl, ru, value, 0);
		}
		@Override
		public void set(int rl, int ru, Array value, int rlSrc) {
			System.arraycopy(((BooleanArray)value)._data, rlSrc, _data, rl, ru-rl+1);
		}
		@Override
		public void setNz(int rl, int ru, Array value) {
			boolean[] data2 = ((BooleanArray)value)._data;
			for( int i=rl; i<ru+1; i++ )
				if( data2[i] )
					_data[i] = data2[i];
		}
		@Override
		public void append(String value) {
			append(Boolean.parseBoolean(value));
		}
		@Override
		public void append(Boolean value) {
			if( _data.length <= _size )
				_data = Arrays.copyOf(_data, newSize());
			_data[_size++] = (value!=null) ? value : false;
		}
		@Override
		public void write(DataOutput out) throws IOException {
			for( int i=0; i<_size; i++ )
				out.writeBoolean(_data[i]);
		}
		@Override
		public void readFields(DataInput in) throws IOException {
			_size = _data.length;
			for( int i=0; i<_size; i++ )
				_data[i] = in.readBoolean();
		}
		@Override
		public Array clone() {
			return new BooleanArray(Arrays.copyOf(_data, _size));
		}
		@Override
		public Array slice(int rl, int ru) {
			return new BooleanArray(Arrays.copyOfRange(_data,rl,ru+1));
		}
		@Override
		public void reset(int size) {
			if( _data.length < size )
				_data = new boolean[size];
			_size = size;
		}
	}

	private static class LongArray extends Array<Long> {
		private long[] _data = null;

		public LongArray(long[] data) {
			_data = data;
			_size = _data.length;
		}
		@Override
		public Long get(int index) {
			return _data[index];
		}
		@Override
		public void set(int index, Long value) {
			_data[index] = (value!=null) ? value : 0L;
		}
		@Override
		public void set(int rl, int ru, Array value) {
			set(rl, ru, value, 0);
		}
		@Override
		public void set(int rl, int ru, Array value, int rlSrc) {
			System.arraycopy(((LongArray)value)._data, rlSrc, _data, rl, ru-rl+1);
		}
		@Override
		public void setNz(int rl, int ru, Array value) {
			long[] data2 = ((LongArray)value)._data;
			for( int i=rl; i<ru+1; i++ )
				if( data2[i]!=0 )
					_data[i] = data2[i];
		}
		@Override
		public void append(String value) {
			append((value!=null)?Long.parseLong(value.trim()):null);
		}
		@Override
		public void append(Long value) {
			if( _data.length <= _size )
				_data = Arrays.copyOf(_data, newSize());
			_data[_size++] = (value!=null) ? value : 0L;
		}
		@Override
		public void write(DataOutput out) throws IOException {
			for( int i=0; i<_size; i++ )
				out.writeLong(_data[i]);
		}
		@Override
		public void readFields(DataInput in) throws IOException {
			_size = _data.length;
			for( int i=0; i<_size; i++ )
				_data[i] = in.readLong();
		}
		@Override
		public Array clone() {
			return new LongArray(Arrays.copyOf(_data, _size));
		}
		@Override
		public Array slice(int rl, int ru) {
			return new LongArray(Arrays.copyOfRange(_data,rl,ru+1));
		}
		@Override
		public void reset(int size) {
			if( _data.length < size )
				_data = new long[size];
			_size = size;
		}
	}

	private static class IntegerArray extends Array<Integer> {
		private int[] _data = null;

		public IntegerArray(int[] data) {
			_data = data;
			_size = _data.length;
		}

		@Override
		public Integer get(int index) {
			return _data[index];
		}

		@Override
		public void set(int index, Integer value) { _data[index] = (value!=null) ? value : 0;}
		@Override
		public void set(int rl, int ru, Array value) {
			set(rl, ru, value, 0);
		}
		@Override
		public void set(int rl, int ru, Array value, int rlSrc) {
			System.arraycopy(((IntegerArray)value)._data, rlSrc, _data, rl, ru-rl+1);
		}
		@Override
		public void setNz(int rl, int ru, Array value) {
			int[] data2 = ((IntegerArray)value)._data;
			for( int i=rl; i<ru+1; i++ )
				if( data2[i]!=0 )
					_data[i] = data2[i];
		}
		@Override
		public void append(String value) {
			append((value!=null)?Integer.parseInt(value.trim()):null);
		}
		@Override
		public void append(Integer value) {
			if( _data.length <= _size )
				_data = Arrays.copyOf(_data, newSize());
			_data[_size++] = (value!=null) ? value : 0;
		}
		@Override
		public void write(DataOutput out) throws IOException {
			for( int i=0; i<_size; i++ )
				out.writeLong(_data[i]);
		}
		@Override
		public void readFields(DataInput in) throws IOException {
			_size = _data.length;
			for( int i=0; i<_size; i++ )
				_data[i] = in.readInt();
		}
		@Override
		public Array clone() {
			return new IntegerArray(Arrays.copyOf(_data, _size));
		}
		@Override
		public Array slice(int rl, int ru) {
			return new IntegerArray(Arrays.copyOfRange(_data,rl,ru+1));
		}
		@Override
		public void reset(int size) {
			if( _data.length < size )
				_data = new int[size];
			_size = size;
		}
	}

	private static class FloatArray extends Array<Float> {
		private float[] _data = null;

		public FloatArray(float[] data) {
			_data = data;
			_size = _data.length;
		}
		@Override
		public Float get(int index) {
			return _data[index];
		}

		@Override
		public void set(int index, Float value) { _data[index] = (value!=null) ? value : 0f; }

		@Override
		public void set(int rl, int ru, Array value) {
			set(rl,ru, value, 0);
		}
		@Override
		public void set(int rl, int ru, Array value, int rlSrc) {
			System.arraycopy(((FloatArray)value)._data, rlSrc, _data, rl, ru-rl+1);
		}
		@Override
		public void setNz(int rl, int ru, Array value) {
			float[] data2 = ((FloatArray)value)._data;
			for( int i=rl; i<ru+1; i++ )
				if( data2[i]!=0 )
					_data[i] = data2[i];
		}
		@Override
		public void append(String value) {	append((value!=null)? Float.parseFloat(value):null); }

		@Override
		public void append(Float value) {
			if( _data.length <= _size )
				_data = Arrays.copyOf(_data, newSize());
			_data[_size++] = (value!=null) ? value : 0f;
		}
		@Override
		public void write(DataOutput out) throws IOException {
			for( int i=0; i<_size; i++ )
				out.writeFloat(_data[i]);
		}
		@Override
		public void readFields(DataInput in) throws IOException {
			_size = _data.length;
			for( int i=0; i<_size; i++ )
				_data[i] = in.readFloat();
		}
		@Override
		public Array clone() {
			return new FloatArray(Arrays.copyOf(_data, _size));
		}
		@Override
		public Array slice(int rl, int ru) {
			return new FloatArray(Arrays.copyOfRange(_data,rl,ru+1));
		}
		@Override
		public void reset(int size) {
			if( _data.length < size )
				_data = new float[size];
			_size = size;
		}
	}

	private static class DoubleArray extends Array<Double> {
		private double[] _data = null;

		public DoubleArray(double[] data) {
			_data = data;
			_size = _data.length;
		}
		@Override
		public Double get(int index) {
			return _data[index];
		}
		@Override
		public void set(int index, Double value) {
			_data[index] = (value!=null) ? value : 0d;
		}
		@Override
		public void set(int rl, int ru, Array value) {
			set(rl,ru, value, 0);
		}
		@Override
		public void set(int rl, int ru, Array value, int rlSrc) {
			System.arraycopy(((DoubleArray)value)._data, rlSrc, _data, rl, ru-rl+1);
		}
		@Override
		public void setNz(int rl, int ru, Array value) {
			double[] data2 = ((DoubleArray)value)._data;
			for( int i=rl; i<ru+1; i++ )
				if( data2[i]!=0 )
					_data[i] = data2[i];
		}
		@Override
		public void append(String value) {
			append((value!=null)?Double.parseDouble(value):null);
		}
		@Override
		public void append(Double value) {
			if( _data.length <= _size )
				_data = Arrays.copyOf(_data, newSize());
			_data[_size++] = (value!=null) ? value : 0d;
		}
		@Override
		public void write(DataOutput out) throws IOException {
			for( int i=0; i<_size; i++ )
				out.writeDouble(_data[i]);
		}
		@Override
		public void readFields(DataInput in) throws IOException {
			_size = _data.length;
			for( int i=0; i<_size; i++ )
				_data[i] = in.readDouble();
		}
		@Override
		public Array clone() {
			return new DoubleArray(Arrays.copyOf(_data, _size));
		}
		@Override
		public Array slice(int rl, int ru) {
			return new DoubleArray(Arrays.copyOfRange(_data,rl,ru+1));
		}
		@Override
		public void reset(int size) {
			if( _data.length < size )
				_data = new double[size];
			_size = size;
		}
	}

	public static class ColumnMetadata implements Serializable {
		private static final long serialVersionUID = -90094082422100311L;

		private long _ndistinct = 0;
		private String _mvValue = null;

		public ColumnMetadata(long ndistinct) {
			_ndistinct = ndistinct;
		}
		public ColumnMetadata(long ndistinct, String mvval) {
			_ndistinct = ndistinct;
			_mvValue = mvval;
		}
		public ColumnMetadata(ColumnMetadata that) {
			_ndistinct = that._ndistinct;
			_mvValue = that._mvValue;
		}

		public long getNumDistinct() {
			return _ndistinct;
		}
		public void setNumDistinct(long ndistinct) {
			_ndistinct = ndistinct;
		}
		public String getMvValue() {
			return _mvValue;
		}
		public void setMvValue(String mvVal) {
			_mvValue = mvVal;
		}
	}

	private static ValueType isType(String val) {
		val = val.trim().toLowerCase().replaceAll("\"",  "");
		if (val.matches("(true|false|t|f|0|1)"))
			return ValueType.BOOLEAN;
		else if (val.matches("[-+]?\\d+")){
			long maxValue = Long.parseLong(val);
			if ((maxValue >= Integer.MIN_VALUE) && (maxValue <= Integer.MAX_VALUE))
				return ValueType.INT32;
			else
				return ValueType.INT64;
		}
		else if (val.matches("[-+]?[0-9]+\\.?[0-9]*([e]?[-+]?[0-9]+)")){
			double maxValue = Double.parseDouble(val);
			if ((maxValue >= (-Float.MAX_VALUE)) && (maxValue <= Float.MAX_VALUE))
				return ValueType.FP32;
			else
				return ValueType.FP64;
		}
		else if (val.equals("infinity") || val.equals("-infinity") || val.equals("nan"))
			return ValueType.FP64;
		else return ValueType.STRING;
	}

	public FrameBlock detectSchemaFromRow(double sampleFraction) {
		int rows = this.getNumRows();
		int cols = this.getNumColumns();
		String[] schemaInfo = new String[cols];
		int sample = (int)Math.min(Math.max(sampleFraction*rows, 256), rows);

		ExecutorService pool = CommonThreadPool.get(cols);
		ArrayList<DetectValueTypeTask> tasks = new ArrayList<>();
		for (int i = 0; i < cols; i++) {
			FrameBlock.Array obj = this.getColumn(i);
			tasks.add(new DetectValueTypeTask(obj,rows, sample));
		}

		List<Future<String>> ret;

		try {
			ret = pool.invokeAll(tasks);
			pool.shutdown();
			for(int i = 0; i < cols; i++){
				schemaInfo[i] = ret.get(i).get();
			}
		} catch (ExecutionException | InterruptedException e) {
			throw new DMLRuntimeException("Exception Interupted or Exception thrown in Detect Schema", e);
		}

		//create output block one row representing the schema as strings
		FrameBlock fb = new FrameBlock(UtilFunctions.nCopies(cols, ValueType.STRING));
		fb.appendRow(schemaInfo);
		return fb;
	}

	private static class DetectValueTypeTask implements Callable<String>
	{
		private final Array _obj;
		private final int _rows;
		private final int _sampleSize;


		protected DetectValueTypeTask(Array obj, int rows, int sampleSize ) {
			_obj = obj;
			_rows = rows;
			_sampleSize = sampleSize;
		}

		@Override
		public String call() {
			ValueType state = ValueType.UNKNOWN;
			for (int j = 0; j < _sampleSize; j++) {
				int randomIndex = ThreadLocalRandom.current().nextInt(0, _rows - 1);
				String dataValue = ((_obj.get(randomIndex) != null)?_obj.get(randomIndex).toString().trim().replace("\"", "").toLowerCase():null);
				if(dataValue != null){
					ValueType current = isType(dataValue);
					if (current == ValueType.STRING) {
						state = ValueType.STRING;
						break;
					}
					else if (current== ValueType.FP64) {
						state = ValueType.FP64;
					}
					else if (current== ValueType.FP32) {
						state = (state == ValueType.FP64 ? state : ValueType.FP32);
					}
					else if (current == ValueType.INT64) {
						state = ((state == ValueType.FP64  || state == ValueType.FP32) ? state : ValueType.INT64);
					}
					else if (current == ValueType.INT32) {
						state = ((state == ValueType.FP64 || state == ValueType.FP32 || state == ValueType.INT64) ? state : ValueType.INT32);
					}
					else if (current == ValueType.BOOLEAN)
						state = ((state == ValueType.FP64 || state == ValueType.FP32 || state == ValueType.INT64 || state == ValueType.INT32) ? state : ValueType.BOOLEAN);
				}
			}
			return state.name();
		}
	}

	/**
	 * Drop the cell value which does not confirms to the data type of its column
	 * @param schema of the frame
	 * @return original frame where invalid values are replaced with null
	 */
	public FrameBlock dropInvalidType(FrameBlock schema) {
		//sanity checks
		if(this.getNumColumns() != schema.getNumColumns())
			throw new DMLException("mismatch in number of columns in frame and its schema "+this.getNumColumns()+" != "+schema.getNumColumns());

		String[] schemaString = schema.getStringRowIterator().next(); // extract the schema in String array
		for (int i = 0; i < this.getNumColumns(); i++) {
			Array obj = this.getColumn(i);
			String schemaCol = schemaString[i];
			String type;
			if(schemaCol.contains("FP")){
				type = "FP";
			} else if (schemaCol.contains("INT")){
				type = "INT";
			} else if (schemaCol.contains("STRING")){
				// In case of String columns, don't do any verification or replacements.
				continue;
			} else{
				type = schemaCol;
			}

			for (int j = 0; j < this.getNumRows(); j++)
			{
				if(obj.get(j) == null)
					continue;
				String dataValue = obj.get(j).toString().trim().replace("\"", "").toLowerCase() ;

				ValueType dataType = isType(dataValue);

				if(!dataType.toString().contains(type) && !(dataType == ValueType.BOOLEAN && type.equals("INT")) &&
					!(dataType == ValueType.BOOLEAN && type.equals("FP"))){
					LOG.warn("Datatype detected: " + dataType + " where expected: " + schemaString[i] + " col: " +
						(i+1) + ", row:" +(j+1));

					this.set(j,i,null);
				}
			}
		}
		return this;
	}

	/**
	 *  This method validates the frame data against an attribute length constrain
	 *  if data value in any cell is greater than the specified threshold of that attribute
	 *  the output frame will store a null on that cell position, thus removing the length-violating values.
	 *
	 *  @param feaLen vector of valid lengths
	 *  @return FrameBlock with invalid values converted into missing values (null)
	 */
	public FrameBlock invalidByLength(MatrixBlock feaLen) {
		//sanity checks
		if(this.getNumColumns() != feaLen.getNumColumns())
			throw new DMLException("mismatch in number of columns in frame and corresponding feature-length vector");

		FrameBlock outBlock = new FrameBlock(this);
		for (int i = 0; i < this.getNumColumns(); i++) {
			if(feaLen.quickGetValue(0, i) == -1)
				continue;
			int validLength = (int)feaLen.quickGetValue(0, i);
			Array obj = this.getColumn(i);
			for (int j = 0; j < obj._size; j++)
			{
				if(obj.get(j) == null)
					continue;
				String dataValue = obj.get(j).toString();
				if(dataValue.length() > validLength)
					outBlock.set(j, i, null);
			}
		}

		return outBlock;
	}

	public static FrameBlock mergeSchema(FrameBlock temp1, FrameBlock temp2) {
		String[] rowTemp1 = temp1.getStringRowIterator().next();
		String[] rowTemp2 = temp2.getStringRowIterator().next();

		if(rowTemp1.length != rowTemp2.length)
			throw new DMLRuntimeException("Schema dimension "
				+ "mismatch: "+rowTemp1.length+" vs "+rowTemp2.length);

		for(int i=0; i< rowTemp1.length; i++ ) {
			//modify schema1 if necessary (different schema2)
			if(!rowTemp1[i].equals(rowTemp2[i])) {
				if(rowTemp1[i].equals("STRING") || rowTemp2[i].equals("STRING"))
					rowTemp1[i] = "STRING";
				else if (rowTemp1[i].equals("FP64") || rowTemp2[i].equals("FP64"))
					rowTemp1[i] = "FP64";
				else if (rowTemp1[i].equals("FP32") && new ArrayList<>(Arrays.asList("INT64", "INT32", "CHARACTER")).contains(rowTemp2[i]) )
					rowTemp1[i] = "FP32";
				else if (rowTemp1[i].equals("INT64") && new ArrayList<>(Arrays.asList("INT32", "CHARACTER")).contains(rowTemp2[i]))
					rowTemp1[i] = "INT64";
				else if (rowTemp1[i].equals("INT32") || rowTemp2[i].equals("CHARACTER"))
					rowTemp1[i] = "INT32";
			}
		}

		//create output block one row representing the schema as strings
		FrameBlock mergedFrame = new FrameBlock(
			UtilFunctions.nCopies(temp1.getNumColumns(), ValueType.STRING));
		mergedFrame.appendRow(rowTemp1);
		return mergedFrame;
	}
	
	public void mapInplace(Function<String, String> fun) {
		for(int j=0; j<getNumColumns(); j++)
			for(int i=0; i<getNumRows(); i++) {
				Object tmp = get(i, j);
				set(i, j, (tmp == null) ? tmp :
					UtilFunctions.objectToObject(_schema[j], fun.apply(tmp.toString())));
			}
	}

	public FrameBlock map (String lambdaExpr){
		if(!lambdaExpr.contains("->")) {
			String args = lambdaExpr.substring(lambdaExpr.indexOf('(') + 1, lambdaExpr.indexOf(')'));
			if(args.contains(",")) {
				String[] arguments = args.split(",");
				return DMVUtils.syntacticalPatternDiscovery(this, Double.parseDouble(arguments[0]), arguments[1]);
			} else if (args.contains(";")) {
				String[] arguments = args.split(";");
				return EMAUtils.exponentialMovingAverageImputation(this, Integer.parseInt(arguments[0]), arguments[1], Integer.parseInt(arguments[2]), Double.parseDouble(arguments[3]), Double.parseDouble(arguments[4]), Double.parseDouble(arguments[5]));
			}
		}
		if(lambdaExpr.contains("jaccardSim"))
			return mapDist(getCompiledFunction(lambdaExpr));
		return map(getCompiledFunction(lambdaExpr));
	}

	public FrameBlock map (FrameMapFunction lambdaExpr) {
		// Prepare temporary output array
		String[][] output = new String[getNumRows()][getNumColumns()];
		// Execute map function on all cells
		for(int j = 0; j < getNumColumns(); j++) {
			Array input = getColumn(j);
			for(int i = 0; i < input._size; i++)
				if(input.get(i) != null)
					output[i][j] = lambdaExpr.apply(String.valueOf(input.get(i)));
		}

		return new FrameBlock(UtilFunctions.nCopies(getNumColumns(), ValueType.STRING), output);
	}

	public FrameBlock mapDist (FrameMapFunction lambdaExpr) {
		String[][] output = new String[getNumRows()][getNumRows()];
		for(String[] row : output)
			Arrays.fill(row, "0.0");
		Array input = getColumn(0);
		for(int j = 0; j < input._size - 1; j++) {
			for(int i = j + 1; i < input._size; i++)
				if(input.get(i) != null && input.get(j) != null) {
					output[j][i] = lambdaExpr.apply(String.valueOf(input.get(j)), String.valueOf(input.get(i)));
					//					output[i][j] = output[j][i];
				}
		}
		return new FrameBlock(UtilFunctions.nCopies(getNumRows(), ValueType.STRING), output);
	}

	public static FrameMapFunction getCompiledFunction (String lambdaExpr) {
		String cname = "StringProcessing" + CLASS_ID.getNextID();
		StringBuilder sb = new StringBuilder();
		String[] parts = lambdaExpr.split("->");
		if(parts.length != 2)
			throw new DMLRuntimeException("Unsupported lambda expression: " + lambdaExpr);
		String[] varname = parts[0].replaceAll("[()]", "").split(",");
		String expr = parts[1].trim();

		// construct class code
		sb.append("import org.apache.sysds.runtime.util.UtilFunctions;\n");
		sb.append("import org.apache.sysds.runtime.util.PorterStemmer;\n");
		sb.append("import org.apache.sysds.runtime.matrix.data.FrameBlock.FrameMapFunction;\n");
		sb.append("public class " + cname + " extends FrameMapFunction {\n");
		if(varname.length == 1) {
			sb.append("public String apply(String " + varname[0].trim() + ") {\n");
			sb.append("  return String.valueOf(" + expr + "); }}\n");
		}
		else if(varname.length == 2) {
			sb.append("public String apply(String " + varname[0].trim() + ", String " + varname[1].trim() + ") {\n");
			sb.append("  return String.valueOf(" + expr + "); }}\n");
		}
		// compile class, and create FrameMapFunction object
		try {
			return (FrameMapFunction) CodegenUtils.compileClass(cname, sb.toString()).newInstance();
		}
		catch(InstantiationException | IllegalAccessException e) {
			throw new DMLRuntimeException("Failed to compile FrameMapFunction.", e);
		}
	}

	public static class FrameMapFunction implements Serializable {
		private static final long serialVersionUID = -8398572153616520873L;
		public String apply(String input) {return null;}
		public String apply(String input1, String input2) {	return null;}
	}

	public <T> FrameBlock replaceOperations(String pattern, String replacement) {
		FrameBlock ret = new FrameBlock(this);

		ValueType patternType = isBoolean(pattern) ? ValueType.BOOLEAN : (NumberUtils.isCreatable(pattern) ?
			(pattern.matches("-?\\d+") ? ValueType.INT64 : ValueType.FP64) : ValueType.STRING);
		ValueType replacementType = isBoolean(replacement) ? ValueType.BOOLEAN : (NumberUtils.isCreatable(replacement) ?
			(replacement.matches("-?\\d+") ? ValueType.INT64 : ValueType.FP64) : ValueType.STRING);

		if(patternType != replacementType || !ValueType.isSameTypeString(patternType, replacementType))
			throw new DMLRuntimeException("Pattern and replacement types should be same.");

		for(int i = 0; i < ret.getNumColumns(); i++){
			Array colData = ret._coldata[i];
			for(int j = 0; j < colData._size && (ValueType.isSameTypeString(_schema[i], patternType) || _schema[i] == ValueType.STRING); j++) {
				T patternNew = replaceStringWithVariable(pattern, _schema[i]);
				T replacementNew = replaceStringWithVariable(replacement, _schema[i]);

				Object ent = colData.get(j);
				if(ent != null && ent.toString().equals(patternNew.toString()))
					colData.set(j,replacementNew);
				else  if(ent instanceof String && ent.equals(pattern))
					colData.set(j, replacement);
			}
		}
		return ret;
	}

<<<<<<< HEAD
	private <T> T replaceStringWithVariable(String str, ValueType valueType) {
		if(valueType == ValueType.BOOLEAN)
			return (T) Boolean.valueOf(str);
		else if(ArrayUtils.contains(new ValueType[] {ValueType.FP32, ValueType.FP64}, valueType))
			return (T) Double.valueOf(str);
		else if(valueType == ValueType.INT32)
			return (T) Integer.valueOf(str);
		else if(valueType == ValueType.INT64)
			return (T) Long.valueOf(str);
		else
			return (T) str;
	}

	private boolean isBoolean(String str) {
		return String.valueOf(true).equalsIgnoreCase(str) || String.valueOf(false).equalsIgnoreCase(str);
=======
	@Override
	public String toString(){
		StringBuilder sb = new StringBuilder();
		sb.append("FrameBlock");
		sb.append("\n");
		sb.append(Arrays.toString(_schema));
		sb.append("\n");
		sb.append(Arrays.toString(_coldata));

		return sb.toString();
>>>>>>> adb8af1d
	}
}<|MERGE_RESOLUTION|>--- conflicted
+++ resolved
@@ -44,11 +44,8 @@
 import java.util.function.Function;
 
 import org.apache.commons.lang.ArrayUtils;
-<<<<<<< HEAD
 import org.apache.commons.lang3.math.NumberUtils;
-=======
 import org.apache.commons.lang.NotImplementedException;
->>>>>>> adb8af1d
 import org.apache.commons.logging.Log;
 import org.apache.commons.logging.LogFactory;
 import org.apache.hadoop.io.Writable;
@@ -605,8 +602,8 @@
 	 * Get a specific index as bytes, this method is used to parse the strings into Python.
 	 * It should only be used in columns where the datatype is String.
 	 * Since in other cases it might be faster to return other types.
-	 * 
-	 * Note that P 
+	 *
+	 * Note that P
 	 *
 	 * @param c The column index.
 	 * @param r The row index.
@@ -2363,7 +2360,6 @@
 		return ret;
 	}
 
-<<<<<<< HEAD
 	private <T> T replaceStringWithVariable(String str, ValueType valueType) {
 		if(valueType == ValueType.BOOLEAN)
 			return (T) Boolean.valueOf(str);
@@ -2379,7 +2375,8 @@
 
 	private boolean isBoolean(String str) {
 		return String.valueOf(true).equalsIgnoreCase(str) || String.valueOf(false).equalsIgnoreCase(str);
-=======
+	}
+
 	@Override
 	public String toString(){
 		StringBuilder sb = new StringBuilder();
@@ -2390,6 +2387,5 @@
 		sb.append(Arrays.toString(_coldata));
 
 		return sb.toString();
->>>>>>> adb8af1d
 	}
 }