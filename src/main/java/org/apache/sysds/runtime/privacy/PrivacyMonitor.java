/*
 * Licensed to the Apache Software Foundation (ASF) under one
 * or more contributor license agreements.  See the NOTICE file
 * distributed with this work for additional information
 * regarding copyright ownership.  The ASF licenses this file
 * to you under the Apache License, Version 2.0 (the
 * "License"); you may not use this file except in compliance
 * with the License.  You may obtain a copy of the License at
 * 
 *   http://www.apache.org/licenses/LICENSE-2.0
 * 
 * Unless required by applicable law or agreed to in writing,
 * software distributed under the License is distributed on an
 * "AS IS" BASIS, WITHOUT WARRANTIES OR CONDITIONS OF ANY
 * KIND, either express or implied.  See the License for the
 * specific language governing permissions and limitations
 * under the License.
 */

package org.apache.sysds.runtime.privacy;

import java.util.EnumMap;
import java.util.concurrent.atomic.LongAdder;

import org.apache.sysds.runtime.instructions.cp.Data;
import org.apache.sysds.runtime.privacy.PrivacyConstraint.PrivacyLevel;

public class PrivacyMonitor 
{ 
	private static EnumMap<PrivacyLevel,LongAdder> checkedConstraints;

	static {
		checkedConstraints = new EnumMap<>(PrivacyLevel.class);
		for ( PrivacyLevel level : PrivacyLevel.values() ){
			checkedConstraints.put(level, new LongAdder());
		}
	}

	private static boolean checkPrivacy = false;

	public static EnumMap<PrivacyLevel,LongAdder> getCheckedConstraints(){
		return checkedConstraints;
	}

	private static void incrementCheckedConstraints(PrivacyLevel privacyLevel){
		if ( checkPrivacy ){
			if ( privacyLevel == null )
				throw new NullPointerException("Cannot increment checked constraints log: Privacy level is null.");
			checkedConstraints.get(privacyLevel).increment();
		}
			
	}

	public static void clearCheckedConstraints(){
		checkedConstraints.replaceAll((k,v)->new LongAdder());
	}

	public static void setCheckPrivacy(boolean checkPrivacyParam){
		checkPrivacy = checkPrivacyParam;
	}

	/**
	 * Throws DMLPrivacyException if privacy constraint is set to private or private aggregation.
	 * @param dataObject input data object
	 * @return data object or data object with privacy constraint removed in case the privacy level was none. 
	 */
	public static Data handlePrivacy(Data dataObject){
		PrivacyConstraint privacyConstraint = dataObject.getPrivacyConstraint();
		if (privacyConstraint != null){
			PrivacyLevel privacyLevel = privacyConstraint.getPrivacyLevel();
			incrementCheckedConstraints(privacyLevel);
			switch(privacyLevel){
				case None:
					dataObject.setPrivacyConstraints(null);
					break;
				case Private:
				case PrivateAggregation:
					throw new DMLPrivacyException("Cannot share variable, since the privacy constraint of the requested variable is set to " + privacyLevel.name());
				default:
					throw new DMLPrivacyException("Privacy level " + privacyLevel.name() + " of variable not recognized");
			}
		}
		return dataObject;
	}

	/**
	 * Throws DMLPrivacyException if privacy constraint of data object has level privacy.
	 * @param dataObject input matrix object
	 * @return data object or data object with privacy constraint removed in case the privacy level was none.
	 */
	public static Data handlePrivacyAllowAggregation(Data dataObject){
		PrivacyConstraint privacyConstraint = dataObject.getPrivacyConstraint();
		if (privacyConstraint != null){
			PrivacyLevel privacyLevel = privacyConstraint.getPrivacyLevel();
			incrementCheckedConstraints(privacyLevel);
			switch(privacyLevel){
				case None:
					dataObject.setPrivacyConstraints(null);
					break;
				case Private:
					throw new DMLPrivacyException("Cannot share variable, since the privacy constraint of the requested variable is set to " + privacyLevel.name());
				case PrivateAggregation:
					break; 
				default:
					throw new DMLPrivacyException("Privacy level " + privacyLevel.name() + " of variable not recognized");
			}
		}
<<<<<<< HEAD
		return dataObject;
=======
		return matrixObject;
	}
	
	/**
	 * Throw DMLPrivacyException if privacy is activated for the input variable
	 * @param input Variable for which the privacy constraint is checked
	 * @param ec    The execution context associated with the operand.
	 */
	public static void handlePrivacyScalarOutput(CPOperand input, ExecutionContext ec) {
		Data data = ec.getVariable(input);
		if ( data != null && (data instanceof CacheableData<?>)){
			PrivacyConstraint privacyConstraintIn = ((CacheableData<?>) data).getPrivacyConstraint();
			if ( privacyConstraintIn != null ) {
				incrementCheckedConstraints(privacyConstraintIn.getPrivacyLevel());
				if ( privacyConstraintIn.getPrivacyLevel() == PrivacyLevel.Private ){
					throw new DMLPrivacyException("Privacy constraint cannot be propagated to scalar for input " + input.getName());
				}
			}
		}
>>>>>>> e581b5a6
	}
}<|MERGE_RESOLUTION|>--- conflicted
+++ resolved
@@ -105,28 +105,6 @@
 					throw new DMLPrivacyException("Privacy level " + privacyLevel.name() + " of variable not recognized");
 			}
 		}
-<<<<<<< HEAD
 		return dataObject;
-=======
-		return matrixObject;
-	}
-	
-	/**
-	 * Throw DMLPrivacyException if privacy is activated for the input variable
-	 * @param input Variable for which the privacy constraint is checked
-	 * @param ec    The execution context associated with the operand.
-	 */
-	public static void handlePrivacyScalarOutput(CPOperand input, ExecutionContext ec) {
-		Data data = ec.getVariable(input);
-		if ( data != null && (data instanceof CacheableData<?>)){
-			PrivacyConstraint privacyConstraintIn = ((CacheableData<?>) data).getPrivacyConstraint();
-			if ( privacyConstraintIn != null ) {
-				incrementCheckedConstraints(privacyConstraintIn.getPrivacyLevel());
-				if ( privacyConstraintIn.getPrivacyLevel() == PrivacyLevel.Private ){
-					throw new DMLPrivacyException("Privacy constraint cannot be propagated to scalar for input " + input.getName());
-				}
-			}
-		}
->>>>>>> e581b5a6
 	}
 }