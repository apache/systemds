package org.apache.sysds.runtime.transform.decode;

import org.apache.sysds.common.Types;
import org.apache.sysds.runtime.frame.data.FrameBlock;
import org.apache.sysds.runtime.matrix.data.MatrixBlock;
import org.apache.sysds.runtime.util.CommonThreadPool;

import java.io.IOException;
import java.io.ObjectInput;
import java.io.ObjectOutput;
import java.util.ArrayList;
import java.util.Arrays;
import java.util.List;
import java.util.concurrent.ExecutorService;
import java.util.concurrent.Executors;
import java.util.concurrent.Future;

public class ColumnDecoderComposite extends ColumnDecoder {
    private static final long serialVersionUID = 5790600547144743716L;

    private List<ColumnDecoder> _decoders = null;
    protected ColumnDecoderComposite(Types.ValueType[] schema, List<ColumnDecoder> decoders) {
        super(schema, null);
        _decoders = decoders;
    }

    public ColumnDecoderComposite() { super(null, null); }

    private List<MatrixBlock> sliceColumns(MatrixBlock mb, int[] cols) {
        List<MatrixBlock> list = new ArrayList<>(cols.length);
        for (int col : cols) {
            //MatrixBlock ret = new MatrixBlock(mb.getNumRows(), 1, false);
            //for (int i = 0; i < mb.getNumRows(); i++) {
            //    ret.set(i, 0, mb.get(i, col - 1));
            //}
            //list.add(ret);
            MatrixBlock slice = mb.slice(0, mb.getNumRows() - 1,
                    col - 1, col - 1, new MatrixBlock());
            list.add(slice);
        }
        return list;
    }

    @Override
    public FrameBlock columnDecode(MatrixBlock in, FrameBlock out) {
        return columnDecode(in, out, 5);
        //out.ensureAllocatedColumns(in.getNumRows());
        //for (ColumnDecoder dec : _decoders) {
        //    List<MatrixBlock> slices = sliceColumns(in, dec.getColList());
        //    for (int c = 0; c < slices.size(); c++) {
        //        ColumnDecoder sub = dec.getColList().length == 1 ? dec :
        //                dec.subRangeDecoder(dec.getColList()[c], dec.getColList()[c] + 1, 0);
        //        if (sub == null)
        //            throw new RuntimeException("Decoder does not support column slicing: " + dec.getClass());
        //        if (sub != dec)
        //            sub._colList = new int[]{dec.getColList()[c]};
        //        sub.columnDecode(slices.get(c), out);
        //    }
        //}
        //return out;
    }

    @Override
    public FrameBlock columnDecode(MatrixBlock in, FrameBlock out, final int k) {
        final ExecutorService pool = CommonThreadPool.get(k);
        out.ensureAllocatedColumns(in.getNumRows());
        try{
            List<Future<FrameBlock>> tasks = new ArrayList<>();
            for (ColumnDecoder dec : _decoders) {
<<<<<<< HEAD
                List<MatrixBlock> slices = sliceColumns(in, dec.getColList());
                for (int c = 0; c < slices.size(); c++) {
                    ColumnDecoder sub = dec.getColList().length == 1 ? dec :
                            dec.subRangeDecoder(dec.getColList()[c], dec.getColList()[c] + 1, 0);
                    if (sub == null)
                        throw new RuntimeException("Decoder does not support column slicing: " + dec.getClass());
                    if (sub != dec)
                        sub._colList = new int[]{dec.getColList()[c]};
                    int finalC = c;
                    tasks.add(pool.submit(() -> sub.columnDecode(slices.get(finalC), out)));
=======
                long t1 = System.nanoTime();
                if(dec instanceof ColumnDecoderDummycode) {
                    tasks.add(pool.submit(() -> dec.columnDecode(in, out)));
                }
                else {
                    List<MatrixBlock> slices = sliceColumns(in, dec.getColList());
                    for (int c = 0; c < slices.size(); c++) {
                        ColumnDecoder sub = dec.getColList().length == 1 ? dec :
                                dec.subRangeDecoder(dec.getColList()[c], dec.getColList()[c] + 1, 0);
                        if (sub == null)
                            throw new RuntimeException("Decoder does not support column slicing: " + dec.getClass());
                        if (sub != dec)
                            sub._colList = new int[]{dec.getColList()[c]};
                        int finalC = c;
                        tasks.add(pool.submit(() -> sub.columnDecode(slices.get(finalC), out)));
                    }
>>>>>>> 0c5acdbd
                }
            }
        }
        catch (Exception e) {
            throw new RuntimeException(e);
        }
        finally {
            pool.shutdown();
        }
        return out;
    }

    @Override
    public void columnDecode(MatrixBlock in, FrameBlock out, int rl, int ru) {
        // TODO
        for( ColumnDecoder dec : _decoders )
            dec.columnDecode(in, out, rl, ru);
    }

    @Override
    public ColumnDecoder subRangeDecoder(int colStart, int colEnd, int dummycodedOffset) {
        List<ColumnDecoder> subDecoders = new ArrayList<>();
        for (ColumnDecoder dec : _decoders) {
            ColumnDecoder sub = dec.subRangeDecoder(colStart, colEnd, dummycodedOffset);
            if (sub != null)
                subDecoders.add(sub);
        }
        return new ColumnDecoderComposite(Arrays.copyOfRange(_schema, colStart-1, colEnd-1), subDecoders);
    }

    @Override
    public void updateIndexRanges(long[] beginDims, long[] endDims) {
        for(ColumnDecoder dec : _decoders)
            dec.updateIndexRanges(beginDims, endDims);
    }

    @Override
    public void initMetaData(FrameBlock meta) {
        for( ColumnDecoder decoder : _decoders )
            decoder.initMetaData(meta);
    }

    @Override
    public void writeExternal(ObjectOutput out) throws IOException {
        super.writeExternal(out);
        out.writeInt(_decoders.size());
        out.writeInt(_schema == null ? 0:_schema.length); //write #columns
        for(ColumnDecoder decoder : _decoders) {
            out.writeByte(ColumnDecoderFactory.getDecoderType(decoder));
            decoder.writeExternal(out);
        }
    }

    @Override
    public void readExternal(ObjectInput in) throws IOException {
        super.readExternal(in);
        int decodersSize = in.readInt();
        int nCols = in.readInt();
        if (nCols > 0 && decodersSize > nCols*2)
            throw new IOException("Too many decoders");
        _decoders = new ArrayList<>();
        for(int i = 0; i < decodersSize; i++) {
            ColumnDecoder decoder = ColumnDecoderFactory.createInstance(in.readByte());
            decoder.readExternal(in);
            _decoders.add(decoder);
        }
    }
}<|MERGE_RESOLUTION|>--- conflicted
+++ resolved
@@ -67,18 +67,6 @@
         try{
             List<Future<FrameBlock>> tasks = new ArrayList<>();
             for (ColumnDecoder dec : _decoders) {
-<<<<<<< HEAD
-                List<MatrixBlock> slices = sliceColumns(in, dec.getColList());
-                for (int c = 0; c < slices.size(); c++) {
-                    ColumnDecoder sub = dec.getColList().length == 1 ? dec :
-                            dec.subRangeDecoder(dec.getColList()[c], dec.getColList()[c] + 1, 0);
-                    if (sub == null)
-                        throw new RuntimeException("Decoder does not support column slicing: " + dec.getClass());
-                    if (sub != dec)
-                        sub._colList = new int[]{dec.getColList()[c]};
-                    int finalC = c;
-                    tasks.add(pool.submit(() -> sub.columnDecode(slices.get(finalC), out)));
-=======
                 long t1 = System.nanoTime();
                 if(dec instanceof ColumnDecoderDummycode) {
                     tasks.add(pool.submit(() -> dec.columnDecode(in, out)));
@@ -95,8 +83,9 @@
                         int finalC = c;
                         tasks.add(pool.submit(() -> sub.columnDecode(slices.get(finalC), out)));
                     }
->>>>>>> 0c5acdbd
                 }
+                long t2 = System.nanoTime();
+                System.out.println(dec + "time: " + (t2 - t1) / 1e6 + " ms");
             }
         }
         catch (Exception e) {
