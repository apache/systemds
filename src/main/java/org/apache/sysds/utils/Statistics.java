/*
 * Licensed to the Apache Software Foundation (ASF) under one
 * or more contributor license agreements.  See the NOTICE file
 * distributed with this work for additional information
 * regarding copyright ownership.  The ASF licenses this file
 * to you under the Apache License, Version 2.0 (the
 * "License"); you may not use this file except in compliance
 * with the License.  You may obtain a copy of the License at
 *
 *   http://www.apache.org/licenses/LICENSE-2.0
 *
 * Unless required by applicable law or agreed to in writing,
 * software distributed under the License is distributed on an
 * "AS IS" BASIS, WITHOUT WARRANTIES OR CONDITIONS OF ANY
 * KIND, either express or implied.  See the License for the
 * specific language governing permissions and limitations
 * under the License.
 */

package org.apache.sysds.utils;

import org.apache.commons.lang3.tuple.ImmutablePair;
import org.apache.commons.lang3.tuple.Pair;
import org.apache.sysds.api.DMLScript;
import org.apache.sysds.conf.ConfigurationManager;
import org.apache.sysds.hops.OptimizerUtils;
import org.apache.sysds.hops.fedplanner.FederatedCompilationTimer;
import org.apache.sysds.runtime.controlprogram.caching.CacheStatistics;
import org.apache.sysds.runtime.controlprogram.caching.CacheableData;
import org.apache.sysds.runtime.controlprogram.context.ExecutionContext;
import org.apache.sysds.runtime.controlprogram.federated.FederatedStatistics;
import org.apache.sysds.runtime.instructions.Instruction;
import org.apache.sysds.runtime.instructions.InstructionUtils;
import org.apache.sysds.runtime.instructions.cp.Data;
import org.apache.sysds.runtime.instructions.cp.FunctionCallCPInstruction;
import org.apache.sysds.runtime.instructions.spark.SPInstruction;
import org.apache.sysds.runtime.lineage.LineageCacheConfig.ReuseCacheType;
import org.apache.sysds.runtime.meta.DataCharacteristics;
import org.apache.sysds.runtime.lineage.LineageCacheStatistics;
import org.apache.sysds.runtime.lineage.LineageItem;
import org.apache.sysds.runtime.lineage.LineageItemUtils;
import org.apache.sysds.utils.stats.CodegenStatistics;
import org.apache.sysds.utils.stats.NGramBuilder;
import org.apache.sysds.utils.stats.NativeStatistics;
import org.apache.sysds.utils.stats.ParForStatistics;
import org.apache.sysds.utils.stats.ParamServStatistics;
import org.apache.sysds.utils.stats.RecompileStatistics;
import org.apache.sysds.utils.stats.SparkStatistics;
import org.apache.sysds.utils.stats.TransformStatistics;

import java.lang.management.CompilationMXBean;
import java.lang.management.GarbageCollectorMXBean;
import java.lang.management.ManagementFactory;
import java.text.DecimalFormat;
import java.util.AbstractMap;
import java.util.ArrayList;
import java.util.Arrays;
import java.util.Comparator;
import java.util.HashMap;
import java.util.List;
import java.util.Locale;
import java.util.Map;
import java.util.Map.Entry;
import java.util.Optional;
import java.util.Set;
import java.util.concurrent.ConcurrentHashMap;
import java.util.concurrent.atomic.DoubleAdder;
import java.util.concurrent.atomic.LongAdder;
import java.util.function.Consumer;

/**
 * This class captures all statistics.
 */
public class Statistics 
{
	private static class InstStats {
		private final LongAdder time = new LongAdder();
		private final LongAdder count = new LongAdder();
	}

	public static class NGramStats {

		public final long n;
		public final long cumTimeNanos;
		public final double m2;
		public final HashMap<String, Double> meta;

		public static <T> Comparator<NGramBuilder.NGramEntry<T, NGramStats>> getComparator() {
			return Comparator.comparingLong(entry -> entry.getCumStats().cumTimeNanos);
		}

		public static NGramStats merge(NGramStats stats1, NGramStats stats2) {
			// Using the algorithm from: https://en.wikipedia.org/wiki/Algorithms_for_calculating_variance#Parallel_algorithm
			long newN = stats1.n + stats2.n;
			long cumTimeNanos = stats1.cumTimeNanos + stats2.cumTimeNanos;

			// Ensure the calculation uses floating-point arithmetic
			double mean1 = (double) stats1.cumTimeNanos / 1000000000d / stats1.n;
			double mean2 = (double) stats2.cumTimeNanos / 1000000000d / stats2.n;
			double delta = mean2 - mean1;

			double newM2 = stats1.m2 + stats2.m2 + delta * delta * stats1.n * stats2.n / (double)newN;

			HashMap<String, Double> cpy = null;

			if (stats1.meta != null) {
				cpy = new HashMap<>(stats1.meta);
				final HashMap<String, Double> mCpy = cpy;
				if (stats2.meta != null)
					stats2.meta.forEach((key, value) -> mCpy.merge(key, value, Double::sum));
			} else if (stats2.meta != null) {
				cpy = new HashMap<>(stats2.meta);
			}

			return new NGramStats(newN, cumTimeNanos, newM2, cpy);
		}

		public NGramStats(final long n, final long cumTimeNanos, final double m2, HashMap<String, Double> meta) {
			this.n = n;
			this.cumTimeNanos = cumTimeNanos;
			this.m2 = m2;
			this.meta = meta;
		}

		public double getTimeVariance() {
			return m2 / Math.max(n-1, 1);
		}

		public String toString() {
			return String.format(Locale.US, "%.5f", (cumTimeNanos / 1000000000d));
		}

		public HashMap<String, Double> getMeta() {
			return meta;
		}
	}

	public static class LineageNGramExtension {
		private String _datatype;
		private String _valuetype;
		private long _execNanos;

		private HashMap<String, Double> _meta;

		public void setDataType(String dataType) {
			_datatype = dataType;
		}

		public String getDataType() {
			return _datatype == null ? "" : _datatype;
		}

		public void setValueType(String valueType) {
			_valuetype = valueType;
		}

		public String getValueType() {
			return _valuetype == null ? "" : _valuetype;
		}

		public void setExecNanos(long nanos) {
			_execNanos = nanos;
		}

		public long getExecNanos() {
			return _execNanos;
		}

		public void setMeta(String key, Double value) {
			if (_meta == null)
				_meta = new HashMap<>();
			_meta.put(key, value);
		}

		public Object getMeta(String key) {
			if (_meta == null)
				return null;
			return _meta.get(key);
		}
	}
	
	private static long compileStartTime = 0;
	private static long compileEndTime = 0;
	private static long execStartTime = 0;
	private static long execEndTime = 0;
	
	//heavy hitter counts and times 
	private static final ConcurrentHashMap<String,InstStats> _instStats = new ConcurrentHashMap<>();
	private static final ConcurrentHashMap<String, NGramBuilder<String, NGramStats>[]> _instStatsNGram = new ConcurrentHashMap<>();
	private static final ConcurrentHashMap<Long, Entry<String, LineageItem>> _instStatsLineageTracker = new ConcurrentHashMap<>();
	private static final ConcurrentHashMap<LineageItem, LineageNGramExtension> _lineageExtensions = new ConcurrentHashMap<>();

	// number of compiled/executed SP instructions
	private static final LongAdder numExecutedSPInst = new LongAdder();
	private static final LongAdder numCompiledSPInst = new LongAdder();

	// number and size of pinned objects in scope
	private static final DoubleAdder sizeofPinnedObjects = new DoubleAdder();
	private static long maxNumPinnedObjects = 0;
	private static double maxSizeofPinnedObjects = 0;

	// Maps to keep track of CP memory objects for JMLC (e.g. in memory matrices and frames)
	private static final ConcurrentHashMap<String,Double> _cpMemObjs = new ConcurrentHashMap<>();
	private static final ConcurrentHashMap<Integer,Double> _currCPMemObjs = new ConcurrentHashMap<>();

	//JVM stats (low frequency updates)
	private static long jitCompileTime = 0; //in milli sec
	private static long jvmGCTime = 0; //in milli sec
	private static long jvmGCCount = 0; //count

	//Function recompile stats 
	private static final LongAdder funRecompileTime = new LongAdder(); //in nano sec
	private static final LongAdder funRecompiles = new LongAdder(); //count

	private static final LongAdder lTotalUIPVar = new LongAdder();
	private static final LongAdder lTotalLix = new LongAdder();
	private static final LongAdder lTotalLixUIP = new LongAdder();

	public static long recomputeNNZTime = 0;
	public static long examSparsityTime = 0;
	public static long allocateDoubleArrTime = 0;

	public static boolean allowWorkerStatistics = true;

	public static long getNoOfExecutedSPInst() {
		return numExecutedSPInst.longValue();
	}
	
	public static void incrementNoOfExecutedSPInst() {
		numExecutedSPInst.increment();
	}
	
	public static void decrementNoOfExecutedSPInst() {
		numExecutedSPInst.decrement();
	}

	public static long getNoOfCompiledSPInst() {
		return numCompiledSPInst.longValue();
	}

	public static void incrementNoOfCompiledSPInst() {
		numCompiledSPInst.increment();
	}

	public static long getTotalUIPVar() {
		return lTotalUIPVar.longValue();
	}

	public static void incrementTotalUIPVar() {
		lTotalUIPVar.increment();
	}

	public static long getTotalLixUIP() {
		return lTotalLixUIP.longValue();
	}

	public static void incrementTotalLixUIP() {
		lTotalLixUIP.increment();
	}

	public static long getTotalLix() {
		return lTotalLix.longValue();
	}

	public static void incrementTotalLix() {
		lTotalLix.increment();
	}

	public static void resetNoOfCompiledJobs( int count ) {
		//reset both mr/sp for multiple tests within one jvm
		numCompiledSPInst.reset();
		if( OptimizerUtils.isSparkExecutionMode() )
			numCompiledSPInst.add(count);
	}

	public static void resetNoOfExecutedJobs() {
		//reset both mr/sp for multiple tests within one jvm
		numExecutedSPInst.reset();
		if( DMLScript.USE_ACCELERATOR )
			GPUStatistics.setNoOfExecutedGPUInst(0);
	}
	
	public static synchronized void incrementJITCompileTime( long time ) {
		jitCompileTime += time;
	}
	
	public static synchronized void incrementJVMgcTime( long time ) {
		jvmGCTime += time;
	}
	
	public static synchronized void incrementJVMgcCount( long delta ) {
		jvmGCCount += delta;
	}

	public static void incrementFunRecompileTime( long delta ) {
		funRecompileTime.add(delta);
	}
	
	public static void incrementFunRecompiles() {
		funRecompiles.increment();
	}

	public static void startCompileTimer() {
		if( DMLScript.STATISTICS )
			compileStartTime = System.nanoTime();
	}

	public static void stopCompileTimer() {
		if( DMLScript.STATISTICS )
			compileEndTime = System.nanoTime();
	}

	public static long getCompileTime() {
		return compileEndTime - compileStartTime;
	}
	
	/**
	 * Starts the timer, should be invoked immediately before invoking
	 * Program.execute()
	 */
	public static void startRunTimer() {
		execStartTime = System.nanoTime();
	}

	/**
	 * Stops the timer, should be invoked immediately after invoking
	 * Program.execute()
	 */
	public static void stopRunTimer() {
		execEndTime = System.nanoTime();
	}

	/**
	 * Returns the total time of run in nanoseconds.
	 * 
	 * @return run time in nanoseconds
	 */
	public static long getRunTime() {
		return execEndTime - execStartTime;
	}
	
	public static void reset()
	{
		RecompileStatistics.reset();

		funRecompiles.reset();
		funRecompileTime.reset();

		CodegenStatistics.reset();
		ParForStatistics.reset();
		ParamServStatistics.reset();
		SparkStatistics.reset();
		TransformStatistics.reset();

		lTotalLix.reset();
		lTotalLixUIP.reset();
		lTotalUIPVar.reset();
		
		CacheStatistics.reset();
		LineageCacheStatistics.reset();
		
		resetJITCompileTime();
		resetJVMgcTime();
		resetJVMgcCount();
		resetCPHeavyHitters();

		GPUStatistics.reset();
		NativeStatistics.reset();
		DMLCompressionStatistics.reset();

		FederatedStatistics.reset();

		_instStatsNGram.clear();
		_instStatsLineageTracker.clear();
		_instStats.clear();
	}

	public static void resetJITCompileTime(){
		jitCompileTime = -1 * getJITCompileTime();
	}
	
	public static void resetJVMgcTime(){
		jvmGCTime = -1 * getJVMgcTime();
	}
	
	public static void resetJVMgcCount(){
		jvmGCTime = -1 * getJVMgcCount();
	}

	public static void resetCPHeavyHitters(){
		_instStats.clear();
	}

	public static String getCPHeavyHitterCode( Instruction inst )
	{
		String opcode = null;
		
		if( inst instanceof SPInstruction ) {
			opcode = "SP_"+InstructionUtils.getOpCode(inst.toString());
			if( inst instanceof FunctionCallCPInstruction ) {
				FunctionCallCPInstruction extfunct = (FunctionCallCPInstruction)inst;
				opcode = extfunct.getFunctionName();
			}
		}
		else { //CPInstructions
			opcode = InstructionUtils.getOpCode(inst.toString());
			if( inst instanceof FunctionCallCPInstruction ) {
				FunctionCallCPInstruction extfunct = (FunctionCallCPInstruction)inst;
				opcode = extfunct.getFunctionName();
			}
		}
		
		return opcode;
	}

	public static void addCPMemObject(int hash, double sizeof) {
		double sizePrev = _currCPMemObjs.getOrDefault(hash, 0.0);
		_currCPMemObjs.put(hash, sizeof);
		sizeofPinnedObjects.add(sizeof - sizePrev);
		maintainMemMaxStats();
	}

	/**
	 * Helper method to keep track of the maximum number of pinned
	 * objects and total size yet seen
	 */
	private static void maintainMemMaxStats() {
		if (maxSizeofPinnedObjects < sizeofPinnedObjects.doubleValue())
			maxSizeofPinnedObjects = sizeofPinnedObjects.doubleValue();
		if (maxNumPinnedObjects < _currCPMemObjs.size())
			maxNumPinnedObjects = _currCPMemObjs.size();
	}

	/**
	 * Helper method to remove a memory object which has become unpinned
	 * @param hash hash of data object
	 */
	public static void removeCPMemObject( int hash ) {
		if (_currCPMemObjs.containsKey(hash)) {
			double sizeof = _currCPMemObjs.remove(hash);
			sizeofPinnedObjects.add(-1.0 * sizeof);
		}
	}

	/**
	 * Helper method which keeps track of the heaviest weight objects (by total memory used)
	 * throughout execution of the program. Only reported if JMLC memory statistics are enabled and
	 * finegrained statistics are enabled. We only keep track of the -largest- instance of data associated with a
	 * particular string identifier so no need to worry about multiple bindings to the same name
	 * @param name String denoting the variables name
	 * @param sizeof objects size (estimated bytes)
	 */
	public static void maintainCPHeavyHittersMem( String name, double sizeof ) {
		double prevSize = _cpMemObjs.getOrDefault(name, 0.0);
		if (prevSize < sizeof)
			_cpMemObjs.put(name, sizeof);
	}

	/**
	 * "Maintains" or adds time to per instruction/op timers, also increments associated count
	 * @param instName name of the instruction/op
	 * @param timeNanos time in nano seconds
	 */
	public static void maintainCPHeavyHitters( String instName, long timeNanos ) {
		//maintain instruction entry (w/ robustness for concurrent updates)
		InstStats tmp = _instStats.get(instName);
		if( tmp == null ) {
			InstStats tmp0 = new InstStats();
			InstStats tmp1 = _instStats.putIfAbsent(instName, tmp0);
			tmp = (tmp1 != null) ? tmp1 : tmp0;
		}
		
		//thread-local maintenance of instruction stats
		tmp.time.add(timeNanos);
		tmp.count.increment();
	}

	public static void prepareNGramInst(Entry<String, LineageItem> li) {
		if (li == null)
			_instStatsLineageTracker.remove(Thread.currentThread().getId());
		else
			_instStatsLineageTracker.put(Thread.currentThread().getId(), li);
	}

	public static Optional<Entry<String, LineageItem>> getCurrentLineageItem() {
		Entry<String, LineageItem> item = _instStatsLineageTracker.get(Thread.currentThread().getId());
		return item == null ? Optional.empty() : Optional.of(item);
	}

	public static synchronized void clearNGramRecording() {
		NGramBuilder<String, NGramStats>[] bl = _instStatsNGram.get(Thread.currentThread().getName());
		for (NGramBuilder<String, NGramStats> b : bl)
			b.clearCurrentRecording();
	}

	public static synchronized void extendLineageItem(LineageItem li, LineageNGramExtension ext) {
		_lineageExtensions.put(li, ext);
	}

	public static synchronized LineageNGramExtension getExtendedLineage(LineageItem li) {
		return _lineageExtensions.get(li);
	}
<<<<<<< HEAD

=======
	
	public static synchronized void maintainNGramsFromLineage(Instruction tmp, ExecutionContext ec, long t0) {
		final long nanoTime = System.nanoTime() - t0;
		if (DMLScript.STATISTICS_NGRAMS_USE_LINEAGE) {
			Statistics.getCurrentLineageItem().ifPresent(li -> {
				Data data = ec.getVariable(li.getKey());
				Statistics.LineageNGramExtension ext = new Statistics.LineageNGramExtension();
				if (data != null) {
					ext.setDataType(data.getDataType().toString());
					ext.setValueType(data.getValueType().toString());
					if (data instanceof CacheableData) {
						DataCharacteristics dc = ((CacheableData<?>)data).getDataCharacteristics();
						ext.setMeta("NDims", (double)dc.getNumDims());
						ext.setMeta("NumRows", (double)dc.getRows());
						ext.setMeta("NumCols", (double)dc.getCols());
						ext.setMeta("NonZeros", (double)dc.getNonZeros());
					}
				}
				ext.setExecNanos(nanoTime);
				Statistics.extendLineageItem(li.getValue(), ext);
				Statistics.maintainNGramsFromLineage(li.getValue());
			});
		} else
			Statistics.maintainNGrams(tmp.getExtendedOpcode(), nanoTime);
	}

	@SuppressWarnings("unchecked")
>>>>>>> d0f0837d
	public static synchronized void maintainNGramsFromLineage(LineageItem li) {
		NGramBuilder<String, NGramStats>[] tmp = _instStatsNGram.computeIfAbsent(Thread.currentThread().getName(), k -> {
			NGramBuilder<String, NGramStats>[] threadEntry = new NGramBuilder[DMLScript.STATISTICS_NGRAM_SIZES.length];
			for (int i = 0; i < threadEntry.length; i++) {
				threadEntry[i] = new NGramBuilder<String, NGramStats>(String.class, NGramStats.class, DMLScript.STATISTICS_NGRAM_SIZES[i], s -> s, NGramStats::merge);
			}
			return threadEntry;
		});
		addLineagePaths(li, new ArrayList<>(), new ArrayList<>(), tmp);
	}

	/**
	 * Adds the corresponding sequences of instructions to the n-grams.
	 * <p></p>
	 * Example: 2-grams from (a*b + a/c) will add [(*,+), (/,+)]
	 * @param li
	 * @param currentPath
	 * @param indexes
	 * @param builders
	 */
	private static void addLineagePaths(LineageItem li, ArrayList<Entry<LineageItem, LineageNGramExtension>> currentPath, ArrayList<Integer> indexes, NGramBuilder<String, NGramStats>[] builders) {
		if (li.getType() == LineageItem.LineageItemType.Literal)
			return; // Skip literals as they are no real instruction

		currentPath.add(new AbstractMap.SimpleEntry<>(li, getExtendedLineage(li)));

		int maxSize = 0;
		NGramBuilder<String, NGramStats> matchingBuilder = null;

		for (NGramBuilder<String, NGramStats> builder : builders) {
			if (builder.getSize() == currentPath.size())
				matchingBuilder = builder;
			if (builder.getSize() > maxSize)
				maxSize = builder.getSize();
		}

		if (matchingBuilder != null) {
			// If we have an n-gram builder with n = currentPath.size(), then we want to insert the entry
			// As we cannot incrementally add the instructions (we have a DAG rather than a sequence of instructions)
			// we need to clear the current n-grams
			clearNGramRecording();
			// We then record a new n-gram with all the LineageItems of the current lineage path
			Entry<LineageItem, LineageNGramExtension> currentEntry = currentPath.get(currentPath.size()-1);
			matchingBuilder.append(LineageItemUtils.explainLineageAsInstruction(currentEntry.getKey(), currentEntry.getValue()) + (indexes.size() > 0 ? ("[" + indexes.get(currentPath.size()-2) + "]") : ""), new NGramStats(1, currentEntry.getValue() != null ? currentEntry.getValue().getExecNanos() : 0, 0, currentEntry.getValue() != null ? currentEntry.getValue()._meta : null));
			for (int i = currentPath.size()-2; i >= 0; i--) {
				currentEntry = currentPath.get(i);
				matchingBuilder.append(LineageItemUtils.explainLineageAsInstruction(currentEntry.getKey(), currentEntry.getValue()) + (i > 0 ? ("[" + indexes.get(i-1) + "]") : ""), new NGramStats(1, currentEntry.getValue() != null ? currentEntry.getValue().getExecNanos() : 0, 0, currentEntry.getValue() != null ? currentEntry.getValue()._meta : null));
			}
		}

		if (currentPath.size() < maxSize && li.getInputs() != null) {
			int idx = 0;
			for (LineageItem input : li.getInputs()) {
				indexes.add(idx++);
				addLineagePaths(input, currentPath, indexes, builders);
				indexes.remove(indexes.size()-1);
			}
		}

		currentPath.remove(currentPath.size()-1);
	}

	@SuppressWarnings("unchecked")
	public static void maintainNGrams(String instName, long timeNanos) {
		NGramBuilder<String, NGramStats>[] tmp = _instStatsNGram.computeIfAbsent(Thread.currentThread().getName(), k -> {
			NGramBuilder<String, NGramStats>[] threadEntry = new NGramBuilder[DMLScript.STATISTICS_NGRAM_SIZES.length];
			for (int i = 0; i < threadEntry.length; i++) {
				threadEntry[i] = new NGramBuilder<String, NGramStats>(String.class, NGramStats.class, DMLScript.STATISTICS_NGRAM_SIZES[i], s -> s, NGramStats::merge);
			}
			return threadEntry;
		});

		for (int i = 0; i < tmp.length; i++)
			tmp[i].append(instName, new NGramStats(1, timeNanos, 0, null));
	}

	@SuppressWarnings("unchecked")
	public static NGramBuilder<String, NGramStats>[] mergeNGrams() {
		NGramBuilder<String, NGramStats>[] builders = new NGramBuilder[DMLScript.STATISTICS_NGRAM_SIZES.length];

		for (int i = 0; i < builders.length; i++) {
			builders[i] = new NGramBuilder<String, NGramStats>(String.class, NGramStats.class, DMLScript.STATISTICS_NGRAM_SIZES[i], s -> s, NGramStats::merge);
		}

		for (int i = 0; i < DMLScript.STATISTICS_NGRAM_SIZES.length; i++) {
			for (Map.Entry<String, NGramBuilder<String, NGramStats>[]> entry : _instStatsNGram.entrySet()) {
				NGramBuilder<String, NGramStats> mbuilder = entry.getValue()[i];
				builders[i].merge(mbuilder);
			}
		}

		return builders;
	}

	public static String getNGramStdDevs(NGramStats[] stats, int offset, int prec, boolean displayZero) {
		StringBuilder sb = new StringBuilder();
		sb.append("(");
		boolean containsData = false;
		int actualIndex;
		for (int i = 0; i < stats.length; i++) {
			if (i != 0)
				sb.append(", ");
			actualIndex = (offset + i) % stats.length;
			double var = 1000000000d * stats[actualIndex].n * Math.sqrt(stats[actualIndex].getTimeVariance()) / stats[actualIndex].cumTimeNanos;
			if (displayZero || var >= Math.pow(10, -prec)) {
				sb.append(String.format(Locale.US, "%." + prec + "f", var));
				containsData = true;
			}
		}
		sb.append(")");
		return containsData ? sb.toString() : "-";
	}

	public static String getNGramAvgTimes(NGramStats[] stats, int offset, int prec) {
		StringBuilder sb = new StringBuilder();
		sb.append("(");
		int actualIndex;
		for (int i = 0; i < stats.length; i++) {
			if (i != 0)
				sb.append(", ");
			actualIndex = (offset + i) % stats.length;
			double var = (stats[actualIndex].cumTimeNanos / 1000000000d) / stats[actualIndex].n;
			sb.append(String.format(Locale.US, "%." + prec + "f", var));
		}
		sb.append(")");
		return sb.toString();
	}

	public static void toCSVStream(final NGramBuilder<String, NGramStats> mbuilder, final Consumer<String> lineConsumer) {
		ArrayList<String> colList = new ArrayList<>();
		colList.add("N-Gram");
		colList.add("Time[s]");

		for (int j = 0; j < mbuilder.getSize(); j++)
			colList.add("Col" + (j + 1));
		for (int j = 0; j < mbuilder.getSize(); j++)
			colList.add("Col" + (j + 1) + "::Mean(Time[s])");
		for (int j = 0; j < mbuilder.getSize(); j++)
			colList.add("Col" + (j + 1) + "::StdDev(Time[s])/Col" + (j + 1) + "::Mean(Time[s])");
		for (int j = 0; j < mbuilder.getSize(); j++)
			colList.add("Col" + (j + 1) + "_Meta");

		colList.add("Count");

		NGramBuilder.toCSVStream(colList.toArray(new String[colList.size()]), mbuilder.getTopK(100000, Statistics.NGramStats.getComparator(), true), e -> {
			StringBuilder builder = new StringBuilder();
			builder.append(e.getIdentifier().replace("(", "").replace(")", "").replace(", ", ","));
			builder.append(",");
			builder.append(Statistics.getNGramAvgTimes(e.getStats(), e.getOffset(), 9).replace("-", "").replace("(", "").replace(")", ""));
			builder.append(",");
			String stdDevs = Statistics.getNGramStdDevs(e.getStats(), e.getOffset(), 9, true).replace("-", "").replace("(", "").replace(")", "");
			if (stdDevs.isEmpty()) {
				for (int j = 0; j < mbuilder.getSize()-1; j++)
					builder.append(",");
			} else {
				builder.append(stdDevs);
			}
			//builder.append(",");
			boolean first = true;
			NGramStats[] stats = e.getStats();
			for (int i = 0; i < stats.length; i++) {
				builder.append(",");
				NGramStats stat = stats[i];
				if (stat.getMeta() != null) {
					for (Entry<String, Double> metaData : stat.getMeta().entrySet()) {
						if (first)
							first = false;
						else
							builder.append("&");
						if (metaData.getValue() != null)
							builder.append(metaData.getKey()).append(":").append(metaData.getValue());
					}
				}
			}
			return builder.toString();
		}, lineConsumer);
	}

	public static String nGramToCSV(final NGramBuilder<String, NGramStats> mbuilder) {
		final StringBuilder b = new StringBuilder();
		toCSVStream(mbuilder, b::append);
		return b.toString();
	}

	public static String getCommonNGrams(NGramBuilder<String, NGramStats> builder, int num) {
		if (num <= 0 || _instStatsNGram.size() <= 0)
			return "-";

		//NGramBuilder<String, Long> builder = mergeNGrams();
		@SuppressWarnings("unchecked")
		NGramBuilder.NGramEntry<String, NGramStats>[] topNGrams = builder.getTopK(num, NGramStats.getComparator(), true).toArray(NGramBuilder.NGramEntry[]::new);

		final String numCol = "#";
		final String instCol = "N-Gram";
		final String timeSCol = "Time(s)";
		final String timeSVar = "StdDev(t)/Mean(t)";
		final String countCol = "Count";
		StringBuilder sb = new StringBuilder();
		int len = topNGrams.length;
		int numHittersToDisplay = Math.min(num, len);
		int maxNumLen = String.valueOf(numHittersToDisplay).length();
		int maxInstLen = instCol.length();
		int maxTimeSLen = timeSCol.length();
		int maxTimeSVarLen = timeSVar.length();
		int maxCountLen = countCol.length();
		DecimalFormat sFormat = new DecimalFormat("#,##0.000");

		for (int i = 0; i < numHittersToDisplay; i++) {
			long timeNs = topNGrams[i].getCumStats().cumTimeNanos;
			String instruction = topNGrams[i].getIdentifier();
			double timeS = timeNs / 1000000000d;


			maxInstLen = Math.max(maxInstLen, instruction.length() + 1);

			String timeSString = sFormat.format(timeS);
			String timeSVarString = getNGramStdDevs(topNGrams[i].getStats(), topNGrams[i].getOffset(), 3, false);
			maxTimeSLen = Math.max(maxTimeSLen, timeSString.length());
			maxTimeSVarLen = Math.max(maxTimeSVarLen, timeSVarString.length());

			maxCountLen = Math.max(maxCountLen, String.valueOf(topNGrams[i].getOccurrences()).length());
		}

		maxInstLen = Math.min(maxInstLen, DMLScript.STATISTICS_MAX_WRAP_LEN);
		sb.append(String.format( " %" + maxNumLen + "s  %-" + maxInstLen + "s  %"
				+ maxTimeSLen + "s  %" + maxTimeSVarLen + "s  %" + maxCountLen + "s", numCol, instCol, timeSCol, timeSVar, countCol));
		sb.append("\n");
		for (int i = 0; i < numHittersToDisplay; i++) {
			String instruction = topNGrams[i].getIdentifier();
			String [] wrappedInstruction = wrap(instruction, maxInstLen);

			//long timeNs = tmp[len - 1 - i].getValue().time.longValue();
			double timeS = topNGrams[i].getCumStats().cumTimeNanos / 1000000000d;
			//double timeVar = topNGrams[i].getCumStats().getTimeVariance();
			String timeSString = sFormat.format(timeS);
			String timeVarString = getNGramStdDevs(topNGrams[i].getStats(), topNGrams[i].getOffset(), 3, false);//sFormat.format(timeVar);

			long count = topNGrams[i].getOccurrences();
			int numLines = wrappedInstruction.length;

			for(int wrapIter = 0; wrapIter < numLines; wrapIter++) {
				String instStr = (wrapIter < wrappedInstruction.length) ? wrappedInstruction[wrapIter] : "";
				if(wrapIter == 0) {
					// Display instruction count
					sb.append(String.format(
							" %" + maxNumLen + "d  %-" + maxInstLen + "s  %" + maxTimeSLen + "s %" + maxTimeSVarLen + "s  %" + maxCountLen + "d",
							(i + 1), instStr, timeSString, timeVarString, count));
				}
				else {
					sb.append(String.format(
							" %" + maxNumLen + "s  %-" + maxInstLen + "s  %" + maxTimeSLen + "s %" + maxTimeSVarLen + "s  %" + maxCountLen + "s",
							"", instStr, "", "", ""));
				}
				sb.append("\n");
			}
		}

		return sb.toString();
	}
	
	public static void maintainCPFuncCallStats(String instName) {
		InstStats tmp = _instStats.get(instName);
		if (tmp != null)  //tmp should never be null
			tmp.count.decrement();
	}

	public static Set<String> getCPHeavyHitterOpCodes() {
		return _instStats.keySet();
	}
	
	public static long getCPHeavyHitterCount(String opcode) {
		InstStats tmp = _instStats.get(opcode);
		return (tmp != null) ? tmp.count.longValue() : 0;
	}

	public static HashMap<String, Pair<Long, Double>> getHeavyHittersHashMap() {
		HashMap<String, Pair<Long, Double>> heavyHitters = new HashMap<>();
		for(String opcode : _instStats.keySet()) {
			InstStats val = _instStats.get(opcode);
			long count = val.count.longValue();
			double time = val.time.longValue() / 1000000000d; // in sec
			heavyHitters.put(opcode, new ImmutablePair<>(Long.valueOf(count), Double.valueOf(time)));
		}
		return heavyHitters;
	}

	/**
	 * Obtain a string tabular representation of the heavy hitter instructions
	 * that displays the time, instruction count, and optionally GPU stats about
	 * each instruction.
	 * 
	 * @param num
	 *            the maximum number of heavy hitters to display
	 * @return string representing the heavy hitter instructions in tabular
	 *         format
	 */
	@SuppressWarnings("unchecked")
	public static String getHeavyHitters(int num) {
		if (num <= 0 || _instStats.size() <= 0)
			return "-";

		// get top k via sort
		Entry<String, InstStats>[] tmp = _instStats.entrySet().toArray(Entry[]::new);
		Arrays.sort(tmp, new Comparator<Entry<String, InstStats>>() {
			@Override
			public int compare(Entry<String, InstStats> e1, Entry<String, InstStats> e2) {
				return Long.compare(e1.getValue().time.longValue(), e2.getValue().time.longValue());
			}
		});

		final String numCol = "#";
		final String instCol = "Instruction";
		final String timeSCol = "Time(s)";
		final String countCol = "Count";
		StringBuilder sb = new StringBuilder();
		int len = tmp.length;
		int numHittersToDisplay = Math.min(num, len);
		int maxNumLen = String.valueOf(numHittersToDisplay).length();
		int maxInstLen = instCol.length();
		int maxTimeSLen = timeSCol.length();
		int maxCountLen = countCol.length();
		DecimalFormat sFormat = new DecimalFormat("#,##0.000");
		for (int i = 0; i < numHittersToDisplay; i++) {
			Entry<String, InstStats> hh = tmp[len - 1 - i];
			String instruction = hh.getKey();
			long timeNs = hh.getValue().time.longValue();
			double timeS = timeNs / 1000000000d;

			maxInstLen = Math.max(maxInstLen, instruction.length());

			String timeSString = sFormat.format(timeS);
			maxTimeSLen = Math.max(maxTimeSLen, timeSString.length());

			maxCountLen = Math.max(maxCountLen, String.valueOf(hh.getValue().count.longValue()).length());
		}
		maxInstLen = Math.min(maxInstLen, DMLScript.STATISTICS_MAX_WRAP_LEN);
		sb.append(String.format( " %" + maxNumLen + "s  %-" + maxInstLen + "s  %"
			+ maxTimeSLen + "s  %" + maxCountLen + "s", numCol, instCol, timeSCol, countCol));
		sb.append("\n");
		for (int i = 0; i < numHittersToDisplay; i++) {
			String instruction = tmp[len - 1 - i].getKey();
			String [] wrappedInstruction = wrap(instruction, maxInstLen);

			long timeNs = tmp[len - 1 - i].getValue().time.longValue();
			double timeS = timeNs / 1000000000d;
			String timeSString = sFormat.format(timeS);

			long count = tmp[len - 1 - i].getValue().count.longValue();
			int numLines = wrappedInstruction.length;
			
			for(int wrapIter = 0; wrapIter < numLines; wrapIter++) {
				String instStr = (wrapIter < wrappedInstruction.length) ? wrappedInstruction[wrapIter] : "";
				if(wrapIter == 0) {
					// Display instruction count
					sb.append(String.format(
						" %" + maxNumLen + "d  %-" + maxInstLen + "s  %" + maxTimeSLen + "s  %" + maxCountLen + "d",
						(i + 1), instStr, timeSString, count));
				}
				else {
					sb.append(String.format(
						" %" + maxNumLen + "s  %-" + maxInstLen + "s  %" + maxTimeSLen + "s  %" + maxCountLen + "s",
						"", instStr, "", ""));
				}
				sb.append("\n");
			}
		}

		return sb.toString();
	}

	@SuppressWarnings("unchecked")
	public static String getCPHeavyHittersMem(int num) {
		if ((_cpMemObjs.size() <= 0) || (num <= 0))
			return "-";

		Entry<String,Double>[] entries = _cpMemObjs.entrySet().toArray(Entry[]::new);
		Arrays.sort(entries, new Comparator<Entry<String, Double>>() {
			@Override
			public int compare(Entry<String, Double> a, Entry<String, Double> b) {
				return b.getValue().compareTo(a.getValue());
			}
		});

		int n = entries.length;
		int numHittersToDisplay = Math.min(num, n);
		int numPadLen = String.format("%d", numHittersToDisplay).length();
		int maxNameLength = 0;
		for (String name : _cpMemObjs.keySet())
			maxNameLength = Math.max(name.length(), maxNameLength);

		maxNameLength = Math.max(maxNameLength, "Object".length());
		StringBuilder res = new StringBuilder();
		res.append(String.format("  %-" + numPadLen + "s" + "  %-" 
			+ maxNameLength + "s" + "  %s\n", "#", "Object", "Memory"));

		for (int ix = 1; ix <= numHittersToDisplay; ix++) {
			String objName = entries[ix-1].getKey();
			String objSize = byteCountToDisplaySize(entries[ix-1].getValue());
			String numStr = String.format("  %-" + numPadLen + "s", ix);
			String objNameStr = String.format("  %-" + maxNameLength + "s ", objName);
			res.append(numStr + objNameStr + String.format("  %s", objSize) + "\n");
		}

		return res.toString();
	}

	/**
	 * Helper method to create a nice representation of byte counts - this was copied from
	 * GPUMemoryManager and should eventually be refactored probably...
	 */
	private static String byteCountToDisplaySize(double numBytes) {
		if (numBytes < 1024) {
			return numBytes + " bytes";
		}
		else {
			int exp = (int) (Math.log(numBytes) / 6.931471805599453);
			return String.format("%.3f %sB", numBytes / Math.pow(1024, exp), "KMGTP".charAt(exp-1));
		}
	}

	/**
	 * Returns the total time of asynchronous JIT compilation in milliseconds.
	 * 
	 * @return JIT compile time
	 */
	public static long getJITCompileTime(){
		long ret = -1; //unsupported
		CompilationMXBean cmx = ManagementFactory.getCompilationMXBean();
		if( cmx.isCompilationTimeMonitoringSupported() ) {
			ret = cmx.getTotalCompilationTime();
			ret += jitCompileTime; //add from remote processes
		}
		return ret;
	}
	
	public static long getJVMgcTime(){
		long ret = 0; 
		
		List<GarbageCollectorMXBean> gcxs = ManagementFactory.getGarbageCollectorMXBeans();
		
		for( GarbageCollectorMXBean gcx : gcxs )
			ret += gcx.getCollectionTime();
		if( ret>0 )
			ret += jvmGCTime;
		
		return ret;
	}
	
	public static long getJVMgcCount(){
		long ret = 0; 
		
		List<GarbageCollectorMXBean> gcxs = ManagementFactory.getGarbageCollectorMXBeans();
		
		for( GarbageCollectorMXBean gcx : gcxs )
			ret += gcx.getCollectionCount();
		if( ret>0 )
			ret += jvmGCCount;
		
		return ret;
	}

	public static long getFunRecompileTime(){
		return funRecompileTime.longValue();
	}
	
	public static long getFunRecompiles(){
		return funRecompiles.longValue();
	}

	public static long getNumPinnedObjects() { return maxNumPinnedObjects; }

	public static double getSizeofPinnedObjects() { return maxSizeofPinnedObjects; }

	/**
	 * Returns statistics of the DML program that was recently completed as a string
	 * @return statistics as a string
	 */
	public static String display() {
		return display(DMLScript.STATISTICS_COUNT);
	}
	
	
	public static String [] wrap(String str, int wrapLength) {
		int numLines = (int) Math.ceil( ((double)str.length()) / wrapLength);
		int len = str.length();
		String [] ret = new String[numLines];
		for(int i = 0; i < numLines; i++) {
			ret[i] = str.substring(i*wrapLength, Math.min((i+1)*wrapLength, len));
		}
		return ret;
	}

	/**
	 * Returns statistics as a string
	 * @param maxHeavyHitters The maximum number of heavy hitters that are printed
	 * @return statistics as string
	 */
	public static String display(int maxHeavyHitters)
	{
		StringBuilder sb = new StringBuilder();

		sb.append("SystemDS Statistics:\n");
		if( DMLScript.STATISTICS ) {
			sb.append("Total elapsed time:\t\t" + String.format("%.3f", (getCompileTime()+getRunTime())*1e-9) + " sec.\n"); // nanoSec --> sec
			sb.append("Total compilation time:\t\t" + String.format("%.3f", getCompileTime()*1e-9) + " sec.\n"); // nanoSec --> sec
			sb.append(FederatedCompilationTimer.getStringRepresentation());
		}
		sb.append("Total execution time:\t\t" + String.format("%.3f", getRunTime()*1e-9) + " sec.\n"); // nanoSec --> sec
		if( OptimizerUtils.isSparkExecutionMode() ) {
			if( DMLScript.STATISTICS ) //moved into stats on Shiv's request
				sb.append("Number of compiled Spark inst:\t" + getNoOfCompiledSPInst() + ".\n");
			sb.append("Number of executed Spark inst:\t" + getNoOfExecutedSPInst() + ".\n");
		}

		if( DMLScript.USE_ACCELERATOR && DMLScript.STATISTICS)
			sb.append(GPUStatistics.getStringForCudaTimers());

		//show extended caching/compilation statistics
		if( DMLScript.STATISTICS )
		{
			if(NativeHelper.CURRENT_NATIVE_BLAS_STATE == NativeHelper.NativeBlasState.SUCCESSFULLY_LOADED_NATIVE_BLAS_AND_IN_USE)
				sb.append(NativeStatistics.displayStatistics());

			if(recomputeNNZTime != 0 || examSparsityTime != 0 || allocateDoubleArrTime != 0) {
				sb.append("MatrixBlock times (recomputeNNZ/examSparsity/allocateDoubleArr):\t" + String.format("%.3f", recomputeNNZTime*1e-9) + "/" +
						String.format("%.3f", examSparsityTime*1e-9) + "/" + String.format("%.3f", allocateDoubleArrTime*1e-9)  + ".\n");
			}

			sb.append("Cache hits (Mem/Li/WB/FS/HDFS):\t" + CacheStatistics.displayHits() + ".\n");
			sb.append("Cache writes (Li/WB/FS/HDFS):\t" + CacheStatistics.displayWrites() + ".\n");
			sb.append("Cache times (ACQr/m, RLS, EXP):\t" + CacheStatistics.displayTime() + " sec.\n");
			if (DMLScript.JMLC_MEM_STATISTICS)
				sb.append("Max size of live objects:\t" + byteCountToDisplaySize(getSizeofPinnedObjects()) + " ("  + getNumPinnedObjects() + " total objects)" + "\n");

			sb.append(RecompileStatistics.displayStatistics());

			if( getFunRecompiles()>0 ) {
				sb.append("Functions recompiled:\t\t" + getFunRecompiles() + ".\n");
				sb.append("Functions recompile time:\t" + String.format("%.3f", ((double)getFunRecompileTime())/1000000000) + " sec.\n");
			}
			if (DMLScript.LINEAGE && !ReuseCacheType.isNone()) {
				sb.append("LinCache hits (Mem/FS/Del): \t" + LineageCacheStatistics.displayHits() + ".\n");
				sb.append("LinCache MultiLevel (Ins/SB/Fn):" + LineageCacheStatistics.displayMultiLevelHits() + ".\n");
				if (LineageCacheStatistics.ifGpuStats()) {
					sb.append("LinCache GPU (Hit/PF): \t" + LineageCacheStatistics.displayGpuStats() + ".\n");
					sb.append("LinCache GPU (Recyc/Del/Miss): \t" + LineageCacheStatistics.displayGpuPointerStats() + ".\n");
					sb.append("LinCache GPU evict time: \t" + LineageCacheStatistics.displayGpuEvictTime() + " sec.\n");
				}
				if (LineageCacheStatistics.ifSparkStats()) {
					sb.append("LinCache Spark (Col/Loc/Dist): \t" + LineageCacheStatistics.displaySparkHits() + ".\n");
					sb.append("LinCache Spark (Per/Unper/Del):\t" + LineageCacheStatistics.displaySparkPersist() + ".\n");
				}
				sb.append("LinCache writes (Mem/FS/Del): \t" + LineageCacheStatistics.displayWtrites() + ".\n");
				sb.append("LinCache FStimes (Rd/Wr): \t" + LineageCacheStatistics.displayFSTime() + " sec.\n");
				sb.append("LinCache Computetime (S/M/P): \t" + LineageCacheStatistics.displayComputeTime() + " sec.\n");
				sb.append("LinCache Rewrites:    \t\t" + LineageCacheStatistics.displayRewrites() + ".\n");
			}

			if( ConfigurationManager.isCodegenEnabled() )
				sb.append(CodegenStatistics.displayStatistics());

			if( OptimizerUtils.isSparkExecutionMode() )
				sb.append(SparkStatistics.displayStatistics());
			if (SparkStatistics.anyAsyncOp())
				sb.append(SparkStatistics.displayAsyncStats());

			sb.append(ParamServStatistics.displayStatistics());

			sb.append(ParForStatistics.displayStatistics());

			sb.append(FederatedStatistics.displayFedIOExecStatistics());
			sb.append(FederatedStatistics.displayFedWorkerStats());

			sb.append(TransformStatistics.displayStatistics());

			if(ConfigurationManager.isCompressionEnabled()){
				DMLCompressionStatistics.display(sb);
			}

			sb.append("Total JIT compile time:\t\t" + ((double)getJITCompileTime())/1000 + " sec.\n");
			sb.append("Total JVM GC count:\t\t" + getJVMgcCount() + ".\n");
			sb.append("Total JVM GC time:\t\t" + ((double)getJVMgcTime())/1000 + " sec.\n");
			sb.append("Heavy hitter instructions:\n" + getHeavyHitters(maxHeavyHitters));
		}

		if (DMLScript.STATISTICS_NGRAMS) {
			NGramBuilder<String, NGramStats>[] mergedNGrams = mergeNGrams();
			for (int i = 0; i < DMLScript.STATISTICS_NGRAM_SIZES.length; i++) {
				sb.append("Most common " + DMLScript.STATISTICS_NGRAM_SIZES[i] + "-grams (sorted by absolute time):\n" + getCommonNGrams(mergedNGrams[i], DMLScript.STATISTICS_TOP_K_NGRAMS));
			}
		}

		if(DMLScript.FED_STATISTICS) {
			sb.append("\n");
			sb.append(FederatedStatistics.displayStatistics(DMLScript.FED_STATISTICS_COUNT));
			sb.append("\n");
			sb.append(ParamServStatistics.displayFloStatistics());
		}

		return sb.toString();
	}
}<|MERGE_RESOLUTION|>--- conflicted
+++ resolved
@@ -500,9 +500,6 @@
 	public static synchronized LineageNGramExtension getExtendedLineage(LineageItem li) {
 		return _lineageExtensions.get(li);
 	}
-<<<<<<< HEAD
-
-=======
 	
 	public static synchronized void maintainNGramsFromLineage(Instruction tmp, ExecutionContext ec, long t0) {
 		final long nanoTime = System.nanoTime() - t0;
@@ -530,7 +527,6 @@
 	}
 
 	@SuppressWarnings("unchecked")
->>>>>>> d0f0837d
 	public static synchronized void maintainNGramsFromLineage(LineageItem li) {
 		NGramBuilder<String, NGramStats>[] tmp = _instStatsNGram.computeIfAbsent(Thread.currentThread().getName(), k -> {
 			NGramBuilder<String, NGramStats>[] threadEntry = new NGramBuilder[DMLScript.STATISTICS_NGRAM_SIZES.length];
