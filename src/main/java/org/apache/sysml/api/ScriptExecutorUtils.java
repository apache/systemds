--- conflicted
+++ resolved
@@ -55,6 +55,7 @@
 import org.apache.sysml.utils.Explain.ExplainType;
 import org.apache.sysml.yarn.DMLAppMasterUtils;
 import org.apache.sysml.yarn.DMLYarnClientProxy;
+import org.apache.sysml.runtime.DMLRuntimeException;
 
 public class ScriptExecutorUtils {
 
@@ -268,7 +269,6 @@
 
 		// Start timer
 		Statistics.startRunTimer();
-<<<<<<< HEAD
 
 		// Create execution context and attach registered outputs
 		ExecutionContext ec = ExecutionContextFactory.createContext(symbolTable, rtprog);
@@ -281,9 +281,7 @@
 			ec.setGPUContexts(gCtxs);
 		}
 
-=======
 		Exception finalizeException = null;
->>>>>>> ef1945d7
 		try {
 			// run execute (w/ exception handling to ensure proper shutdown)
 			rtprog.execute(ec);
@@ -292,22 +290,6 @@
 			throw e;
 		} finally { // ensure cleanup/shutdown
 			if (ConfigurationManager.isGPU() && !ec.getGPUContexts().isEmpty()) {
-<<<<<<< HEAD
-				// -----------------------------------------------------------------
-				// The below code pulls the output variables on the GPU to the host. This is required especially when:
-				// The output variable was generated as part of a MLContext session with GPU enabled
-				// and was passed to another MLContext with GPU disabled
-				// The above scenario occurs in our gpu test suite (eg: BatchNormTest).
-				if(outputVariables != null) {
-					for(String outVar : outputVariables) {
-						Data data = ec.getVariable(outVar);
-						if(data != null && data instanceof MatrixObject) {
-							for(GPUContext gCtx : ec.getGPUContexts()) {
-								gCtx.clearTemporaryMemory();
-								GPUObject gpuObj = ((MatrixObject)data).getGPUObject(gCtx);
-								if(gpuObj != null && gpuObj.isDirty()) {
-									gpuObj.acquireHostRead(null);
-=======
 				try {
 					// -----------------------------------------------------------------
 					// The below code pulls the output variables on the GPU to the host. This is required especially when:
@@ -323,7 +305,6 @@
 									if(gpuObj != null && gpuObj.isDirty()) {
 										gpuObj.acquireHostRead(null);
 									}
->>>>>>> ef1945d7
 								}
 							}
 						}
@@ -332,15 +313,11 @@
 					for(GPUContext gCtx : ec.getGPUContexts()) {
 						gCtx.clearTemporaryMemory();
 					}
-					GPUContextPool.freeAllGPUContexts();
 				} catch (Exception e1) {
 					exceptionThrown = true;
 					finalizeException = e1; // do not throw exception while cleanup
 				}
-<<<<<<< HEAD
-				// -----------------------------------------------------------------
-=======
->>>>>>> ef1945d7
+
 			}
 			if( ConfigurationManager.isCodegenEnabled() )
 				SpoofCompiler.cleanupCodeGenerator();
@@ -358,13 +335,10 @@
 								ConfigurationManager.getDMLOptions().getStatisticsMaxHeavyHitters()));
 			}
 		}
-<<<<<<< HEAD
-		return ec;
-=======
 		if(finalizeException != null) {
 			throw new DMLRuntimeException("Error occured while GPU memory cleanup.", finalizeException);
 		}
->>>>>>> ef1945d7
-	}
+		return ec;
+						}
 
 }