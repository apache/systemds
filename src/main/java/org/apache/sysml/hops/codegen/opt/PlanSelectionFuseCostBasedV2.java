/*
 * Licensed to the Apache Software Foundation (ASF) under one
 * or more contributor license agreements.  See the NOTICE file
 * distributed with this work for additional information
 * regarding copyright ownership.  The ASF licenses this file
 * to you under the Apache License, Version 2.0 (the
 * "License"); you may not use this file except in compliance
 * with the License.  You may obtain a copy of the License at
 * 
 *   http://www.apache.org/licenses/LICENSE-2.0
 * 
 * Unless required by applicable law or agreed to in writing,
 * software distributed under the License is distributed on an
 * "AS IS" BASIS, WITHOUT WARRANTIES OR CONDITIONS OF ANY
 * KIND, either express or implied.  See the License for the
 * specific language governing permissions and limitations
 * under the License.
 */

package org.apache.sysml.hops.codegen.opt;

import java.util.ArrayList;
import java.util.Arrays;
import java.util.Collection;
import java.util.Collections;
import java.util.Comparator;
import java.util.HashMap;
import java.util.HashSet;
import java.util.Iterator;
import java.util.List;
import java.util.Map.Entry;
import java.util.stream.Collectors;

import org.apache.commons.collections.CollectionUtils;
import org.apache.commons.lang3.ArrayUtils;
import org.apache.commons.logging.Log;
import org.apache.commons.logging.LogFactory;
import org.apache.sysml.api.DMLScript;
import org.apache.sysml.api.DMLScript.RUNTIME_PLATFORM;
import org.apache.sysml.hops.AggBinaryOp;
import org.apache.sysml.hops.AggUnaryOp;
import org.apache.sysml.hops.BinaryOp;
import org.apache.sysml.hops.Hop;
import org.apache.sysml.hops.Hop.AggOp;
import org.apache.sysml.hops.Hop.Direction;
import org.apache.sysml.hops.IndexingOp;
import org.apache.sysml.hops.LiteralOp;
import org.apache.sysml.hops.OptimizerUtils;
import org.apache.sysml.hops.ParameterizedBuiltinOp;
import org.apache.sysml.hops.ReorgOp;
import org.apache.sysml.hops.TernaryOp;
import org.apache.sysml.hops.UnaryOp;
import org.apache.sysml.hops.codegen.opt.ReachabilityGraph.SubProblem;
import org.apache.sysml.hops.codegen.template.CPlanMemoTable;
import org.apache.sysml.hops.codegen.template.CPlanMemoTable.MemoTableEntry;
import org.apache.sysml.hops.codegen.template.TemplateBase.TemplateType;
import org.apache.sysml.hops.codegen.template.TemplateOuterProduct;
import org.apache.sysml.hops.codegen.template.TemplateRow;
import org.apache.sysml.hops.codegen.template.TemplateUtils;
import org.apache.sysml.hops.rewrite.HopRewriteUtils;
import org.apache.sysml.runtime.codegen.LibSpoofPrimitives;
import org.apache.sysml.runtime.controlprogram.parfor.stat.InfrastructureAnalyzer;
import org.apache.sysml.runtime.controlprogram.parfor.util.IDSequence;
import org.apache.sysml.utils.Statistics;

/**
 * This cost-based plan selection algorithm chooses fused operators
 * based on the DAG structure and resulting overall costs. This includes
 * holistic decisions on 
 * <ul>
 *   <li>Materialization points per consumer</li>
 *   <li>Sparsity exploitation and operator ordering</li>
 *   <li>Decisions on overlapping template types</li>
 *   <li>Decisions on multi-aggregates with shared reads</li>
 *   <li>Constraints (e.g., memory budgets and block sizes)</li>  
 * </ul>
 * 
 */
public class PlanSelectionFuseCostBasedV2 extends PlanSelection
{	
	private static final Log LOG = LogFactory.getLog(PlanSelectionFuseCostBasedV2.class.getName());
	
	//common bandwidth characteristics, with a conservative write bandwidth in order 
	//to cover result allocation, write into main memory, and potential evictions
	private static final double WRITE_BANDWIDTH = 2d*1024*1024*1024;  //2GB/s
	private static final double READ_BANDWIDTH = 32d*1024*1024*1024;  //32GB/s
	private static final double COMPUTE_BANDWIDTH = 2d*1024*1024*1024 //2GFLOPs/core
		* InfrastructureAnalyzer.getLocalParallelism();
	
	//sparsity estimate for unknown sparsity to prefer sparse-safe fusion plans
	private static final double SPARSE_SAFE_SPARSITY_EST = 0.1;
	
	//optimizer configuration
	private static final boolean USE_COST_PRUNING = true;
	private static final boolean USE_STRUCTURAL_PRUNING = true;
	
	private static final IDSequence COST_ID = new IDSequence();
	private static final TemplateRow ROW_TPL = new TemplateRow();
	private static final BasicPlanComparator BASE_COMPARE = new BasicPlanComparator();
	private final TypedPlanComparator _typedCompare = new TypedPlanComparator();
	
	@Override
	public void selectPlans(CPlanMemoTable memo, ArrayList<Hop> roots) 
	{
		//step 1: analyze connected partitions (nodes, roots, mat points)
		Collection<PlanPartition> parts = PlanAnalyzer.analyzePlanPartitions(memo, roots, true);
		
		//step 2: optimize individual plan partitions
		for( PlanPartition part : parts ) {
			//create composite templates (within the partition)
			createAndAddMultiAggPlans(memo, part.getPartition(), part.getRoots());
			
			//plan enumeration and plan selection
			selectPlans(memo, part);
		}
		
		//step 3: add composite templates (across partitions)
		createAndAddMultiAggPlans(memo, roots);
		
		//take all distinct best plans
		for( Entry<Long, List<MemoTableEntry>> e : getBestPlans().entrySet() )
			memo.setDistinct(e.getKey(), e.getValue());
	}
	
	private void selectPlans(CPlanMemoTable memo, PlanPartition part) 
	{
		//prune special case patterns and invalid plans (e.g., blocksize)
		pruneInvalidAndSpecialCasePlans(memo, part);
		
		//if no materialization points, use basic fuse-all w/ partition awareness
		if( part.getMatPointsExt() == null || part.getMatPointsExt().length==0 ) {
			for( Long hopID : part.getRoots() )
				rSelectPlansFuseAll(memo, 
					memo.getHopRefs().get(hopID), null, part.getPartition());
		}
		else {
			//obtain hop compute costs per cell once
			HashMap<Long, Double> computeCosts = new HashMap<Long, Double>();
			for( Long hopID : part.getPartition() )
				getComputeCosts(memo.getHopRefs().get(hopID), computeCosts);
			
			//prepare pruning helpers and prune memo table w/ determined mat points
			StaticCosts costs = new StaticCosts(computeCosts, getComputeCost(computeCosts, memo), 
				getReadCost(part, memo), getWriteCost(part.getRoots(), memo));
			ReachabilityGraph rgraph = USE_STRUCTURAL_PRUNING ? new ReachabilityGraph(part, memo) : null;
			if( USE_STRUCTURAL_PRUNING ) {
				part.setMatPointsExt(rgraph.getSortedSearchSpace());
				for( Long hopID : part.getPartition() )
					memo.pruneRedundant(hopID, true, part.getMatPointsExt());
			}

			//enumerate and cost plans, returns optional plan
			boolean[] bestPlan = enumPlans(memo, part, costs, rgraph, 
					part.getMatPointsExt(), 0, Double.MAX_VALUE);
			
			//prune memo table wrt best plan and select plans
			HashSet<Long> visited = new HashSet<Long>();
			for( Long hopID : part.getRoots() )
				rPruneSuboptimalPlans(memo, memo.getHopRefs().get(hopID), 
					visited, part, part.getMatPointsExt(), bestPlan);
			HashSet<Long> visited2 = new HashSet<Long>();
			for( Long hopID : part.getRoots() )
				rPruneInvalidPlans(memo, memo.getHopRefs().get(hopID), 
					visited2, part, bestPlan);
			
			for( Long hopID : part.getRoots() )
				rSelectPlansFuseAll(memo, 
					memo.getHopRefs().get(hopID), null, part.getPartition());
		}
	}
	
	/**
	 * Core plan enumeration algorithm, invoked recursively for conditionally independent
	 * subproblems. This algorithm fully explores the exponential search space of 2^m,
	 * where m is the number of interesting materialization points. We iterate over
	 * a linearized search space without every instantiating the search tree. Furthermore,
	 * in order to reduce the enumeration overhead, we apply two high-impact pruning
	 * techniques (1) pruning by evolving lower/upper cost bounds, and (2) pruning by
	 * conditional structural properties (so-called cutsets of interesting points). 
	 * 
	 * @param memo memoization table of partial fusion plans
	 * @param part connected component (partition) of partial fusion plans with all necessary meta data
	 * @param costs summary of static costs (e.g., partition reads, writes, and compute costs per operator)
	 * @param rgraph reachability graph of interesting materialization points
	 * @param matPoints sorted materialization points (defined the search space)
	 * @param off offset for recursive invocation, indicating the fixed plan part
	 * @param bestC currently known best plan costs (used of upper bound)
	 * @return optimal assignment of materialization points
	 */
	private static boolean[] enumPlans(CPlanMemoTable memo, PlanPartition part, StaticCosts costs, 
		ReachabilityGraph rgraph, InterestingPoint[] matPoints, int off, double bestC)
	{
		//scan linearized search space, w/ skips for branch and bound pruning
		//and structural pruning (where we solve conditionally independent problems)
		//bestC is monotonically non-increasing and serves as the upper bound
		long len = 1L << matPoints.length-off;
		boolean[] bestPlan = null;
		long numEvalPlans = 0, numEvalPartialPlans = 0, numSkipPlans = 0;

		for( long i=0; i<len; i++ ) {
			//construct assignment
			boolean[] plan = createAssignment(matPoints.length-off, off, i);
			if( bestPlan == null )
				bestPlan = plan;
			long pskip = 0; //skip after costing


			//skip plans with structural pruning
			if( USE_STRUCTURAL_PRUNING && (rgraph!=null) && rgraph.isCutSet(plan) ) {
				//compute skip (which also acts as boundary for subproblems)
				pskip = rgraph.getNumSkipPlans(plan);
				
				//start increment rgraph get subproblems
				SubProblem[] prob = rgraph.getSubproblems(plan);
				
				//solve subproblems independently and combine into best plan
				for( int j=0; j<prob.length; j++ ) {
					boolean[] bestTmp = enumPlans(memo, part, 
						costs, null, prob[j].freeMat, prob[j].offset, bestC);
					LibSpoofPrimitives.vectWrite(bestTmp, plan, prob[j].freePos);
				}
				
				//note: the overall plan costs are evaluated in full, which reused
				//the default code path; hence we postpone the skip after costing
			}
			//skip plans with branch and bound pruning (cost)
			else if( USE_COST_PRUNING ) {
				double lbC = Math.max(costs._read, costs._compute) + costs._write
						+ getMaterializationCost(part, matPoints, memo, plan);
				if( lbC >= bestC ) {
					long skip = getNumSkipPlans(plan);
					if( LOG.isTraceEnabled() )
						LOG.trace("Enum: Skip "+skip+" plans (by cost).");
					i += skip - 1;
					numSkipPlans += skip;
					continue;
				}
			}
			
			//cost assignment on hops. Stop early if exceeds bestC.
			double C = getPlanCost(memo, part, matPoints, plan, costs._computeCosts, bestC);
			if (LOG.isTraceEnabled())
				LOG.trace("Enum: " + Arrays.toString(plan) + " -> " + C);
			if( C == Double.POSITIVE_INFINITY ) {
				numEvalPartialPlans++;
			} else {
				numEvalPlans++;
				//cost comparisons
				if( C < bestC ) {
					bestC = C;
					bestPlan = plan;
					if( LOG.isTraceEnabled() )
						LOG.trace("Enum: Found new best plan.");
				}
			}

			//post skipping
			i += pskip;
			numSkipPlans += pskip;
			if( pskip !=0 && LOG.isTraceEnabled() )
				LOG.trace("Enum: Skip "+pskip+" plans (by structure).");
		}
		
		if( DMLScript.STATISTICS ) {
			Statistics.incrementCodegenFPlanCompile(numEvalPlans);
			Statistics.incrementCodegenFPlanPartialCost(numEvalPartialPlans);
			Statistics.incrementCodegenFPlanSkip(numSkipPlans);
		}
		if( LOG.isTraceEnabled() )
			LOG.trace("Enum: Optimal plan: "+Arrays.toString(bestPlan));
		
		//copy best plan w/o fixed offset plan
		assert bestPlan != null;
		return Arrays.copyOfRange(bestPlan, off, bestPlan.length);
	}
	
	private static boolean[] createAssignment(int len, int off, long pos) {
		boolean[] ret = new boolean[off+len];
		Arrays.fill(ret, 0, off, true);
		long tmp = pos;
		for( int i=0; i<len; i++ ) {
			long mask = 1L << len-i-1;
			ret[off+i] = tmp >= mask;
			tmp %= mask;
		}
		return ret;	
	}
	
	private static long getNumSkipPlans(boolean[] plan) {
		int pos = ArrayUtils.lastIndexOf(plan, true);
		return 1L << plan.length-pos-1;
	}
	
	private static double getMaterializationCost(PlanPartition part, InterestingPoint[] M, CPlanMemoTable memo, boolean[] plan) {
		double costs = 0;
		//currently active materialization points
		HashSet<Long> matTargets = new HashSet<>();
		for( int i=0; i<plan.length; i++ ) {
			long hopID = M[i].getToHopID();
			if( plan[i] && !matTargets.contains(hopID) ) {
				matTargets.add(hopID);
				Hop hop = memo.getHopRefs().get(hopID);
				long size = getSize(hop);
				costs += size * 8 / WRITE_BANDWIDTH + 
						size * 8 / READ_BANDWIDTH;
			}
		}
		//points with non-partition consumers
		for( Long hopID : part.getExtConsumed() )
			if( !matTargets.contains(hopID) ) {
				matTargets.add(hopID);
				Hop hop = memo.getHopRefs().get(hopID);
				costs += getSize(hop) * 8 / WRITE_BANDWIDTH;
			}
		
		return costs;
	}
	
	private static double getReadCost(PlanPartition part, CPlanMemoTable memo) {
		double costs = 0;
		//get partition input reads (at least read once)
		for( Long hopID : part.getInputs() ) {
			Hop hop = memo.getHopRefs().get(hopID);
			costs += getSize(hop) * 8 / READ_BANDWIDTH;
		}
		return costs;
	}
	
	private static double getWriteCost(Collection<Long> R, CPlanMemoTable memo) {
		double costs = 0;
		for( Long hopID : R ) {
			Hop hop = memo.getHopRefs().get(hopID);
			costs += getSize(hop) * 8 / WRITE_BANDWIDTH;
		}
		return costs;
	}
	
	private static double getComputeCost(HashMap<Long, Double> computeCosts, CPlanMemoTable memo) {
		double costs = 0;
		for( Entry<Long,Double> e : computeCosts.entrySet() ) {
			Hop mainInput = memo.getHopRefs()
				.get(e.getKey()).getInput().get(0);
			costs += getSize(mainInput) * e.getValue() / COMPUTE_BANDWIDTH;
		}
		return costs;
	}
	
	private static long getSize(Hop hop) {
		return Math.max(hop.getDim1(),1) 
			* Math.max(hop.getDim2(),1);
	}
	
	//within-partition multi-agg templates
	private static void createAndAddMultiAggPlans(CPlanMemoTable memo, HashSet<Long> partition, HashSet<Long> R)
	{
		//create index of plans that reference full aggregates to avoid circular dependencies
		HashSet<Long> refHops = new HashSet<Long>();
		for( Entry<Long, List<MemoTableEntry>> e : memo.getPlans().entrySet() )
			if( !e.getValue().isEmpty() ) {
				Hop hop = memo.getHopRefs().get(e.getKey());
				for( Hop c : hop.getInput() )
					refHops.add(c.getHopID());
			}
		
		//find all full aggregations (the fact that they are in the same partition guarantees 
		//that they also have common subexpressions, also full aggregations are by def root nodes)
		ArrayList<Long> fullAggs = new ArrayList<Long>();
		for( Long hopID : R ) {
			Hop root = memo.getHopRefs().get(hopID);
			if( !refHops.contains(hopID) && isMultiAggregateRoot(root) )
				fullAggs.add(hopID);
		}
		if( LOG.isTraceEnabled() ) {
			LOG.trace("Found within-partition ua(RC) aggregations: " +
				Arrays.toString(fullAggs.toArray(new Long[0])));
		}
		
		//construct and add multiagg template plans (w/ max 3 aggregations)
		for( int i=0; i<fullAggs.size(); i+=3 ) {
			int ito = Math.min(i+3, fullAggs.size());
			if( ito-i >= 2 ) {
				MemoTableEntry me = new MemoTableEntry(TemplateType.MAGG,
					fullAggs.get(i), fullAggs.get(i+1), ((ito-i)==3)?fullAggs.get(i+2):-1, ito-i);
				if( isValidMultiAggregate(memo, me) ) {
					for( int j=i; j<ito; j++ ) {
						memo.add(memo.getHopRefs().get(fullAggs.get(j)), me);
						if( LOG.isTraceEnabled() )
							LOG.trace("Added multiagg plan: "+fullAggs.get(j)+" "+me);
					}
				}
				else if( LOG.isTraceEnabled() ) {
					LOG.trace("Removed invalid multiagg plan: "+me);
				}
			}
		}
	}
	
	//across-partition multi-agg templates with shared reads
	private void createAndAddMultiAggPlans(CPlanMemoTable memo, ArrayList<Hop> roots)
	{
		//collect full aggregations as initial set of candidates
		HashSet<Long> fullAggs = new HashSet<Long>();
		Hop.resetVisitStatus(roots);
		for( Hop hop : roots )
			rCollectFullAggregates(hop, fullAggs);
		Hop.resetVisitStatus(roots);

		//remove operators with assigned multi-agg plans
		fullAggs.removeIf(p -> memo.contains(p, TemplateType.MAGG));
	
		//check applicability for further analysis
		if( fullAggs.size() <= 1 )
			return;
	
		if( LOG.isTraceEnabled() ) {
			LOG.trace("Found across-partition ua(RC) aggregations: " +
				Arrays.toString(fullAggs.toArray(new Long[0])));
		}
		
		//collect information for all candidates 
		//(subsumed aggregations, and inputs to fused operators) 
		List<AggregateInfo> aggInfos = new ArrayList<AggregateInfo>();
		for( Long hopID : fullAggs ) {
			Hop aggHop = memo.getHopRefs().get(hopID);
			AggregateInfo tmp = new AggregateInfo(aggHop);
			for( int i=0; i<aggHop.getInput().size(); i++ ) {
				Hop c = HopRewriteUtils.isMatrixMultiply(aggHop) && i==0 ? 
					aggHop.getInput().get(0).getInput().get(0) : aggHop.getInput().get(i);
				rExtractAggregateInfo(memo, c, tmp, TemplateType.CELL);
			}
			if( tmp._fusedInputs.isEmpty() ) {
				if( HopRewriteUtils.isMatrixMultiply(aggHop) ) {
					tmp.addFusedInput(aggHop.getInput().get(0).getInput().get(0).getHopID());
					tmp.addFusedInput(aggHop.getInput().get(1).getHopID());
				}
				else	
					tmp.addFusedInput(aggHop.getInput().get(0).getHopID());
			}
			aggInfos.add(tmp);	
		}
		
		if( LOG.isTraceEnabled() ) {
			LOG.trace("Extracted across-partition ua(RC) aggregation info: ");
			for( AggregateInfo info : aggInfos )
				LOG.trace(info);
		}
		
		//sort aggregations by num dependencies to simplify merging
		//clusters of aggregations with parallel dependencies
		aggInfos = aggInfos.stream()
			.sorted(Comparator.comparing(a -> a._inputAggs.size()))
			.collect(Collectors.toList());
		
		//greedy grouping of multi-agg candidates
		boolean converged = false;
		while( !converged ) {
			AggregateInfo merged = null;
			for( int i=0; i<aggInfos.size(); i++ ) {
				AggregateInfo current = aggInfos.get(i);
				for( int j=i+1; j<aggInfos.size(); j++ ) {
					AggregateInfo that = aggInfos.get(j);
					if( current.isMergable(that) ) {
						merged = current.merge(that);
						aggInfos.remove(j); j--;
					}
				}
			}
			converged = (merged == null);
		}
		
		if( LOG.isTraceEnabled() ) {
			LOG.trace("Merged across-partition ua(RC) aggregation info: ");
			for( AggregateInfo info : aggInfos )
				LOG.trace(info);
		}
		
		//construct and add multiagg template plans (w/ max 3 aggregations)
		for( AggregateInfo info : aggInfos ) {
			if( info._aggregates.size()<=1 )
				continue;
			Long[] aggs = info._aggregates.keySet().toArray(new Long[0]);
			MemoTableEntry me = new MemoTableEntry(TemplateType.MAGG,
				aggs[0], aggs[1], (aggs.length>2)?aggs[2]:-1, aggs.length);
			for( int i=0; i<aggs.length; i++ ) {
				memo.add(memo.getHopRefs().get(aggs[i]), me);
				addBestPlan(aggs[i], me);
				if( LOG.isTraceEnabled() )
					LOG.trace("Added multiagg* plan: "+aggs[i]+" "+me);
				
			}
		}
	}
	
	private static boolean isMultiAggregateRoot(Hop root) {
		return (HopRewriteUtils.isAggUnaryOp(root, AggOp.SUM, AggOp.SUM_SQ, AggOp.MIN, AggOp.MAX) 
				&& ((AggUnaryOp)root).getDirection()==Direction.RowCol)
			|| (root instanceof AggBinaryOp && root.getDim1()==1 && root.getDim2()==1
				&& HopRewriteUtils.isTransposeOperation(root.getInput().get(0)));
	}
	
	private static boolean isValidMultiAggregate(CPlanMemoTable memo, MemoTableEntry me) {
		//ensure input consistent sizes (otherwise potential for incorrect results)
		boolean ret = true;
		Hop refSize = memo.getHopRefs().get(me.input1).getInput().get(0);
		for( int i=1; ret && i<3; i++ ) {
			if( me.isPlanRef(i) )
				ret &= HopRewriteUtils.isEqualSize(refSize, 
					memo.getHopRefs().get(me.input(i)).getInput().get(0));
		}
		
		//ensure that aggregates are independent of each other, i.e.,
		//they to not have potentially transitive parent child references
		for( int i=0; ret && i<3; i++ ) 
			if( me.isPlanRef(i) ) {
				HashSet<Long> probe = new HashSet<Long>();
				for( int j=0; j<3; j++ )
					if( i != j )
						probe.add(me.input(j));
				ret &= rCheckMultiAggregate(memo.getHopRefs().get(me.input(i)), probe);
			}
		return ret;
	}
	
	private static boolean rCheckMultiAggregate(Hop current, HashSet<Long> probe) {
		boolean ret = true;
		for( Hop c : current.getInput() )
			ret &= rCheckMultiAggregate(c, probe);
		ret &= !probe.contains(current.getHopID());
		return ret;
	}
	
	private static void rCollectFullAggregates(Hop current, HashSet<Long> aggs) {
		if( current.isVisited() )
			return;
		
		//collect all applicable full aggregations per read
		if( isMultiAggregateRoot(current) )
			aggs.add(current.getHopID());
		
		//recursively process children
		for( Hop c : current.getInput() )
			rCollectFullAggregates(c, aggs);
		
		current.setVisited();
	}
	
	private static void rExtractAggregateInfo(CPlanMemoTable memo, Hop current, AggregateInfo aggInfo, TemplateType type) {
		//collect input aggregates (dependents)
		if( isMultiAggregateRoot(current) )
			aggInfo.addInputAggregate(current.getHopID());
		
		//recursively process children
		MemoTableEntry me = (type!=null) ? memo.getBest(current.getHopID()) : null;
		for( int i=0; i<current.getInput().size(); i++ ) {
			Hop c = current.getInput().get(i);
			if( me != null && me.isPlanRef(i) )
				rExtractAggregateInfo(memo, c, aggInfo, type);
			else {
				if( type != null && c.getDataType().isMatrix()  ) //add fused input
					aggInfo.addFusedInput(c.getHopID());
				rExtractAggregateInfo(memo, c, aggInfo, null);
			}
		}
	}
	
	private static boolean isRowTemplateWithoutAgg(CPlanMemoTable memo, Hop current, HashSet<Long> visited) {
		//consider all aggregations other than root operation
		MemoTableEntry me = memo.getBest(current.getHopID(), TemplateType.ROW);
		boolean ret = true;
		for(int i=0; i<3; i++)
			if( me.isPlanRef(i) )
				ret &= rIsRowTemplateWithoutAgg(memo, 
					current.getInput().get(i), visited);
		return ret;
	}
	
	private static boolean rIsRowTemplateWithoutAgg(CPlanMemoTable memo, Hop current, HashSet<Long> visited) {
		if( visited.contains(current.getHopID()) )
			return true;
		
		boolean ret = true;
		MemoTableEntry me = memo.getBest(current.getHopID(), TemplateType.ROW);
		for(int i=0; i<3; i++)
			if( me!=null && me.isPlanRef(i) )
				ret &= rIsRowTemplateWithoutAgg(memo, current.getInput().get(i), visited);
		ret &= !(current instanceof AggUnaryOp || current instanceof AggBinaryOp);
		
		visited.add(current.getHopID());
		return ret;
	}
	
	private static void pruneInvalidAndSpecialCasePlans(CPlanMemoTable memo, PlanPartition part) 
	{	
		//prune invalid row entries w/ violated blocksize constraint
		if( OptimizerUtils.isSparkExecutionMode() ) {
			for( Long hopID : part.getPartition() ) {
				if( !memo.contains(hopID, TemplateType.ROW) )
					continue;
				Hop hop = memo.getHopRefs().get(hopID);
				boolean isSpark = DMLScript.rtplatform == RUNTIME_PLATFORM.SPARK
					|| OptimizerUtils.getTotalMemEstimate(hop.getInput().toArray(new Hop[0]), hop)
						> OptimizerUtils.getLocalMemBudget();
				boolean validNcol = true;
				for( Hop in : hop.getInput() )
					validNcol &= in.getDataType().isScalar()
						|| (in.getDim2() <= in.getColsInBlock())
						|| (hop instanceof AggBinaryOp && in.getDim1() <= in.getRowsInBlock()
						&& HopRewriteUtils.isTransposeOperation(in));
				if( isSpark && !validNcol ) {
					List<MemoTableEntry> blacklist = memo.get(hopID, TemplateType.ROW);
					memo.remove(memo.getHopRefs().get(hopID), new HashSet<MemoTableEntry>(blacklist));
					if( !memo.contains(hopID) )
						memo.removeAllRefTo(hopID);
					if( LOG.isTraceEnabled() ) {
						LOG.trace("Removed row memo table entries w/ violated blocksize constraint ("+hopID+"): "
							+ Arrays.toString(blacklist.toArray(new MemoTableEntry[0])));
					}
				}
			}
		}
		
		//prune row aggregates with pure cellwise operations
		for( Long hopID : part.getPartition() ) {
			MemoTableEntry me = memo.getBest(hopID, TemplateType.ROW);
			if( me != null && me.type == TemplateType.ROW && memo.contains(hopID, TemplateType.CELL)
				&& isRowTemplateWithoutAgg(memo, memo.getHopRefs().get(hopID), new HashSet<Long>())) {
				List<MemoTableEntry> blacklist = memo.get(hopID, TemplateType.ROW); 
				memo.remove(memo.getHopRefs().get(hopID), new HashSet<MemoTableEntry>(blacklist));
				if( LOG.isTraceEnabled() ) {
					LOG.trace("Removed row memo table entries w/o aggregation: "
						+ Arrays.toString(blacklist.toArray(new MemoTableEntry[0])));
				}
			}
		}
		
		//prune suboptimal outer product plans that are dominated by outer product plans w/ same number of 
		//references but better fusion properties (e.g., for the patterns Y=X*(U%*%t(V)) and sum(Y*(U2%*%t(V2))), 
		//we'd prune sum(X*(U%*%t(V))*Z), Z=U2%*%t(V2) because this would unnecessarily destroy a fusion pattern.
		for( Long hopID : part.getPartition() ) {
			if( memo.countEntries(hopID, TemplateType.OUTER) == 2 ) {
				List<MemoTableEntry> entries = memo.get(hopID, TemplateType.OUTER);
				MemoTableEntry me1 = entries.get(0);
				MemoTableEntry me2 = entries.get(1);
				MemoTableEntry rmEntry = TemplateOuterProduct.dropAlternativePlan(memo, me1, me2);
				if( rmEntry != null ) {
					memo.remove(memo.getHopRefs().get(hopID), Collections.singleton(rmEntry));
					memo.getPlansBlacklisted().remove(rmEntry.input(rmEntry.getPlanRefIndex()));
					if( LOG.isTraceEnabled() )
						LOG.trace("Removed dominated outer product memo table entry: " + rmEntry);
				}
			}
		}
	}
	
	private static void rPruneSuboptimalPlans(CPlanMemoTable memo, Hop current, HashSet<Long> visited, 
		PlanPartition part, InterestingPoint[] matPoints, boolean[] plan) 
	{
		//memoization (not via hops because in middle of dag)
		if( visited.contains(current.getHopID()) )
			return;
		
		//remove memo table entries if necessary
		long hopID = current.getHopID();
		if( part.getPartition().contains(hopID) && memo.contains(hopID) ) {
			Iterator<MemoTableEntry> iter = memo.get(hopID).iterator();
			while( iter.hasNext() ) {
				MemoTableEntry me = iter.next();
				if( !hasNoRefToMatPoint(hopID, me, matPoints, plan) && me.type!=TemplateType.OUTER ) {
					iter.remove();
					if( LOG.isTraceEnabled() )
						LOG.trace("Removed memo table entry: "+me);
				}
			}
		}
		
		//process children recursively
		for( Hop c : current.getInput() )
			rPruneSuboptimalPlans(memo, c, visited, part, matPoints, plan);
		
		visited.add(current.getHopID());
	}
	
	private static void rPruneInvalidPlans(CPlanMemoTable memo, Hop current, HashSet<Long> visited, PlanPartition part, boolean[] plan) {
		//memoization (not via hops because in middle of dag)
		if( visited.contains(current.getHopID()) )
			return;
		
		//process children recursively
		for( Hop c : current.getInput() )
			rPruneInvalidPlans(memo, c, visited, part, plan);
		
		//find invalid row aggregate leaf nodes (see TemplateRow.open) w/o matrix inputs, 
		//i.e., plans that become invalid after the previous pruning step
		long hopID = current.getHopID();
		if( part.getPartition().contains(hopID) && memo.contains(hopID, TemplateType.ROW) ) {
			for( MemoTableEntry me : memo.get(hopID) ) {
				if( me.type==TemplateType.ROW ) {
					//convert leaf node with pure vector inputs
					if( !me.hasPlanRef() && !TemplateUtils.hasMatrixInput(current) ) {
						me.type = TemplateType.CELL;
						if( LOG.isTraceEnabled() )
							LOG.trace("Converted leaf memo table entry from row to cell: "+me);
					}
					
					//convert inner node without row template input
					if( me.hasPlanRef() && !ROW_TPL.open(current) ) {
						boolean hasRowInput = false;
						for( int i=0; i<3; i++ )
							if( me.isPlanRef(i) )
								hasRowInput |= memo.contains(me.input(i), TemplateType.ROW);
						if( !hasRowInput ) {
							me.type = TemplateType.CELL;
							if( LOG.isTraceEnabled() )
								LOG.trace("Converted inner memo table entry from row to cell: "+me);	
						}
					}
					
				}
			}
		}
		
		visited.add(current.getHopID());		
	}
	
	private void rSelectPlansFuseAll(CPlanMemoTable memo, Hop current, TemplateType currentType, HashSet<Long> partition) 
	{	
		if( isVisited(current.getHopID(), currentType) 
			|| !partition.contains(current.getHopID()) )
			return;
		
		//step 1: prune subsumed plans of same type
		if( memo.contains(current.getHopID()) ) {
			HashSet<MemoTableEntry> rmSet = new HashSet<MemoTableEntry>();
			List<MemoTableEntry> hopP = memo.get(current.getHopID());
			for( MemoTableEntry e1 : hopP )
				for( MemoTableEntry e2 : hopP )
					if( e1 != e2 && e1.subsumes(e2) )
						rmSet.add(e2);
			memo.remove(current, rmSet);
		}
		
		//step 2: select plan for current path
		MemoTableEntry best = null;
		if( memo.contains(current.getHopID()) ) {
			if( currentType == null ) {
				best = memo.get(current.getHopID()).stream()
					.filter(p -> isValid(p, current))
					.min(BASE_COMPARE).orElse(null);
			}
			else {
				_typedCompare.setType(currentType);
				best = memo.get(current.getHopID()).stream()
					.filter(p -> p.type==currentType || p.type==TemplateType.CELL)
					.min(_typedCompare).orElse(null);
			}
			addBestPlan(current.getHopID(), best);
		}
		
		//step 3: recursively process children
		for( int i=0; i< current.getInput().size(); i++ ) {
			TemplateType pref = (best!=null && best.isPlanRef(i))? best.type : null;
			rSelectPlansFuseAll(memo, current.getInput().get(i), pref, partition);
		}
		
		setVisited(current.getHopID(), currentType);
	}
	
	/////////////////////////////////////////////////////////
	// Cost model fused operators w/ materialization points
	//////////
	
	private static double getPlanCost(CPlanMemoTable memo, PlanPartition part, 
			InterestingPoint[] matPoints,boolean[] plan, HashMap<Long, Double> computeCosts,
			final double bestC)
	{
		//high level heuristic: every hop or fused operator has the following cost: 
		//WRITE + max(COMPUTE, READ), where WRITE costs are given by the output size, 
		//READ costs by the input sizes, and COMPUTE by operation specific FLOP
		//counts times number of cells of main input, disregarding sparsity for now.
		
		HashSet<VisitMarkCost> visited = new HashSet<>();
		double costs = 0;
		int rem = part.getRoots().size();
		for( Long hopID : part.getRoots() ) {
			costs += rGetPlanCosts(memo, memo.getHopRefs().get(hopID), 
				visited, part, matPoints, plan, computeCosts, null, null, bestC - costs);
			rem--;
			// stop early if we exceed bestC
			if( costs >= bestC && rem > 0 ) {
				costs = Double.POSITIVE_INFINITY;
				break;
			}
		}
		return costs;
	}
	
	private static double rGetPlanCosts(CPlanMemoTable memo, final Hop current, HashSet<VisitMarkCost> visited,
			PlanPartition part, InterestingPoint[] matPoints, boolean[] plan, HashMap<Long, Double> computeCosts,
			CostVector costsCurrent, TemplateType currentType, final double costBudget)
	{
		final long currentHopId = current.getHopID();
		//memoization per hop id and cost vector to account for redundant
		//computation without double counting materialized results or compute
		//costs of complex operation DAGs within a single fused operator
<<<<<<< HEAD
		VisitMarkCost tag = new VisitMarkCost(currentHopId,
			(costsCurrent==null || currentType==TemplateType.MAGG)?0:costsCurrent.ID);
		if( visited.contains(tag) )
			return 0;
		visited.add(tag);
=======
		if( !visited.add(new VisitMarkCost(current.getHopID(), 
			(costsCurrent==null || currentType==TemplateType.MAGG)?0:costsCurrent.ID)) )
			return 0; //already existing 
>>>>>>> ca5581fc
		
		//open template if necessary, including memoization
		//under awareness of current plan choice
		MemoTableEntry best = null;
<<<<<<< HEAD
		boolean opened = false;
		if( memo.contains(currentHopId) ) {
=======
		boolean opened = (currentType == null);
		if( memo.contains(current.getHopID()) ) {
>>>>>>> ca5581fc
			//note: this is the inner loop of plan enumeration and hence, we do not 
			//use streams, lambda expressions, etc to avoid unnecessary overhead
			if( currentType == null ) {
				for( MemoTableEntry me : memo.get(currentHopId) )
					best = isValid(me, current) 
						&& hasNoRefToMatPoint(currentHopId, me, matPoints, plan)
						&& BasicPlanComparator.icompare(me, best)<0 ? me : best;
				opened = true;
			}
			else {
				for( MemoTableEntry me : memo.get(currentHopId) )
					best = (me.type == currentType || me.type==TemplateType.CELL)
						&& hasNoRefToMatPoint(currentHopId, me, matPoints, plan)
						&& TypedPlanComparator.icompare(me, best, currentType)<0 ? me : best;
			}
		}
		
		//create new cost vector if opened, initialized with write costs
		CostVector costVect = !opened ? costsCurrent : new CostVector(getSize(current));
		double costs = 0;
		
		//add other roots for multi-agg template to account for shared costs
		if( opened && best != null && best.type == TemplateType.MAGG ) {
			//account costs to first multi-agg root 
			if( best.input1 == currentHopId )
				for( int i=1; i<3; i++ ) {
					if( !best.isPlanRef(i) ) continue;
					costs += rGetPlanCosts(memo, memo.getHopRefs().get(best.input(i)), visited, 
						part, matPoints, plan, computeCosts, costVect, TemplateType.MAGG, costBudget - costs);
					if( costs >= costBudget )
						return Double.POSITIVE_INFINITY;
				}
			//skip other multi-agg roots
			else
				return 0;
		}
		
		//add compute costs of current operator to costs vector
<<<<<<< HEAD
		if( part.getPartition().contains(currentHopId) )
			costVect.computeCosts += computeCosts.get(currentHopId);
=======
		costVect.computeCosts += computeCosts.get(current.getHopID());
>>>>>>> ca5581fc
		
		//process children recursively
		for( int i=0; i< current.getInput().size(); i++ ) {
			Hop c = current.getInput().get(i);
			if( best!=null && best.isPlanRef(i) )
				costs += rGetPlanCosts(memo, c, visited, part, matPoints,
						plan, computeCosts, costVect, best.type, costBudget - costs);
			else if( best!=null && isImplicitlyFused(current, i, best.type) )
				costVect.addInputSize(c.getInput().get(0).getHopID(), getSize(c));
			else { //include children and I/O costs
<<<<<<< HEAD
				costs += rGetPlanCosts(memo, c, visited, part, matPoints,
						plan, computeCosts, null, null, costBudget - costs);
=======
				if( part.getPartition().contains(c.getHopID()) )
					costs += rGetPlanCosts(memo, c, visited, part, matPoints, plan, computeCosts, null, null);
>>>>>>> ca5581fc
				if( costVect != null && c.getDataType().isMatrix() )
					costVect.addInputSize(c.getHopID(), getSize(c));
			}
			if( costs >= costBudget )
				return Double.POSITIVE_INFINITY;
		}
		
		//add costs for opened fused operator
<<<<<<< HEAD
		if( part.getPartition().contains(currentHopId) ) {
			if( opened ) {
				if( LOG.isTraceEnabled() ) {
					String type = (best !=null) ? best.type.name() : "HOP";
					LOG.trace("Cost vector ("+type+" "+currentHopId+"): "+costVect);
				}
				double tmpCosts = costVect.outSize * 8 / WRITE_BANDWIDTH //time for output write
					+ Math.max(costVect.getSumInputSizes() * 8 / READ_BANDWIDTH,
					costVect.computeCosts*costVect.getMaxInputSize()/ COMPUTE_BANDWIDTH);
				//sparsity correction for outer-product template (and sparse-safe cell)
				if( best != null && best.type == TemplateType.OUTER ) {
					Hop driver = memo.getHopRefs().get(costVect.getMaxInputSizeHopID());
					tmpCosts *= driver.dimsKnown(true) ? driver.getSparsity() : SPARSE_SAFE_SPARSITY_EST;
				}
				costs += tmpCosts;
			}
			//add costs for non-partition read in the middle of fused operator
			else if( part.getExtConsumed().contains(currentHopId) ) {
				costs += rGetPlanCosts(memo, current, visited, part, matPoints,
						plan, computeCosts, null, null, costBudget - costs);
=======
		if( opened ) {
			if( LOG.isTraceEnabled() ) {
				String type = (best !=null) ? best.type.name() : "HOP";
				LOG.trace("Cost vector ("+type+" "+current.getHopID()+"): "+costVect);
			}
			double tmpCosts = costVect.outSize * 8 / WRITE_BANDWIDTH //time for output write
				+ Math.max(costVect.getSumInputSizes() * 8 / READ_BANDWIDTH,
				costVect.computeCosts*costVect.getMaxInputSize()/ COMPUTE_BANDWIDTH);
			//sparsity correction for outer-product template (and sparse-safe cell)
			if( best != null && best.type == TemplateType.OUTER ) {
				Hop driver = memo.getHopRefs().get(costVect.getMaxInputSizeHopID());
				tmpCosts *= driver.dimsKnown(true) ? driver.getSparsity() : SPARSE_SAFE_SPARSITY_EST;
>>>>>>> ca5581fc
			}
			costs += tmpCosts;
		}
		//add costs for non-partition read in the middle of fused operator
		else if( part.getExtConsumed().contains(current.getHopID()) ) {
			costs += rGetPlanCosts(memo, current, visited,
				part, matPoints, plan, computeCosts, null, null);
		}
		
		//sanity check non-negative costs
		if( costs < 0 || Double.isNaN(costs) || Double.isInfinite(costs) )
			throw new RuntimeException("Wrong cost estimate: "+costs);
		
		return costs;
	}
	
	private static void getComputeCosts(Hop current, HashMap<Long, Double> computeCosts) 
	{
<<<<<<< HEAD
		if( computeCosts.containsKey(current.getHopID())
			|| !partition.contains(current.getHopID()) )
			return;
		
		//recursively process children
		for( Hop c : current.getInput() )
			rGetComputeCosts(c, partition, computeCosts);
		
=======
>>>>>>> ca5581fc
		//get costs for given hop
		double costs = 1;
		if( current instanceof UnaryOp ) {
			switch( ((UnaryOp)current).getOp() ) {
				case ABS:   
				case ROUND:
				case CEIL:
				case FLOOR:
				case SIGN:
				case SELP:    costs = 1; break; 
				case SPROP:
				case SQRT:    costs = 2; break;
				case EXP:     costs = 18; break;
				case SIGMOID: costs = 21; break;
				case LOG:    
				case LOG_NZ:  costs = 32; break;
				case NCOL:
				case NROW:
				case PRINT:
				case CAST_AS_BOOLEAN:
				case CAST_AS_DOUBLE:
				case CAST_AS_INT:
				case CAST_AS_MATRIX:
				case CAST_AS_SCALAR: costs = 1; break;
				case SIN:     costs = 18; break;
				case COS:     costs = 22; break;
				case TAN:     costs = 42; break;
				case ASIN:    costs = 93; break;
				case ACOS:    costs = 103; break;
				case ATAN:    costs = 40; break;
				case CUMSUM:
				case CUMMIN:
				case CUMMAX:
				case CUMPROD: costs = 1; break;
				default:
					LOG.warn("Cost model not "
						+ "implemented yet for: "+((UnaryOp)current).getOp());
			}
		}
		else if( current instanceof BinaryOp ) {
			switch( ((BinaryOp)current).getOp() ) {
				case MULT: 
				case PLUS:
				case MINUS:
				case MIN:
				case MAX: 
				case AND:
				case OR:
				case EQUAL:
				case NOTEQUAL:
				case LESS:
				case LESSEQUAL:
				case GREATER:
				case GREATEREQUAL: 
				case CBIND:
				case RBIND:   costs = 1; break;
				case INTDIV:  costs = 6; break;
				case MODULUS: costs = 8; break;
				case DIV:     costs = 22; break;
				case LOG:
				case LOG_NZ:  costs = 32; break;
				case POW:     costs = (HopRewriteUtils.isLiteralOfValue(
						current.getInput().get(1), 2) ? 1 : 16); break;
				case MINUS_NZ:
				case MINUS1_MULT: costs = 2; break;
				case CENTRALMOMENT:
					int type = (int) (current.getInput().get(1) instanceof LiteralOp ? 
						HopRewriteUtils.getIntValueSafe((LiteralOp)current.getInput().get(1)) : 2);
					switch( type ) {
						case 0: costs = 1; break; //count
						case 1: costs = 8; break; //mean
						case 2: costs = 16; break; //cm2
						case 3: costs = 31; break; //cm3
						case 4: costs = 51; break; //cm4
						case 5: costs = 16; break; //variance
					}
					break;
				case COVARIANCE: costs = 23; break;
				default:
					LOG.warn("Cost model not "
						+ "implemented yet for: "+((BinaryOp)current).getOp());
			}
		}
		else if( current instanceof TernaryOp ) {
			switch( ((TernaryOp)current).getOp() ) {
				case PLUS_MULT: 
				case MINUS_MULT: costs = 2; break;
				case CTABLE:     costs = 3; break;
				case CENTRALMOMENT:
					int type = (int) (current.getInput().get(1) instanceof LiteralOp ? 
						HopRewriteUtils.getIntValueSafe((LiteralOp)current.getInput().get(1)) : 2);
					switch( type ) {
						case 0: costs = 2; break; //count
						case 1: costs = 9; break; //mean
						case 2: costs = 17; break; //cm2
						case 3: costs = 32; break; //cm3
						case 4: costs = 52; break; //cm4
						case 5: costs = 17; break; //variance
					}
					break;
				case COVARIANCE: costs = 23; break;
				default:
					LOG.warn("Cost model not "
						+ "implemented yet for: "+((TernaryOp)current).getOp());
			}
		}
		else if( current instanceof ParameterizedBuiltinOp ) {
			costs = 1;
		}
		else if( current instanceof IndexingOp ) {
			costs = 1;
		}
		else if( current instanceof ReorgOp ) {
			costs = 1;
		}
		else if( current instanceof AggBinaryOp ) {
			//outer product template
			if( HopRewriteUtils.isOuterProductLikeMM(current) )
				costs = 2 * current.getInput().get(0).getDim2();
			//row template w/ matrix-vector or matrix-matrix
			else
				costs = 2 * current .getDim2();
		}
		else if( current instanceof AggUnaryOp) {
			switch(((AggUnaryOp)current).getOp()) {
			case SUM:    costs = 4; break; 
			case SUM_SQ: costs = 5; break;
			case MIN:
			case MAX:    costs = 1; break;
			default:
				LOG.warn("Cost model not "
					+ "implemented yet for: "+((AggUnaryOp)current).getOp());			
			}
		}
		
		computeCosts.put(current.getHopID(), costs);
	}
	
	private static boolean hasNoRefToMatPoint(long hopID, 
			MemoTableEntry me, InterestingPoint[] M, boolean[] plan) {
		return !InterestingPoint.isMatPoint(M, hopID, me, plan);
	}
	
	private static boolean isImplicitlyFused(Hop hop, int index, TemplateType type) {
		return type == TemplateType.ROW
			&& HopRewriteUtils.isMatrixMultiply(hop) && index==0 
			&& HopRewriteUtils.isTransposeOperation(hop.getInput().get(index)); 
	}
	
	private static class CostVector {
		public final long ID;
		public final double outSize; 
		public double computeCosts = 0;
		public final HashMap<Long, Double> inSizes = new HashMap<Long, Double>();
		
		public CostVector(double outputSize) {
			ID = COST_ID.getNextID();
			outSize = outputSize;
		}
		public void addInputSize(long hopID, double inputSize) {
			//ensures that input sizes are not double counted
			inSizes.put(hopID, inputSize);
		}
		public double getSumInputSizes() {
			return inSizes.values().stream()
				.mapToDouble(d -> d.doubleValue()).sum();
		}
		public double getMaxInputSize() {
			return inSizes.values().stream()
				.mapToDouble(d -> d.doubleValue()).max().orElse(0);
		}
		public long getMaxInputSizeHopID() {
			long id = -1; double max = 0;
			for( Entry<Long,Double> e : inSizes.entrySet() )
				if( max < e.getValue() ) {
					id = e.getKey();
					max = e.getValue();
				}
			return id;
		}
		@Override
		public String toString() {
			return "["+outSize+", "+computeCosts+", {"
				+Arrays.toString(inSizes.keySet().toArray(new Long[0]))+", "
				+Arrays.toString(inSizes.values().toArray(new Double[0]))+"}]";
		}
	}
	
	private static class StaticCosts {
		public final HashMap<Long, Double> _computeCosts;
		public final double _compute;
		public final double _read;
		public final double _write;
		
		public StaticCosts(HashMap<Long,Double> allComputeCosts, double computeCost, double readCost, double writeCost) {
			_computeCosts = allComputeCosts;
			_compute = computeCost;
			_read = readCost;
			_write = writeCost;
		}
	}
	
	private static class AggregateInfo {
		public final HashMap<Long,Hop> _aggregates;
		public final HashSet<Long> _inputAggs = new HashSet<Long>();
		public final HashSet<Long> _fusedInputs = new HashSet<Long>();
		public AggregateInfo(Hop aggregate) {
			_aggregates = new HashMap<Long, Hop>();
			_aggregates.put(aggregate.getHopID(), aggregate);
		}
		public void addInputAggregate(long hopID) {
			_inputAggs.add(hopID);
		}
		public void addFusedInput(long hopID) {
			_fusedInputs.add(hopID);
		}
		public boolean isMergable(AggregateInfo that) {
			//check independence
			boolean ret = _aggregates.size()<3 
				&& _aggregates.size()+that._aggregates.size()<=3;
			for( Long hopID : that._aggregates.keySet() )
				ret &= !_inputAggs.contains(hopID);
			for( Long hopID : _aggregates.keySet() )
				ret &= !that._inputAggs.contains(hopID);
			//check partial shared reads
			ret &= !CollectionUtils.intersection(
				_fusedInputs, that._fusedInputs).isEmpty();
			//check consistent sizes (result correctness)
			Hop in1 = _aggregates.values().iterator().next();
			Hop in2 = that._aggregates.values().iterator().next();
			return ret && HopRewriteUtils.isEqualSize(
				in1.getInput().get(HopRewriteUtils.isMatrixMultiply(in1)?1:0),
				in2.getInput().get(HopRewriteUtils.isMatrixMultiply(in2)?1:0));
		}
		public AggregateInfo merge(AggregateInfo that) {
			_aggregates.putAll(that._aggregates);
			_inputAggs.addAll(that._inputAggs);
			_fusedInputs.addAll(that._fusedInputs);
			return this;
		}
		@Override
		public String toString() {
			return "["+Arrays.toString(_aggregates.keySet().toArray(new Long[0]))+": "
				+"{"+Arrays.toString(_inputAggs.toArray(new Long[0]))+"}," 
				+"{"+Arrays.toString(_fusedInputs.toArray(new Long[0]))+"}]"; 
		}
	}
}<|MERGE_RESOLUTION|>--- conflicted
+++ resolved
@@ -802,36 +802,22 @@
 		//memoization per hop id and cost vector to account for redundant
 		//computation without double counting materialized results or compute
 		//costs of complex operation DAGs within a single fused operator
-<<<<<<< HEAD
-		VisitMarkCost tag = new VisitMarkCost(currentHopId,
-			(costsCurrent==null || currentType==TemplateType.MAGG)?0:costsCurrent.ID);
-		if( visited.contains(tag) )
-			return 0;
-		visited.add(tag);
-=======
-		if( !visited.add(new VisitMarkCost(current.getHopID(), 
+		if( !visited.add(new VisitMarkCost(currentHopId,
 			(costsCurrent==null || currentType==TemplateType.MAGG)?0:costsCurrent.ID)) )
 			return 0; //already existing 
->>>>>>> ca5581fc
 		
 		//open template if necessary, including memoization
 		//under awareness of current plan choice
 		MemoTableEntry best = null;
-<<<<<<< HEAD
-		boolean opened = false;
+		boolean opened = (currentType == null);
 		if( memo.contains(currentHopId) ) {
-=======
-		boolean opened = (currentType == null);
-		if( memo.contains(current.getHopID()) ) {
->>>>>>> ca5581fc
 			//note: this is the inner loop of plan enumeration and hence, we do not 
 			//use streams, lambda expressions, etc to avoid unnecessary overhead
-			if( currentType == null ) {
+			if( opened ) {
 				for( MemoTableEntry me : memo.get(currentHopId) )
 					best = isValid(me, current) 
 						&& hasNoRefToMatPoint(currentHopId, me, matPoints, plan)
 						&& BasicPlanComparator.icompare(me, best)<0 ? me : best;
-				opened = true;
 			}
 			else {
 				for( MemoTableEntry me : memo.get(currentHopId) )
@@ -862,12 +848,7 @@
 		}
 		
 		//add compute costs of current operator to costs vector
-<<<<<<< HEAD
-		if( part.getPartition().contains(currentHopId) )
-			costVect.computeCosts += computeCosts.get(currentHopId);
-=======
-		costVect.computeCosts += computeCosts.get(current.getHopID());
->>>>>>> ca5581fc
+		costVect.computeCosts += computeCosts.get(currentHopId);
 		
 		//process children recursively
 		for( int i=0; i< current.getInput().size(); i++ ) {
@@ -878,14 +859,9 @@
 			else if( best!=null && isImplicitlyFused(current, i, best.type) )
 				costVect.addInputSize(c.getInput().get(0).getHopID(), getSize(c));
 			else { //include children and I/O costs
-<<<<<<< HEAD
-				costs += rGetPlanCosts(memo, c, visited, part, matPoints,
-						plan, computeCosts, null, null, costBudget - costs);
-=======
 				if( part.getPartition().contains(c.getHopID()) )
-					costs += rGetPlanCosts(memo, c, visited, part, matPoints, plan, computeCosts, null, null);
->>>>>>> ca5581fc
-				if( costVect != null && c.getDataType().isMatrix() )
+					costs += rGetPlanCosts(memo, c, visited, part, matPoints, plan, computeCosts, null, null, costBudget - costs);
+				if( c.getDataType().isMatrix() )
 					costVect.addInputSize(c.getHopID(), getSize(c));
 			}
 			if( costs >= costBudget )
@@ -893,32 +869,10 @@
 		}
 		
 		//add costs for opened fused operator
-<<<<<<< HEAD
-		if( part.getPartition().contains(currentHopId) ) {
-			if( opened ) {
-				if( LOG.isTraceEnabled() ) {
-					String type = (best !=null) ? best.type.name() : "HOP";
-					LOG.trace("Cost vector ("+type+" "+currentHopId+"): "+costVect);
-				}
-				double tmpCosts = costVect.outSize * 8 / WRITE_BANDWIDTH //time for output write
-					+ Math.max(costVect.getSumInputSizes() * 8 / READ_BANDWIDTH,
-					costVect.computeCosts*costVect.getMaxInputSize()/ COMPUTE_BANDWIDTH);
-				//sparsity correction for outer-product template (and sparse-safe cell)
-				if( best != null && best.type == TemplateType.OUTER ) {
-					Hop driver = memo.getHopRefs().get(costVect.getMaxInputSizeHopID());
-					tmpCosts *= driver.dimsKnown(true) ? driver.getSparsity() : SPARSE_SAFE_SPARSITY_EST;
-				}
-				costs += tmpCosts;
-			}
-			//add costs for non-partition read in the middle of fused operator
-			else if( part.getExtConsumed().contains(currentHopId) ) {
-				costs += rGetPlanCosts(memo, current, visited, part, matPoints,
-						plan, computeCosts, null, null, costBudget - costs);
-=======
 		if( opened ) {
 			if( LOG.isTraceEnabled() ) {
 				String type = (best !=null) ? best.type.name() : "HOP";
-				LOG.trace("Cost vector ("+type+" "+current.getHopID()+"): "+costVect);
+				LOG.trace("Cost vector ("+type+" "+currentHopId+"): "+costVect);
 			}
 			double tmpCosts = costVect.outSize * 8 / WRITE_BANDWIDTH //time for output write
 				+ Math.max(costVect.getSumInputSizes() * 8 / READ_BANDWIDTH,
@@ -927,14 +881,13 @@
 			if( best != null && best.type == TemplateType.OUTER ) {
 				Hop driver = memo.getHopRefs().get(costVect.getMaxInputSizeHopID());
 				tmpCosts *= driver.dimsKnown(true) ? driver.getSparsity() : SPARSE_SAFE_SPARSITY_EST;
->>>>>>> ca5581fc
 			}
 			costs += tmpCosts;
 		}
 		//add costs for non-partition read in the middle of fused operator
-		else if( part.getExtConsumed().contains(current.getHopID()) ) {
+		else if( part.getExtConsumed().contains(currentHopId) ) {
 			costs += rGetPlanCosts(memo, current, visited,
-				part, matPoints, plan, computeCosts, null, null);
+				part, matPoints, plan, computeCosts, null, null, costBudget - costs);
 		}
 		
 		//sanity check non-negative costs
@@ -946,17 +899,6 @@
 	
 	private static void getComputeCosts(Hop current, HashMap<Long, Double> computeCosts) 
 	{
-<<<<<<< HEAD
-		if( computeCosts.containsKey(current.getHopID())
-			|| !partition.contains(current.getHopID()) )
-			return;
-		
-		//recursively process children
-		for( Hop c : current.getInput() )
-			rGetComputeCosts(c, partition, computeCosts);
-		
-=======
->>>>>>> ca5581fc
 		//get costs for given hop
 		double costs = 1;
 		if( current instanceof UnaryOp ) {
