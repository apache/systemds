--- conflicted
+++ resolved
@@ -377,25 +377,6 @@
 		
 		switch (this.getOpCode()) {
 		case EVAL:
-<<<<<<< HEAD
-			if (_args.length == 0) {
-				raiseValidateError("Function eval should provide at least one argument, i.e., the function name.", false);
-			}
-			// convert the alias of namespace to the path of namespace
-			String funcName = ((StringIdentifier) _args[0]).getValue();
-			String[] splits = DMLProgram.splitFunctionKey(funcName);
-			if (splits.length == 2) {
-				String ns = splits[0];
-				ConstIdentifier nsPath = constVars.get(ns);
-				if (nsPath == null) {
-					raiseValidateError(String.format("Namespace $s doesn't exist.", ns), false);
-				}
-				_args[0] = new StringIdentifier(DMLProgram.constructFunctionKey(((StringIdentifier)nsPath).getValue(), splits[1]), this);
-			}
-			output.setDataType(DataType.MATRIX);
-			output.setValueType(ValueType.DOUBLE);
-			output.setBlockDimensions(ConfigurationManager.getBlocksize(), ConfigurationManager.getBlocksize());
-=======
 			if (_args.length == 0)
 				raiseValidateError("Function eval should provide at least one argument, i.e., the function name.", false);
 			checkValueTypeParam(_args[0], ValueType.STRING);
@@ -403,7 +384,6 @@
 			output.setValueType(ValueType.DOUBLE);
 			output.setBlockDimensions(ConfigurationManager.getBlocksize(),
 				ConfigurationManager.getBlocksize());
->>>>>>> 6f9e1cf9
 			break;
 		case COLSUM:
 		case COLMAX:
@@ -1813,16 +1793,10 @@
 			bifop = Expression.BuiltinFunctionOp.BITWSHIFTR;
 		else if ( functionName.equals("ifelse") )
 			bifop = Expression.BuiltinFunctionOp.IFELSE;
-<<<<<<< HEAD
-		else if (functionName.equals("eval")) {
-			bifop = Expression.BuiltinFunctionOp.EVAL;
-		}
-=======
 		else if (functionName.equals("eval"))
 			bifop = Expression.BuiltinFunctionOp.EVAL;
 		else if (functionName.equals("exists"))
 			bifop = Expression.BuiltinFunctionOp.EXISTS;
->>>>>>> 6f9e1cf9
 		else
 			return null;
 		
