/*
 * Licensed to the Apache Software Foundation (ASF) under one
 * or more contributor license agreements.  See the NOTICE file
 * distributed with this work for additional information
 * regarding copyright ownership.  The ASF licenses this file
 * to you under the Apache License, Version 2.0 (the
 * "License"); you may not use this file except in compliance
 * with the License.  You may obtain a copy of the License at
 * 
 *   http://www.apache.org/licenses/LICENSE-2.0
 * 
 * Unless required by applicable law or agreed to in writing,
 * software distributed under the License is distributed on an
 * "AS IS" BASIS, WITHOUT WARRANTIES OR CONDITIONS OF ANY
 * KIND, either express or implied.  See the License for the
 * specific language governing permissions and limitations
 * under the License.
 */

package org.apache.sysml.parser;

import java.util.ArrayList;
import java.util.HashMap;

import org.antlr.v4.runtime.ParserRuleContext;
import org.antlr.v4.runtime.misc.Interval;
import org.apache.commons.logging.Log;
import org.apache.commons.logging.LogFactory;

import org.apache.sysml.hops.Hop.FileFormatTypes;
import org.apache.sysml.runtime.controlprogram.parfor.util.IDSequence;
import org.apache.sysml.runtime.matrix.MatrixCharacteristics;


public abstract class Expression implements ParseInfo
{
	/**
	 * Binary operators.
	 */
	public enum BinaryOp {
		PLUS, MINUS, MULT, DIV, MODULUS, INTDIV, MATMULT, POW, INVALID
	}

	/**
	 * Relational operators.
	 */
	public enum RelationalOp {
		LESSEQUAL, LESS, GREATEREQUAL, GREATER, EQUAL, NOTEQUAL, INVALID
	}

	/**
	 * Boolean operators.
	 */
	public enum BooleanOp {
		CONDITIONALAND, CONDITIONALOR, LOGICALAND, LOGICALOR, NOT, INVALID
	}

	/**
	 * Built-in function operators.
	 */
	public enum BuiltinFunctionOp { 
		ABS,
		ACOS,
		ASIN,
		ATAN,
		CAST_AS_BOOLEAN,
		CAST_AS_DOUBLE,
		CAST_AS_FRAME,
		CAST_AS_INT,
		CAST_AS_MATRIX,
		CAST_AS_SCALAR,
		CBIND, //previously APPEND
		CEIL,
		CHOLESKY,
		COLMAX,
		COLMEAN,
		COLMIN,
		COLSD,
		COLSUM,
		COLVAR,
		COS,
		COSH,
		COV,
		CUMMAX,
		CUMMIN,
		CUMPROD,
		CUMSUM,
		DIAG,
		EIGEN,
		EVAL,
<<<<<<< HEAD
=======
		EXISTS,
>>>>>>> 6f9e1cf9
		CONV2D, CONV2D_BACKWARD_FILTER, CONV2D_BACKWARD_DATA, BIAS_ADD, BIAS_MULTIPLY,
		MAX_POOL, AVG_POOL, MAX_POOL_BACKWARD, AVG_POOL_BACKWARD,
		EXP,
		FLOOR,
		IFELSE,
		INTERQUANTILE,
		INVERSE,
		IQM,
		LENGTH, 
		LOG,
		LU,
		MAX,
		MEAN,
		MEDIAN,
		MIN,
		MOMENT, 
		NCOL, 
		NROW,
		OUTER,
		PPRED, 
		PROD,
		QR,
		QUANTILE,
		RANGE,
		RBIND,
		REV,
		ROUND,
		ROWINDEXMAX,
		ROWINDEXMIN,
		ROWMAX,
		ROWMEAN, 
		ROWMIN,
		ROWSD,
		ROWSUM,
		ROWVAR,
		SAMPLE,
		SD,
		SEQ,
		SIN,
		SINH,
		SIGN,
		SOLVE,
		SQRT,
		SUM,
		SVD,
		TABLE,
		TAN,
		TANH,
		TRACE, 
		TRANS,
		VAR,
		XOR,
		BITWAND,
		BITWOR,
		BITWXOR,
		BITWSHIFTL,
		BITWSHIFTR,
	}

	/**
	 * Parameterized built-in function operators.
	 */
	public enum ParameterizedBuiltinFunctionOp {
		GROUPEDAGG, RMEMPTY, REPLACE, ORDER, 
		// Distribution Functions
		CDF, INVCDF, PNORM, QNORM, PT, QT, PF, QF, PCHISQ, QCHISQ, PEXP, QEXP,
		TRANSFORMAPPLY, TRANSFORMDECODE, TRANSFORMENCODE, TRANSFORMCOLMAP, TRANSFORMMETA,
		TOSTRING,	// The "toString" method for DML; named arguments accepted to format output
		INVALID
	}
	
	/**
	 * Data operators.
	 */
	public enum DataOp {
		READ, WRITE, RAND, MATRIX
	}

	/**
	 * Function call operators.
	 */
	public enum FunctCallOp {
		INTERNAL, EXTERNAL
	}

	/**
	 * Data types (matrix, scalar, frame, object, unknown).
	 */
	public enum DataType {
		MATRIX, SCALAR, FRAME, OBJECT, UNKNOWN;
		
		public boolean isMatrix() {
			return (this == MATRIX);
		}
		public boolean isFrame() {
			return (this == FRAME);
		}
		public boolean isScalar() {
			return (this == SCALAR);
		}
	}

	/**
	 * Value types (int, double, string, boolean, object, unknown).
	 */
	public enum ValueType {
		INT, DOUBLE, STRING, BOOLEAN, OBJECT, UNKNOWN
	}

	/**
	 * Format types (text, binary, matrix market, csv, unknown).
	 */
	public enum FormatType {
		TEXT, BINARY, MM, CSV
	}
	
	protected static final Log LOG = LogFactory.getLog(Expression.class.getName());
	
	private static final IDSequence _tempId = new IDSequence();
	protected Identifier[] _outputs;

	public Expression() {
		_outputs = null;
	}

	public abstract Expression rewriteExpression(String prefix);
	
	public void setOutput(Identifier output) {
		if ( _outputs == null) {
			_outputs = new Identifier[1];
		}
		_outputs[0] = output;
	}

	/**
	 * Obtain identifier.
	 * 
	 * @return Identifier
	 */
	public Identifier getOutput() {
		if (_outputs != null && _outputs.length > 0)
			return _outputs[0];
		else
			return null;
	}
	
	/** Obtain identifiers.
	 * 
	 * @return Identifiers
	 */
	public Identifier[] getOutputs() {
		return _outputs;
	}
	
	public void validateExpression(HashMap<String, DataIdentifier> ids, HashMap<String, ConstIdentifier> currConstVars, boolean conditional) {
		raiseValidateError("Should never be invoked in Baseclass 'Expression'", false);
	}
	
	public void validateExpression(MultiAssignmentStatement mas, HashMap<String, DataIdentifier> ids, HashMap<String, ConstIdentifier> currConstVars, boolean conditional) {
		raiseValidateError("Should never be invoked in Baseclass 'Expression'", false);
	}

	/**
	 * Convert string value to binary operator.
	 * 
	 * @param val String value ('+', '-', '*', '/', '%%', '%/%', '^', %*%')
	 * @return Binary operator ({@code BinaryOp.PLUS}, {@code BinaryOp.MINUS}, 
	 * {@code BinaryOp.MULT}, {@code BinaryOp.DIV}, {@code BinaryOp.MODULUS}, 
	 * {@code BinaryOp.INTDIV}, {@code BinaryOp.POW}, {@code BinaryOp.MATMULT}).
	 * Returns {@code BinaryOp.INVALID} if string value not recognized.
	 */
	public static BinaryOp getBinaryOp(String val) {
		if (val.equalsIgnoreCase("+"))
			return BinaryOp.PLUS;
		else if (val.equalsIgnoreCase("-"))
			return BinaryOp.MINUS;
		else if (val.equalsIgnoreCase("*"))
			return BinaryOp.MULT;
		else if (val.equalsIgnoreCase("/"))
			return BinaryOp.DIV;
		else if (val.equalsIgnoreCase("%%"))
			return BinaryOp.MODULUS;
		else if (val.equalsIgnoreCase("%/%"))
			return BinaryOp.INTDIV;
		else if (val.equalsIgnoreCase("^"))
			return BinaryOp.POW;
		else if (val.equalsIgnoreCase("%*%"))
			return BinaryOp.MATMULT;
		return BinaryOp.INVALID;
	}

	/**
	 * Convert string value to relational operator.
	 * 
	 * @param val String value ('&lt;', '&lt;=', '&gt;', '&gt;=', '==', '!=')
	 * @return Relational operator ({@code RelationalOp.LESS}, {@code RelationalOp.LESSEQUAL}, 
	 * {@code RelationalOp.GREATER}, {@code RelationalOp.GREATEREQUAL}, {@code RelationalOp.EQUAL}, 
	 * {@code RelationalOp.NOTEQUAL}).
	 * Returns {@code RelationalOp.INVALID} if string value not recognized.
	 */
	public static RelationalOp getRelationalOp(String val) {
		if (val == null) 
			return null;
		else if (val.equalsIgnoreCase("<"))
			return RelationalOp.LESS;
		else if (val.equalsIgnoreCase("<="))
			return RelationalOp.LESSEQUAL;
		else if (val.equalsIgnoreCase(">"))
			return RelationalOp.GREATER;
		else if (val.equalsIgnoreCase(">="))
			return RelationalOp.GREATEREQUAL;
		else if (val.equalsIgnoreCase("=="))
			return RelationalOp.EQUAL;
		else if (val.equalsIgnoreCase("!="))
			return RelationalOp.NOTEQUAL;
		return RelationalOp.INVALID;
	}

	/**
	 * Convert string value to boolean operator.
	 * 
	 * @param val String value ('&amp;&amp;', '&amp;', '||', '|', '!')
	 * @return Boolean operator ({@code BooleanOp.CONDITIONALAND}, {@code BooleanOp.LOGICALAND}, 
	 * {@code BooleanOp.CONDITIONALOR}, {@code BooleanOp.LOGICALOR}, {@code BooleanOp.NOT}).
	 * Returns {@code BooleanOp.INVALID} if string value not recognized.
	 */
	public static BooleanOp getBooleanOp(String val) {
		if (val.equalsIgnoreCase("&&"))
			return BooleanOp.CONDITIONALAND;
		else if (val.equalsIgnoreCase("&"))
			return BooleanOp.LOGICALAND;
		else if (val.equalsIgnoreCase("||"))
			return BooleanOp.CONDITIONALOR;
		else if (val.equalsIgnoreCase("|"))
			return BooleanOp.LOGICALOR;
		else if (val.equalsIgnoreCase("!"))
			return BooleanOp.NOT;
		return BooleanOp.INVALID;
	}

	/**
	 * Convert string format type to {@code Hop.FileFormatTypes}.
	 * 
	 * @param format String format type ("text", "binary", "mm", "csv")
	 * @return Format as {@code Hop.FileFormatTypes}. Can be
	 * {@code FileFormatTypes.TEXT}, {@code FileFormatTypes.BINARY}, 
	 * {@code FileFormatTypes.MM}, or {@code FileFormatTypes.CSV}. Unrecognized
	 * type is set to {@code FileFormatTypes.TEXT}.
	 */
	public static FileFormatTypes convertFormatType(String format) {
		if (format == null)
			return FileFormatTypes.TEXT;
		if (format.equalsIgnoreCase(DataExpression.FORMAT_TYPE_VALUE_TEXT)) {
			return FileFormatTypes.TEXT;
		}
		if (format.equalsIgnoreCase(DataExpression.FORMAT_TYPE_VALUE_BINARY)) {
			return FileFormatTypes.BINARY;
		}
		if (format.equalsIgnoreCase(DataExpression.FORMAT_TYPE_VALUE_MATRIXMARKET))  {
			return FileFormatTypes.MM;
		}
		if (format.equalsIgnoreCase(DataExpression.FORMAT_TYPE_VALUE_CSV))  {
			return FileFormatTypes.CSV;
		}
		// ToDo : throw parse exception for invalid / unsupported format type
		return FileFormatTypes.TEXT;
	}
    
	/**
	 * Obtain temporary name ("parsertemp" + _tempId) for expression. Used to construct Hops from
	 * parse tree.
	 * 
	 * @return Temporary name of expression.
	 */
	public static String getTempName() {
		return "parsertemp" + _tempId.getNextID();
	}

	public abstract VariableSet variablesRead();

	public abstract VariableSet variablesUpdated();

	/**
	 * Compute data type based on expressions. The identifier for each expression is obtained and passed to
	 * {@link #computeDataType(Identifier, Identifier, boolean)}. If the identifiers have the same data type, the shared data type is
	 * returned. Otherwise, if {@code cast} is {@code true} and one of the identifiers is a matrix and the other
	 * identifier is a scalar, return {@code DataType.MATRIX}. Otherwise, throw a LanguageException.
	 * 
	 * @param expression1 First expression
	 * @param expression2 Second expression
	 * @param cast Whether a cast should potentially be performed
	 * @return The data type ({@link DataType})
	 */
	public static DataType computeDataType(Expression expression1, Expression expression2, boolean cast) {
		return computeDataType(expression1.getOutput(), expression2.getOutput(), cast);
	}

	/**
	 * Compute data type based on identifiers. If the identifiers have the same data type, the shared data type is
	 * returned. Otherwise, if {@code cast} is {@code true} and one of the identifiers is a matrix and the other
	 * identifier is a scalar, return {@code DataType.MATRIX}. Otherwise, throw a LanguageException.
	 * 
	 * @param identifier1 First identifier
	 * @param identifier2 Second identifier
	 * @param cast Whether a cast should potentially be performed
	 * @return The data type ({@link DataType})
	 */
	public static DataType computeDataType(Identifier identifier1, Identifier identifier2, boolean cast) {
		DataType d1 = identifier1.getDataType();
		DataType d2 = identifier2.getDataType();

		if (d1 == d2)
			return d1;

		if (cast) {
			if (d1 == DataType.MATRIX && d2 == DataType.SCALAR)
				return DataType.MATRIX;
			if (d1 == DataType.SCALAR && d2 == DataType.MATRIX)
				return DataType.MATRIX;
		}

		//raise error with id1 location
		identifier1.raiseValidateError("Invalid Datatypes for operation "+d1+" "+d2, false, 
				LanguageException.LanguageErrorCodes.INVALID_PARAMETERS);
		return null; //never reached because unconditional
	}

	/**
	 * Compute value type based on expressions. The identifier for each expression is obtained and passed to
	 * {@link #computeValueType(Identifier, Identifier, boolean)}. If the identifiers have the same value type, the shared value type is
	 * returned. Otherwise, if {@code cast} is {@code true} and one value type is a double and the other is an int,
	 * return {@code ValueType.DOUBLE}. If {@code cast} is {@code true} and one value type is a string or the other value type is a string, return
	 * {@code ValueType.STRING}. Otherwise, throw a LanguageException.
	 * 
	 * @param expression1 First expression
	 * @param expression2 Second expression
	 * @param cast Whether a cast should potentially be performed
	 * @return The value type ({@link ValueType})
	 */
	public static ValueType computeValueType(Expression expression1, Expression expression2, boolean cast) {
		return computeValueType(expression1.getOutput(), expression2.getOutput(), cast);
	}
	
	/**
	 * Compute value type based on identifiers. If the identifiers have the same value type, the shared value type is
	 * returned. Otherwise, if {@code cast} is {@code true} and one value type is a double and the other is an int,
	 * return {@code ValueType.DOUBLE}. If {@code cast} is {@code true} and one value type is a string or the other value type is a string, return
	 * {@code ValueType.STRING}. Otherwise, throw a LanguageException.
	 * 
	 * @param identifier1 First identifier
	 * @param identifier2 Second identifier
	 * @param cast Whether a cast should potentially be performed
	 * @return The value type ({@link ValueType})
	 */
	public static ValueType computeValueType(Identifier identifier1, Identifier identifier2, boolean cast) {
		ValueType v1 = identifier1.getValueType();
		ValueType v2 = identifier2.getValueType();

		if (v1 == v2)
			return v1;

		if (cast) {
			if (v1 == ValueType.DOUBLE && v2 == ValueType.INT)
				return ValueType.DOUBLE;
			if (v2 == ValueType.DOUBLE && v1 == ValueType.INT)
				return ValueType.DOUBLE;
			
			// String value type will override others
			// Primary operation involving strings is concatenation (+)
			if ( v1 == ValueType.STRING || v2 == ValueType.STRING )
				return ValueType.STRING;
		}

		//raise error with id1 location
		identifier1.raiseValidateError("Invalid Valuetypes for operation "+v1+" "+v2, false, 
				LanguageException.LanguageErrorCodes.INVALID_PARAMETERS);
		return null; //never reached because unconditional
	}

	@Override
	public boolean equals(Object that)
	{
		//empty check for robustness
		if( that == null || !(that instanceof Expression) )
			return false;
		
		Expression thatExpr = (Expression) that;
		
		//approach is to compare string representation of expression
		String thisStr = this.toString();
		String thatStr = thatExpr.toString();
		
		return thisStr.equalsIgnoreCase(thatStr);
	}
	
	@Override
	public int hashCode()
	{
		//use identity hash code
		return super.hashCode();
	}
	
	///////////////////////////////////////////////////////////////
	// validate error handling (consistent for all expressions)
	
	
	/**
	 * Throw a LanguageException with the message.
	 * 
	 * @param message the error message
	 */
	public void raiseValidateError( String message ) {
		raiseValidateError(message, false, null);
	}
	
	/**
	 * Throw a LanguageException with the message if conditional is {@code false};
	 * otherwise log the message as a warning.
	 * 
	 * @param message the error (or warning) message
	 * @param conditional if {@code true}, display log warning message. Otherwise, the message
	 * will be thrown as a LanguageException
	 */
	public void raiseValidateError( String message, boolean conditional ) {
		raiseValidateError(message, conditional, null);
	}
	
	/**
	 * Throw a LanguageException with the message (and optional error code) if conditional is {@code false};
	 * otherwise log the message as a warning.
	 * 
	 * @param message the error (or warning) message
	 * @param conditional if {@code true}, display log warning message. Otherwise, the message (and optional
	 * error code) will be thrown as a LanguageException
	 * @param errorCode optional error code
	 */
	public void raiseValidateError(String msg, boolean conditional, String errorCode) {
		if (conditional) {// warning if conditional
			String fullMsg = this.printWarningLocation() + msg;
			LOG.warn(fullMsg);
		} else {// error and exception if unconditional
			String fullMsg = this.printErrorLocation() + msg;
			if (errorCode != null)
				throw new LanguageException(fullMsg, errorCode);
			else
				throw new LanguageException(fullMsg);
		}
	}

	/**
	 * Returns the matrix characteristics for scalar-scalar, scalar-matrix, matrix-scalar, matrix-matrix
	 * operations. This method is aware of potentially unknowns and matrix-vector (col/row) operations.
	 * 
	 * @param expression1 The first expression
	 * @param expression2 The second expression
	 * @return matrix characteristics
	 * [1] is the number of columns (clen), [2] is the number of rows in a block (brlen),
	 * and [3] is the number of columns in a block (bclen). Default (unknown) values are
	 * -1. Scalar values are all 0.
	 */
	public static MatrixCharacteristics getBinaryMatrixCharacteristics(Expression expression1, Expression expression2) {
		Identifier idleft = expression1.getOutput();
		Identifier idright = expression2.getOutput();
		if( idleft.getDataType()==DataType.SCALAR && idright.getDataType()==DataType.SCALAR ) {
			return new MatrixCharacteristics(0, 0, 0, 0);
		}
		else if( idleft.getDataType()==DataType.SCALAR && idright.getDataType()==DataType.MATRIX ) {
			return new MatrixCharacteristics(idright.getDim1(), idright.getDim2(), idright.getRowsInBlock(), idright.getColumnsInBlock());
		}
		else if( idleft.getDataType()==DataType.MATRIX && idright.getDataType()==DataType.SCALAR ) {
			return new MatrixCharacteristics(idleft.getDim1(), idleft.getDim2(), idleft.getRowsInBlock(), idleft.getColumnsInBlock());
		}
		else if( idleft.getDataType()==DataType.MATRIX && idright.getDataType()==DataType.MATRIX ) {
			MatrixCharacteristics mc = new MatrixCharacteristics(
				idleft.getDim1(), idleft.getDim2(), idleft.getRowsInBlock(), idleft.getColumnsInBlock());
			if( mc.getRows() < 0 && idright.getDim1() > 1 ) //robustness for row vectors
				mc.setRows(idright.getDim1());
			if( mc.getCols() < 0 && idright.getDim2() > 1 ) //robustness for row vectors
				mc.setCols(idright.getDim2());
			return mc;
		}
		return new MatrixCharacteristics(-1, -1, -1, -1);
	}
	
	///////////////////////////////////////////////////////////////////////////
	// store exception info + position information for expressions
	///////////////////////////////////////////////////////////////////////////
	private String _filename;
	private int _beginLine, _beginColumn;
	private int _endLine, _endColumn;
	private String _text;
	private ArrayList<String> _parseExceptionList = new ArrayList<>();
	
	public void setFilename(String passed)  { _filename = passed;   }
	public void setBeginLine(int passed)    { _beginLine = passed;   }
	public void setBeginColumn(int passed) 	{ _beginColumn = passed; }
	public void setEndLine(int passed) 		{ _endLine = passed;   }
	public void setEndColumn(int passed)	{ _endColumn = passed; }
	public void setText(String text) { _text = text; }
	public void setParseExceptionList(ArrayList<String> passed) { _parseExceptionList = passed;}

	/**
	 * Set parse information.
	 *
	 * @param parseInfo
	 *            parse information, such as beginning line position, beginning
	 *            column position, ending line position, ending column position,
	 *            text, and filename
	 * @param filename
	 *            the DML/PYDML filename (if it exists)
	 */
	public void setParseInfo(ParseInfo parseInfo) {
		_beginLine = parseInfo.getBeginLine();
		_beginColumn = parseInfo.getBeginColumn();
		_endLine = parseInfo.getEndLine();
		_endColumn = parseInfo.getEndColumn();
		_text = parseInfo.getText();
		_filename = parseInfo.getFilename();
	}

	/**
	 * Set ParserRuleContext values (begin line, begin column, end line, end
	 * column, and text).
	 *
	 * @param ctx
	 *            the antlr ParserRuleContext
	 */
	public void setCtxValues(ParserRuleContext ctx) {
		setBeginLine(ctx.start.getLine());
		setBeginColumn(ctx.start.getCharPositionInLine());
		setEndLine(ctx.stop.getLine());
		setEndColumn(ctx.stop.getCharPositionInLine());
		// preserve whitespace if possible
		if ((ctx.start != null) && (ctx.stop != null) && (ctx.start.getStartIndex() != -1)
				&& (ctx.stop.getStopIndex() != -1) && (ctx.start.getStartIndex() <= ctx.stop.getStopIndex())
				&& (ctx.start.getInputStream() != null)) {
			String text = ctx.start.getInputStream()
					.getText(Interval.of(ctx.start.getStartIndex(), ctx.stop.getStopIndex()));
			if (text != null) {
				text = text.trim();
			}
			setText(text);
		} else {
			String text = ctx.getText();
			if (text != null) {
				text = text.trim();
			}
			setText(text);
		}
	}

	/**
	 * Set ParserRuleContext values (begin line, begin column, end line, end
	 * column, and text) and file name.
	 *
	 * @param ctx
	 *            the antlr ParserRuleContext
	 * @param filename
	 *            the filename (if it exists)
	 */
	public void setCtxValuesAndFilename(ParserRuleContext ctx, String filename) {
		setCtxValues(ctx);
		setFilename(filename);
	}


	public String getFilename()	{ return _filename;   }
	public int getBeginLine()	{ return _beginLine;   }
	public int getBeginColumn() { return _beginColumn; }
	public int getEndLine() 	{ return _endLine;   }
	public int getEndColumn()	{ return _endColumn; }
	public String getText() { return _text; }
	public ArrayList<String> getParseExceptionList() { return _parseExceptionList; }

	public String printErrorLocation() {
		String file = _filename;
		if (file == null) {
			file = "";
		} else {
			file = file + " ";
		}
		if (getText() != null) {
			return "ERROR: " + file + "[line " + _beginLine + ":" + _beginColumn + "] -> " + getText() + " -- ";
		} else {
			return "ERROR: " + file + "[line " + _beginLine + ":" + _beginColumn + "] -- ";
		}
	}

	public String printWarningLocation() {
		String file = _filename;
		if (file == null) {
			file = "";
		} else {
			file = file + " ";
		}
		if (getText() != null) {
			return "WARNING: " + file + "[line " + _beginLine + ":" + _beginColumn + "] -> " + getText() + " -- ";
		} else {
			return "WARNING: " + file + "[line " + _beginLine + ":" + _beginColumn + "] -- ";
		}
	}

	/**
	 * Return info message containing the filename, the beginning line position, and the beginning column position.
	 * 
	 * @return the info message
	 */
	public String printInfoLocation(){
		return "INFO: " + _filename + " -- line " + _beginLine + ", column " + _beginColumn + " -- ";
	}
}<|MERGE_RESOLUTION|>--- conflicted
+++ resolved
@@ -88,10 +88,7 @@
 		DIAG,
 		EIGEN,
 		EVAL,
-<<<<<<< HEAD
-=======
 		EXISTS,
->>>>>>> 6f9e1cf9
 		CONV2D, CONV2D_BACKWARD_FILTER, CONV2D_BACKWARD_DATA, BIAS_ADD, BIAS_MULTIPLY,
 		MAX_POOL, AVG_POOL, MAX_POOL_BACKWARD, AVG_POOL_BACKWARD,
 		EXP,
