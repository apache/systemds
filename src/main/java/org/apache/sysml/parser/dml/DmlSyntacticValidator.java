/*
 * Licensed to the Apache Software Foundation (ASF) under one
 * or more contributor license agreements.  See the NOTICE file
 * distributed with this work for additional information
 * regarding copyright ownership.  The ASF licenses this file
 * to you under the Apache License, Version 2.0 (the
 * "License"); you may not use this file except in compliance
 * with the License.  You may obtain a copy of the License at
 *
 *   http://www.apache.org/licenses/LICENSE-2.0
 *
 * Unless required by applicable law or agreed to in writing,
 * software distributed under the License is distributed on an
 * "AS IS" BASIS, WITHOUT WARRANTIES OR CONDITIONS OF ANY
 * KIND, either express or implied.  See the License for the
 * specific language governing permissions and limitations
 * under the License.
 */

package org.apache.sysml.parser.dml;

import java.io.File;
import java.util.ArrayList;
import java.util.HashMap;
import java.util.HashSet;
import java.util.List;
import java.util.Map;
import java.util.Set;

import org.antlr.v4.runtime.ParserRuleContext;
import org.antlr.v4.runtime.Token;
import org.antlr.v4.runtime.tree.ErrorNode;
import org.antlr.v4.runtime.tree.TerminalNode;
import org.apache.sysml.conf.CompilerConfig.ConfigType;
import org.apache.sysml.conf.ConfigurationManager;
import org.apache.sysml.parser.AssignmentStatement;
import org.apache.sysml.parser.ConditionalPredicate;
import org.apache.sysml.parser.DMLProgram;
import org.apache.sysml.parser.DataIdentifier;
import org.apache.sysml.parser.Expression;
import org.apache.sysml.parser.Expression.DataType;
import org.apache.sysml.parser.Expression.ValueType;
import org.apache.sysml.parser.ExpressionList;
import org.apache.sysml.parser.ExternalFunctionStatement;
import org.apache.sysml.parser.ForStatement;
import org.apache.sysml.parser.FunctionCallIdentifier;
import org.apache.sysml.parser.FunctionStatement;
import org.apache.sysml.parser.IfStatement;
import org.apache.sysml.parser.ImportStatement;
import org.apache.sysml.parser.IntIdentifier;
import org.apache.sysml.parser.IterablePredicate;
import org.apache.sysml.parser.LanguageException;
import org.apache.sysml.parser.ParForStatement;
import org.apache.sysml.parser.ParameterExpression;
import org.apache.sysml.parser.ParseException;
import org.apache.sysml.parser.PathStatement;
import org.apache.sysml.parser.Statement;
import org.apache.sysml.parser.StatementBlock;
import org.apache.sysml.parser.WhileStatement;
import org.apache.sysml.parser.common.CommonSyntacticValidator;
import org.apache.sysml.parser.common.CustomErrorListener;
import org.apache.sysml.parser.common.ExpressionInfo;
import org.apache.sysml.parser.common.StatementInfo;
import org.apache.sysml.parser.dml.DmlParser.AddSubExpressionContext;
import org.apache.sysml.parser.dml.DmlParser.AssignmentStatementContext;
import org.apache.sysml.parser.dml.DmlParser.AtomicExpressionContext;
import org.apache.sysml.parser.dml.DmlParser.BooleanAndExpressionContext;
import org.apache.sysml.parser.dml.DmlParser.BooleanNotExpressionContext;
import org.apache.sysml.parser.dml.DmlParser.BooleanOrExpressionContext;
import org.apache.sysml.parser.dml.DmlParser.BuiltinFunctionExpressionContext;
import org.apache.sysml.parser.dml.DmlParser.CommandlineParamExpressionContext;
import org.apache.sysml.parser.dml.DmlParser.CommandlinePositionExpressionContext;
import org.apache.sysml.parser.dml.DmlParser.ConstDoubleIdExpressionContext;
import org.apache.sysml.parser.dml.DmlParser.ConstFalseExpressionContext;
import org.apache.sysml.parser.dml.DmlParser.ConstIntIdExpressionContext;
import org.apache.sysml.parser.dml.DmlParser.ConstStringIdExpressionContext;
import org.apache.sysml.parser.dml.DmlParser.ConstTrueExpressionContext;
import org.apache.sysml.parser.dml.DmlParser.DataIdExpressionContext;
import org.apache.sysml.parser.dml.DmlParser.DataIdentifierContext;
import org.apache.sysml.parser.dml.DmlParser.ExpressionContext;
import org.apache.sysml.parser.dml.DmlParser.ExternalFunctionDefExpressionContext;
import org.apache.sysml.parser.dml.DmlParser.ForStatementContext;
import org.apache.sysml.parser.dml.DmlParser.FunctionCallAssignmentStatementContext;
import org.apache.sysml.parser.dml.DmlParser.FunctionCallMultiAssignmentStatementContext;
import org.apache.sysml.parser.dml.DmlParser.FunctionStatementContext;
import org.apache.sysml.parser.dml.DmlParser.IfStatementContext;
import org.apache.sysml.parser.dml.DmlParser.IfdefAssignmentStatementContext;
import org.apache.sysml.parser.dml.DmlParser.ImportStatementContext;
import org.apache.sysml.parser.dml.DmlParser.IndexedExpressionContext;
import org.apache.sysml.parser.dml.DmlParser.InternalFunctionDefExpressionContext;
import org.apache.sysml.parser.dml.DmlParser.IterablePredicateColonExpressionContext;
import org.apache.sysml.parser.dml.DmlParser.IterablePredicateSeqExpressionContext;
import org.apache.sysml.parser.dml.DmlParser.MatrixDataTypeCheckContext;
import org.apache.sysml.parser.dml.DmlParser.MatrixMulExpressionContext;
import org.apache.sysml.parser.dml.DmlParser.Ml_typeContext;
import org.apache.sysml.parser.dml.DmlParser.ModIntDivExpressionContext;
import org.apache.sysml.parser.dml.DmlParser.MultDivExpressionContext;
import org.apache.sysml.parser.dml.DmlParser.MultiIdExpressionContext;
import org.apache.sysml.parser.dml.DmlParser.ParForStatementContext;
import org.apache.sysml.parser.dml.DmlParser.ParameterizedExpressionContext;
import org.apache.sysml.parser.dml.DmlParser.PathStatementContext;
import org.apache.sysml.parser.dml.DmlParser.PowerExpressionContext;
import org.apache.sysml.parser.dml.DmlParser.ProgramrootContext;
import org.apache.sysml.parser.dml.DmlParser.RelationalExpressionContext;
import org.apache.sysml.parser.dml.DmlParser.SimpleDataIdentifierExpressionContext;
import org.apache.sysml.parser.dml.DmlParser.StatementContext;
import org.apache.sysml.parser.dml.DmlParser.StrictParameterizedExpressionContext;
import org.apache.sysml.parser.dml.DmlParser.StrictParameterizedKeyValueStringContext;
import org.apache.sysml.parser.dml.DmlParser.TypedArgNoAssignContext;
import org.apache.sysml.parser.dml.DmlParser.UnaryExpressionContext;
import org.apache.sysml.parser.dml.DmlParser.ValueTypeContext;
import org.apache.sysml.parser.dml.DmlParser.WhileStatementContext;


public class DmlSyntacticValidator extends CommonSyntacticValidator implements DmlListener {

	public DmlSyntacticValidator(CustomErrorListener errorListener, Map<String,String> argVals, String sourceNamespace) {
		super(errorListener, argVals, sourceNamespace);
	}
	
	@Override public String namespaceResolutionOp() { return "::"; }
	@Override public String trueStringLiteral() { return "TRUE"; }
	@Override public String falseStringLiteral() { return "FALSE"; }

	protected ArrayList<ParameterExpression> getParameterExpressionList(List<ParameterizedExpressionContext> paramExprs) {
		ArrayList<ParameterExpression> retVal = new ArrayList<ParameterExpression>();
		for(ParameterizedExpressionContext ctx : paramExprs) {
			String paramName = null;
			if(ctx.paramName != null && ctx.paramName.getText() != null && !ctx.paramName.getText().isEmpty()) {
				paramName = ctx.paramName.getText();
			}
			ParameterExpression myArg = new ParameterExpression(paramName, ctx.paramVal.info.expr);
			retVal.add(myArg);
		}
		return retVal;
	}

	@Override
	public void enterEveryRule(ParserRuleContext arg0) {
		if(arg0 instanceof StatementContext) {
			if(((StatementContext) arg0).info == null) {
				((StatementContext) arg0).info = new StatementInfo();
			}
		}
		if(arg0 instanceof FunctionStatementContext) {
			if(((FunctionStatementContext) arg0).info == null) {
				((FunctionStatementContext) arg0).info = new StatementInfo();
			}
		}
		if(arg0 instanceof ExpressionContext) {
			if(((ExpressionContext) arg0).info == null) {
				((ExpressionContext) arg0).info = new ExpressionInfo();
			}
		}
		if(arg0 instanceof DataIdentifierContext) {
			if(((DataIdentifierContext) arg0).dataInfo == null) {
				((DataIdentifierContext) arg0).dataInfo = new ExpressionInfo();
			}
		}
	}

	// -----------------------------------------------------------------
	// 			Binary, Unary & Relational Expressions
	// -----------------------------------------------------------------

	// For now do no type checking, let validation handle it.
	// This way parser doesn't have to open metadata file
	@Override
	public void exitAddSubExpression(AddSubExpressionContext ctx) {
		binaryExpressionHelper(ctx, ctx.left.info, ctx.right.info, ctx.info, ctx.op.getText());
	}

	@Override
	public void exitModIntDivExpression(ModIntDivExpressionContext ctx) {
		binaryExpressionHelper(ctx, ctx.left.info, ctx.right.info, ctx.info, ctx.op.getText());
	}

	@Override
	public void exitUnaryExpression(UnaryExpressionContext ctx) {
		unaryExpressionHelper(ctx, ctx.left.info, ctx.info, ctx.op.getText());
	}

	@Override
	public void exitMultDivExpression(MultDivExpressionContext ctx) {
		binaryExpressionHelper(ctx, ctx.left.info, ctx.right.info, ctx.info, ctx.op.getText());
	}
	@Override
	public void exitPowerExpression(PowerExpressionContext ctx) {
		binaryExpressionHelper(ctx, ctx.left.info, ctx.right.info, ctx.info, ctx.op.getText());
	}

	@Override
	public void exitMatrixMulExpression(MatrixMulExpressionContext ctx) {
		binaryExpressionHelper(ctx, ctx.left.info, ctx.right.info, ctx.info, ctx.op.getText());
	}

	@Override
	public void exitRelationalExpression(RelationalExpressionContext ctx) {
		relationalExpressionHelper(ctx, ctx.left.info, ctx.right.info, ctx.info, ctx.op.getText());
	}

	@Override
	public void exitBooleanAndExpression(BooleanAndExpressionContext ctx) {
		booleanExpressionHelper(ctx, ctx.left.info, ctx.right.info, ctx.info, ctx.op.getText());
	}

	@Override
	public void exitBooleanOrExpression(BooleanOrExpressionContext ctx) {
		booleanExpressionHelper(ctx, ctx.left.info, ctx.right.info, ctx.info, ctx.op.getText());
	}

	@Override
	public void exitBooleanNotExpression(BooleanNotExpressionContext ctx) {
		unaryBooleanExpressionHelper(ctx, ctx.left.info, ctx.info, ctx.op.getText());
	}

	@Override
	public void exitAtomicExpression(AtomicExpressionContext ctx) {
		ctx.info.expr = ctx.left.info.expr;
		setFileLineColumn(ctx.info.expr, ctx);
	}

	// -----------------------------------------------------------------
	// 			Constant Expressions
	// -----------------------------------------------------------------

	@Override
	public void exitConstFalseExpression(ConstFalseExpressionContext ctx) {
		booleanIdentifierHelper(ctx, false, ctx.info);
	}

	@Override
	public void exitConstTrueExpression(ConstTrueExpressionContext ctx) {
		booleanIdentifierHelper(ctx, true, ctx.info);
	}

	@Override
	public void exitConstDoubleIdExpression(ConstDoubleIdExpressionContext ctx) {
		constDoubleIdExpressionHelper(ctx, ctx.info);
	}

	@Override
	public void exitConstIntIdExpression(ConstIntIdExpressionContext ctx) {
		constIntIdExpressionHelper(ctx, ctx.info);
	}

	@Override
	public void exitConstStringIdExpression(ConstStringIdExpressionContext ctx) {
		constStringIdExpressionHelper(ctx, ctx.info);
	}


	// -----------------------------------------------------------------
	//          Identifier Based Expressions
	// -----------------------------------------------------------------

	@Override
	public void exitDataIdExpression(DataIdExpressionContext ctx) {
		exitDataIdExpressionHelper(ctx, ctx.info, ctx.dataIdentifier().dataInfo);
	}

	@Override
	public void exitSimpleDataIdentifierExpression(SimpleDataIdentifierExpressionContext ctx) {
		// This is either a function, or variable with namespace
		// By default, it assigns to a data type
		ctx.dataInfo.expr = new DataIdentifier(ctx.getText());
		setFileLineColumn(ctx.dataInfo.expr, ctx);
	}

	@Override
	public void exitIndexedExpression(IndexedExpressionContext ctx) {
		boolean isRowLower = (ctx.rowLower != null && !ctx.rowLower.isEmpty() && (ctx.rowLower.info.expr != null));
		boolean isRowUpper = (ctx.rowUpper != null && !ctx.rowUpper.isEmpty() && (ctx.rowUpper.info.expr != null));
		boolean isColLower = (ctx.colLower != null && !ctx.colLower.isEmpty() && (ctx.colLower.info.expr != null));
		boolean isColUpper = (ctx.colUpper != null && !ctx.colUpper.isEmpty() && (ctx.colUpper.info.expr != null));
		String name = ctx.name.getText();
		exitIndexedExpressionHelper(ctx, name, ctx.dataInfo,
				isRowLower ? ctx.rowLower.info : null,
				isRowUpper ? ctx.rowUpper.info : null,
				isColLower ? ctx.colLower.info : null,
				isColUpper ? ctx.colUpper.info : null);
	}


	// -----------------------------------------------------------------
	//          Command line parameters (begin with a '$')
	// -----------------------------------------------------------------

	@Override
	public void exitCommandlineParamExpression(CommandlineParamExpressionContext ctx) {
		handleCommandlineArgumentExpression(ctx);
	}

	@Override
	public void exitCommandlinePositionExpression(CommandlinePositionExpressionContext ctx) {
		handleCommandlineArgumentExpression(ctx);
	}

	private void handleCommandlineArgumentExpression(DataIdentifierContext ctx)
	{
		String varName = ctx.getText().trim();
		fillExpressionInfoCommandLineParameters(varName, ctx.dataInfo, ctx.start);

		if(ctx.dataInfo.expr == null) {
			if(!(ctx.parent instanceof IfdefAssignmentStatementContext)) {
				String msg = "The parameter " + varName + " either needs to be passed "
						+ "through commandline or initialized to default value.";
				if( ConfigurationManager.getCompilerConfigFlag(ConfigType.IGNORE_UNSPECIFIED_ARGS) ) {
					ctx.dataInfo.expr = getConstIdFromString(" ", ctx.start);
					raiseWarning(msg, ctx.start);
				}
				else {
					notifyErrorListeners(msg, ctx.start);
				}
			}
		}
	}


	// -----------------------------------------------------------------
	// 			"src" statment
	// -----------------------------------------------------------------

	@Override
	public void exitImportStatement(ImportStatementContext ctx)
	{
		//prepare import filepath
		String filePath = ctx.filePath.getText();
		String namespace = DMLProgram.DEFAULT_NAMESPACE;
		if(ctx.namespace != null && ctx.namespace.getText() != null && !ctx.namespace.getText().isEmpty()) {
			namespace = ctx.namespace.getText();
		}
		if((filePath.startsWith("\"") && filePath.endsWith("\"")) ||
				filePath.startsWith("'") && filePath.endsWith("'")) {
			filePath = filePath.substring(1, filePath.length()-1);
		}

		//concatenate working directory to filepath
		filePath = _workingDir + File.separator + filePath;
		String scriptID = DMLProgram.constructFunctionKey(namespace, filePath);

		DMLProgram prog = null;
		if (!_scripts.get().containsKey(scriptID))
		{
			_scripts.get().put(scriptID, this.currentFile);
			try {
				prog = (new DMLParserWrapper()).doParse(filePath, null, namespace, argVals);
			} catch (ParseException e) {
				notifyErrorListeners(e.getMessage(), ctx.start);
				return;
			}
	        // Custom logic whether to proceed ahead or not. Better than the current exception handling mechanism
			if(prog == null) {
				notifyErrorListeners("One or more errors found during importing a program from file " + filePath, ctx.start);
				return;
			}
			else {
				ctx.info.namespaces = new HashMap<String, DMLProgram>();
				ctx.info.namespaces.put(namespace, prog);
				ctx.info.stmt = new ImportStatement();
				((ImportStatement) ctx.info.stmt).setCompletePath(filePath);
				((ImportStatement) ctx.info.stmt).setFilePath(ctx.filePath.getText());
				((ImportStatement) ctx.info.stmt).setNamespace(namespace);
			}
		}
		else
		{
			// Skip redundant parsing (to prevent potential infinite recursion) and
			// create empty program for this context to allow processing to continue.
			prog = new DMLProgram();
			ctx.info.namespaces = new HashMap<String, DMLProgram>();
			ctx.info.namespaces.put(namespace, prog);
			ctx.info.stmt = new ImportStatement();
			((ImportStatement) ctx.info.stmt).setCompletePath(filePath);
			((ImportStatement) ctx.info.stmt).setFilePath(ctx.filePath.getText());
			((ImportStatement) ctx.info.stmt).setNamespace(namespace);
		}
	}

	// -----------------------------------------------------------------
	// 			Assignment Statement
	// -----------------------------------------------------------------

	@Override
	public void exitAssignmentStatement(AssignmentStatementContext ctx) {
		if(ctx.targetList == null) {
			notifyErrorListeners("incorrect parsing for assignment", ctx.start);
			return;
		}
		exitAssignmentStatementHelper(ctx, ctx.targetList.getText(), ctx.targetList.dataInfo, ctx.targetList.start, ctx.source.info, ctx.info);
	}


	// -----------------------------------------------------------------
	// 			Control Statements - Guards & Loops
	// -----------------------------------------------------------------

	@Override
	public ConvertedDMLSyntax convertToDMLSyntax(ParserRuleContext ctx, String namespace, String functionName, ArrayList<ParameterExpression> paramExpression, Token fnName) {
		return new ConvertedDMLSyntax(namespace, functionName, paramExpression);
	}


	@Override
	protected Expression handleLanguageSpecificFunction(ParserRuleContext ctx, String functionName,
			ArrayList<ParameterExpression> paramExpressions) {
		return null;
	}


	@Override
	public void exitFunctionCallAssignmentStatement(FunctionCallAssignmentStatementContext ctx) {

		Set<String> printStatements = new  HashSet<String>();
		printStatements.add("print");
		printStatements.add("stop");

		Set<String> outputStatements = new HashSet<String>();
		outputStatements.add("write");

		String [] fnNames = getQualifiedNames (ctx.name.getText());
		if (fnNames == null) {
			String errorMsg = "incorrect function name (only namespace " + namespaceResolutionOp() + " functionName allowed. Hint: If you are trying to use builtin functions, you can skip the namespace)";
			notifyErrorListeners(errorMsg, ctx.name);
			return;
		}
		String namespace = fnNames[0];
		String functionName = fnNames[1];
		ArrayList<ParameterExpression> paramExpression = getParameterExpressionList(ctx.paramExprs);

		if(functionName.equals("conv2d") || functionName.equals("conv2d_backward_filter") || functionName.equals("conv2d_backward_data")) {
			HashSet<String> expand = new HashSet<String>();
			expand.add("input_shape"); expand.add("filter_shape"); expand.add("stride"); expand.add("padding");
			paramExpression = expandListParams(paramExpression, expand, ctx);
			paramExpression = orderConvolutionParams(paramExpression, 2, ctx);
		}
		else if(functionName.equals("max_pool") || functionName.equals("avg_pool") 
				|| functionName.equals("max_pool_backward")) {
			HashSet<String> expand = new HashSet<String>();
			expand.add("input_shape"); expand.add("pool_size"); expand.add("stride"); expand.add("padding");
			paramExpression = expandListParams(paramExpression, expand, ctx);
			paramExpression.add(new ParameterExpression("filter_shape1", new IntIdentifier(1, currentFile, ctx.start.getLine(), ctx.start.getCharPositionInLine(), 
					ctx.stop.getLine(), ctx.stop.getCharPositionInLine())));
			paramExpression.add(new ParameterExpression("filter_shape2", new IntIdentifier(1, currentFile, ctx.start.getLine(), ctx.start.getCharPositionInLine(), 
					ctx.stop.getLine(), ctx.stop.getCharPositionInLine())));
			paramExpression = replaceListParams(paramExpression, "pool_size", "filter_shape", ctx, 3);
			if(functionName.equals("max_pool_backward"))
				paramExpression = orderConvolutionParams(paramExpression, 2, ctx);
			else
				paramExpression = orderConvolutionParams(paramExpression, 1, ctx);
		}
<<<<<<< HEAD

		castAsScalarDeprecationCheck(functionName, ctx);
=======
>>>>>>> e6389313
		
		boolean hasLHS = ctx.targetList != null;
		functionCallAssignmentStatementHelper(ctx, printStatements, outputStatements, hasLHS ? ctx.targetList.dataInfo.expr : null, ctx.info, ctx.name,
	 			hasLHS ? ctx.targetList.start : null, namespace, functionName, paramExpression, hasLHS);
	}

<<<<<<< HEAD
	// TODO: remove this when castAsScalar has been removed from DML/PYDML
	private void castAsScalarDeprecationCheck(String functionName, ParserRuleContext ctx) {
		if ("castAsScalar".equalsIgnoreCase(functionName)) {
			raiseWarning("castAsScalar() has been deprecated. Please use as.scalar().", ctx.start);
		}
	}

=======
>>>>>>> e6389313
	private ArrayList<ParameterExpression> orderConvolutionParams(ArrayList<ParameterExpression> paramExpression, 
			int skip, ParserRuleContext ctx) {
		ArrayList<ParameterExpression> newParams = new ArrayList<ParameterExpression>();

		for(int i = 0; i < skip; i++)
			newParams.add(paramExpression.get(i));

		String [] orderedParams = {
				"stride1", "stride2", "padding1", "padding2",  
				"input_shape1", "input_shape2", "input_shape3", "input_shape4", 
				"filter_shape1", "filter_shape2", "filter_shape3", "filter_shape4"	
		};
		for(int i = 0; i < orderedParams.length; i++) {
			boolean found = false;
			for(ParameterExpression param : paramExpression) {
				if(param.getName() != null &&  param.getName().equals(orderedParams[i])) {
					found = true;
					newParams.add(param);
				}
			}
			if(!found) {
				notifyErrorListeners("Incorrect parameters. Expected " + orderedParams[i] + " to be expanded.", ctx.start);
			}
		}
<<<<<<< HEAD
=======

		return newParams;
	}

	private ArrayList<ParameterExpression>  replaceListParams(ArrayList<ParameterExpression> paramExpression,
			String inputVarName, String outputVarName, ParserRuleContext ctx, int startIndex) {
		ArrayList<ParameterExpression> newParamExpression = new ArrayList<ParameterExpression>();
		int i = startIndex;
		int j = 1; // Assumption: sequential ordering pool_size1, pool_size2 
		for (ParameterExpression expr : paramExpression) {
			if(expr.getName() != null && expr.getName().equals(inputVarName + j)) {
				newParamExpression.add(new ParameterExpression(outputVarName + i, expr.getExpr()));
				i++; j++;
			}
			else {
				newParamExpression.add(expr);
			}
		}
		return newParamExpression;
	}

	private ArrayList<ParameterExpression> expandListParams(ArrayList<ParameterExpression> paramExpression, 
			HashSet<String> paramsToExpand, ParserRuleContext ctx) {
		ArrayList<ParameterExpression> newParamExpressions = new ArrayList<ParameterExpression>();
		for(ParameterExpression expr : paramExpression) {
			if(paramsToExpand.contains(expr.getName())) {
				if(expr.getExpr() instanceof ExpressionList) {
					int i = 1;
					for(Expression e : ((ExpressionList)expr.getExpr()).getValue()) {
						newParamExpressions.add(new ParameterExpression(expr.getName() + i, e));
						i++;
					}
				}
			}
			else if(expr.getExpr() instanceof ExpressionList) {
				notifyErrorListeners("the parameter " + expr.getName() + " cannot be list or is not supported for the given function", ctx.start);
			}
			else {
				newParamExpressions.add(expr);
			}
		}
		return newParamExpressions;
	}
			  
>>>>>>> e6389313

		return newParams;
	}

	private ArrayList<ParameterExpression>  replaceListParams(ArrayList<ParameterExpression> paramExpression,
			String inputVarName, String outputVarName, ParserRuleContext ctx, int startIndex) {
		ArrayList<ParameterExpression> newParamExpression = new ArrayList<ParameterExpression>();
		int i = startIndex;
		int j = 1; // Assumption: sequential ordering pool_size1, pool_size2 
		for (ParameterExpression expr : paramExpression) {
			if(expr.getName() != null && expr.getName().equals(inputVarName + j)) {
				newParamExpression.add(new ParameterExpression(outputVarName + i, expr.getExpr()));
				i++; j++;
			}
			else {
				newParamExpression.add(expr);
			}
		}
		return newParamExpression;
	}

	private ArrayList<ParameterExpression> expandListParams(ArrayList<ParameterExpression> paramExpression, 
			HashSet<String> paramsToExpand, ParserRuleContext ctx) {
		ArrayList<ParameterExpression> newParamExpressions = new ArrayList<ParameterExpression>();
		for(ParameterExpression expr : paramExpression) {
			if(paramsToExpand.contains(expr.getName())) {
				if(expr.getExpr() instanceof ExpressionList) {
					int i = 1;
					for(Expression e : ((ExpressionList)expr.getExpr()).getValue()) {
						newParamExpressions.add(new ParameterExpression(expr.getName() + i, e));
						i++;
					}
				}
			}
			else if(expr.getExpr() instanceof ExpressionList) {
				notifyErrorListeners("the parameter " + expr.getName() + " cannot be list or is not supported for the given function", ctx.start);
			}
			else {
				newParamExpressions.add(expr);
			}
		}
		return newParamExpressions;
	}
			  

	@Override
	public void exitBuiltinFunctionExpression(BuiltinFunctionExpressionContext ctx) {
		// Double verification: verify passed function name is a (non-parameterized) built-in function.
		String[] names = getQualifiedNames(ctx.name.getText());
		if(names == null) {
			notifyErrorListeners("incorrect function name (only namespace " + namespaceResolutionOp() + " functionName allowed. Hint: If you are trying to use builtin functions, you can skip the namespace)", ctx.name);
			return;
		}
		String namespace = names[0];
		String functionName = names[1];

		ArrayList<ParameterExpression> paramExpression = getParameterExpressionList(ctx.paramExprs);

		castAsScalarDeprecationCheck(functionName, ctx);

		ConvertedDMLSyntax convertedSyntax = convertToDMLSyntax(ctx, namespace, functionName, paramExpression, ctx.name);
		if(convertedSyntax == null) {
			return;
		}
		else {
			functionName = convertedSyntax.functionName;
			paramExpression = convertedSyntax.paramExpression;
		}
		final ExpressionInfo info = ctx.info;
		Action f = new Action() {
			@Override public void execute(Expression e) { info.expr = e; }
		};
		boolean validBIF = buildForBuiltInFunction(ctx, functionName, paramExpression, f);
		if (validBIF)
			return;

		notifyErrorListeners("only builtin functions allowed as part of expression", ctx.start);
	}


	@Override
	public void exitFunctionCallMultiAssignmentStatement(
			FunctionCallMultiAssignmentStatementContext ctx) {
		String[] names = getQualifiedNames(ctx.name.getText());
		if(names == null) {
			notifyErrorListeners("incorrect function name (only namespace.functionName allowed. Hint: If you are trying to use builtin functions, you can skip the namespace)", ctx.name);
			return;
		}
		String namespace = names[0];
		String functionName = names[1];

		ArrayList<ParameterExpression> paramExpression = getParameterExpressionList(ctx.paramExprs);
		ConvertedDMLSyntax convertedSyntax = convertToDMLSyntax(ctx, namespace, functionName, paramExpression, ctx.name);
		if(convertedSyntax == null) {
			return;
		}
		else {
			namespace = convertedSyntax.namespace;
			functionName = convertedSyntax.functionName;
			paramExpression = convertedSyntax.paramExpression;
		}

		FunctionCallIdentifier functCall = new FunctionCallIdentifier(paramExpression);
		functCall.setFunctionName(functionName);
		functCall.setFunctionNamespace(namespace);

		final ArrayList<DataIdentifier> targetList = new ArrayList<DataIdentifier>();
		for(DataIdentifierContext dataCtx : ctx.targetList) {
			if(dataCtx.dataInfo.expr instanceof DataIdentifier) {
				targetList.add((DataIdentifier) dataCtx.dataInfo.expr);
			}
			else {
				notifyErrorListeners("incorrect type for variable ", dataCtx.start);
				return;
			}
		}

		if(namespace.equals(DMLProgram.DEFAULT_NAMESPACE)) {
			final FunctionCallMultiAssignmentStatementContext fctx = ctx;
			Action f = new Action() {
				@Override public void execute(Expression e) { setMultiAssignmentStatement(targetList, e, fctx, fctx.info); }
			};
			boolean validBIF = buildForBuiltInFunction(ctx, functionName, paramExpression, f);
			if (validBIF)
				return;
		}

		// Override default namespace for imported non-built-in function
		String inferNamespace = (sourceNamespace != null && sourceNamespace.length() > 0 && DMLProgram.DEFAULT_NAMESPACE.equals(namespace)) ? sourceNamespace : namespace;
		functCall.setFunctionNamespace(inferNamespace);

		setMultiAssignmentStatement(targetList, functCall, ctx, ctx.info);
	}


	// -----------------------------------------------------------------
	// 			Control Statements - Guards & Loops
	// -----------------------------------------------------------------

	private StatementBlock getStatementBlock(Statement current) {
		return DMLParserWrapper.getStatementBlock(current);
	}

	@Override
	public void exitIfStatement(IfStatementContext ctx) {
		IfStatement ifStmt = new IfStatement();
		ConditionalPredicate predicate = new ConditionalPredicate(ctx.predicate.info.expr);
		ifStmt.setConditionalPredicate(predicate);
		String fileName = currentFile;
		int line = ctx.start.getLine();
		int col = ctx.start.getCharPositionInLine();
		ifStmt.setAllPositions(fileName, line, col, line, col);

		if(ctx.ifBody.size() > 0) {
			for(StatementContext stmtCtx : ctx.ifBody) {
				ifStmt.addStatementBlockIfBody(getStatementBlock(stmtCtx.info.stmt));
			}
			ifStmt.mergeStatementBlocksIfBody();
		}

		if(ctx.elseBody.size() > 0) {
			for(StatementContext stmtCtx : ctx.elseBody) {
				ifStmt.addStatementBlockElseBody(getStatementBlock(stmtCtx.info.stmt));
			}
			ifStmt.mergeStatementBlocksElseBody();
		}

		ctx.info.stmt = ifStmt;
		setFileLineColumn(ctx.info.stmt, ctx);
	}

	@Override
	public void exitWhileStatement(WhileStatementContext ctx) {
		WhileStatement whileStmt = new WhileStatement();
		ConditionalPredicate predicate = new ConditionalPredicate(ctx.predicate.info.expr);
		whileStmt.setPredicate(predicate);
		int line = ctx.start.getLine();
		int col = ctx.start.getCharPositionInLine();
		whileStmt.setAllPositions(currentFile, line, col, line, col);

		if(ctx.body.size() > 0) {
			for(StatementContext stmtCtx : ctx.body) {
				whileStmt.addStatementBlock(getStatementBlock(stmtCtx.info.stmt));
			}
			whileStmt.mergeStatementBlocks();
		}

		ctx.info.stmt = whileStmt;
		setFileLineColumn(ctx.info.stmt, ctx);
	}

	@Override
	public void exitForStatement(ForStatementContext ctx) {
		ForStatement forStmt = new ForStatement();
		int line = ctx.start.getLine();
		int col = ctx.start.getCharPositionInLine();

		DataIdentifier iterVar = new DataIdentifier(ctx.iterVar.getText());
		HashMap<String, String> parForParamValues = null;
		Expression incrementExpr = new IntIdentifier(1, currentFile, line, col, line, col);
		if(ctx.iterPred.info.increment != null) {
			incrementExpr = ctx.iterPred.info.increment;
		}
		IterablePredicate predicate = new IterablePredicate(iterVar, ctx.iterPred.info.from, ctx.iterPred.info.to, incrementExpr, parForParamValues, currentFile, line, col, line, col);
		forStmt.setPredicate(predicate);

		if(ctx.body.size() > 0) {
			for(StatementContext stmtCtx : ctx.body) {
				forStmt.addStatementBlock(getStatementBlock(stmtCtx.info.stmt));
			}
			forStmt.mergeStatementBlocks();
		}
		ctx.info.stmt = forStmt;
		setFileLineColumn(ctx.info.stmt, ctx);
	}

	@Override
	public void exitParForStatement(ParForStatementContext ctx) {
		ParForStatement parForStmt = new ParForStatement();
		int line = ctx.start.getLine();
		int col = ctx.start.getCharPositionInLine();

		DataIdentifier iterVar = new DataIdentifier(ctx.iterVar.getText());
		HashMap<String, String> parForParamValues = new HashMap<String, String>();
		if(ctx.parForParams != null && ctx.parForParams.size() > 0) {
			for(StrictParameterizedExpressionContext parForParamCtx : ctx.parForParams) {
				parForParamValues.put(parForParamCtx.paramName.getText(), parForParamCtx.paramVal.getText());
			}
		}

		Expression incrementExpr = new IntIdentifier(1, currentFile, line, col, line, col);

		if( ctx.iterPred.info.increment != null ) {
			incrementExpr = ctx.iterPred.info.increment;
		}
		IterablePredicate predicate = new IterablePredicate(iterVar, ctx.iterPred.info.from, ctx.iterPred.info.to, incrementExpr, parForParamValues, currentFile, line, col, line, col);
		parForStmt.setPredicate(predicate);
		if(ctx.body.size() > 0) {
			for(StatementContext stmtCtx : ctx.body) {
				parForStmt.addStatementBlock(getStatementBlock(stmtCtx.info.stmt));
			}
			parForStmt.mergeStatementBlocks();
		}
		ctx.info.stmt = parForStmt;
		setFileLineColumn(ctx.info.stmt, ctx);
	}

	private ArrayList<DataIdentifier> getFunctionParameters(List<TypedArgNoAssignContext> ctx) {
		ArrayList<DataIdentifier> retVal = new ArrayList<DataIdentifier>();
		for(TypedArgNoAssignContext paramCtx : ctx) {
			DataIdentifier dataId = new DataIdentifier(paramCtx.paramName.getText());
			String dataType = null;
			String valueType = null;

			if(paramCtx.paramType == null || paramCtx.paramType.dataType() == null
					|| paramCtx.paramType.dataType().getText() == null || paramCtx.paramType.dataType().getText().isEmpty()) {
				dataType = "scalar";
			}
			else {
				dataType = paramCtx.paramType.dataType().getText();
			}

			if(dataType.equals("matrix") || dataType.equals("Matrix")) {
				// matrix
				dataId.setDataType(DataType.MATRIX);
			}
			else if(dataType.equals("scalar") || dataType.equals("Scalar")) {
				// scalar
				dataId.setDataType(DataType.SCALAR);
			}
			else {
				notifyErrorListeners("invalid datatype " + dataType, paramCtx.start);
				return null;
			}

			valueType = paramCtx.paramType.valueType().getText();
			if(valueType.equals("int") || valueType.equals("integer")
				|| valueType.equals("Int") || valueType.equals("Integer")) {
				dataId.setValueType(ValueType.INT);
			}
			else if(valueType.equals("string") || valueType.equals("String")) {
				dataId.setValueType(ValueType.STRING);
			}
			else if(valueType.equals("boolean") || valueType.equals("Boolean")) {
				dataId.setValueType(ValueType.BOOLEAN);
			}
			else if(valueType.equals("double") || valueType.equals("Double")) {
				dataId.setValueType(ValueType.DOUBLE);
			}
			else if(valueType.equals("bool")) {
				notifyErrorListeners("invalid valuetype " + valueType + " (Quickfix: use \'boolean\' instead)", paramCtx.start);
				return null;
			}
			else {
				notifyErrorListeners("invalid valuetype " + valueType, paramCtx.start);
				return null;
			}
			retVal.add(dataId);
		}
		return retVal;
	}

	@Override
	public void exitIterablePredicateColonExpression(IterablePredicateColonExpressionContext ctx) {
		ctx.info.from = ctx.from.info.expr;
		ctx.info.to = ctx.to.info.expr;
		ctx.info.increment = null;
	}

	@Override
	public void exitIterablePredicateSeqExpression(IterablePredicateSeqExpressionContext ctx) {
		if(!ctx.ID().getText().equals("seq")) {
			notifyErrorListeners("incorrect function:\'" + ctx.ID().getText() + "\'. expected \'seq\'", ctx.start);
			return;
		}
		ctx.info.from = ctx.from.info.expr;
		ctx.info.to = ctx.to.info.expr;
		ctx.info.increment = ctx.increment.info.expr;
	}


	// -----------------------------------------------------------------
	// 				Internal & External Functions Definitions
	// -----------------------------------------------------------------

	@Override
	public void exitInternalFunctionDefExpression(InternalFunctionDefExpressionContext ctx) {
		FunctionStatement functionStmt = new FunctionStatement();

		ArrayList<DataIdentifier> functionInputs  = getFunctionParameters(ctx.inputParams);
		functionStmt.setInputParams(functionInputs);

		// set function outputs
		ArrayList<DataIdentifier> functionOutputs = getFunctionParameters(ctx.outputParams);
		functionStmt.setOutputParams(functionOutputs);

		// set function name
		functionStmt.setName(ctx.name.getText());


		if(ctx.body.size() > 0) {
			// handle function body
			// Create arraylist of one statement block
			ArrayList<StatementBlock> body = new ArrayList<StatementBlock>();
			for(StatementContext stmtCtx : ctx.body) {
				body.add(getStatementBlock(stmtCtx.info.stmt));
			}
			functionStmt.setBody(body);
			functionStmt.mergeStatementBlocks();
		}
		else {
			notifyErrorListeners("functions with no statements are not allowed", ctx.start);
			return;
		}

		ctx.info.stmt = functionStmt;
		setFileLineColumn(ctx.info.stmt, ctx);
		ctx.info.functionName = ctx.name.getText();
	}

	@Override
	public void exitExternalFunctionDefExpression(ExternalFunctionDefExpressionContext ctx) {
		ExternalFunctionStatement functionStmt = new ExternalFunctionStatement();

		ArrayList<DataIdentifier> functionInputs  = getFunctionParameters(ctx.inputParams);
		functionStmt.setInputParams(functionInputs);

		// set function outputs
		ArrayList<DataIdentifier> functionOutputs = getFunctionParameters(ctx.outputParams);
		functionStmt.setOutputParams(functionOutputs);

		// set function name
		functionStmt.setName(ctx.name.getText());

		// set other parameters
		HashMap<String, String> otherParams = new HashMap<String,String>();
		boolean atleastOneClassName = false;
		for(StrictParameterizedKeyValueStringContext otherParamCtx : ctx.otherParams){
			String paramName = otherParamCtx.paramName.getText();
			String val = "";
			String text = otherParamCtx.paramVal.getText();
			// First unquote the string
			if(	(text.startsWith("\"") && text.endsWith("\"")) ||
				(text.startsWith("\'") && text.endsWith("\'"))) {
				if(text.length() > 2) {
					val = text.substring(1, text.length()-1);
				}
				// Empty value allowed
			}
			else {
				notifyErrorListeners("the value of user parameter for external function should be of type string", ctx.start);
				return;
			}
			otherParams.put(paramName, val);
			if(paramName.equals("classname")) {
				atleastOneClassName = true;
			}
		}
		functionStmt.setOtherParams(otherParams);
		if(!atleastOneClassName) {
			notifyErrorListeners("the parameter \'className\' needs to be passed for externalFunction", ctx.start);
			return;
		}

		ctx.info.stmt = functionStmt;
		setFileLineColumn(ctx.info.stmt, ctx);
		ctx.info.functionName = ctx.name.getText();
	}


	@Override
	public void exitPathStatement(PathStatementContext ctx) {
		PathStatement stmt = new PathStatement(ctx.pathValue.getText());
		String filePath = ctx.pathValue.getText();
		if((filePath.startsWith("\"") && filePath.endsWith("\"")) ||
				filePath.startsWith("'") && filePath.endsWith("'")) {
			filePath = filePath.substring(1, filePath.length()-1);
		}

		_workingDir = filePath;
		ctx.info.stmt = stmt;
	}

	@Override
	public void exitIfdefAssignmentStatement(IfdefAssignmentStatementContext ctx) {
		if(!ctx.commandLineParam.getText().startsWith("$")) {
			notifyErrorListeners("the first argument of ifdef function should be a commandline argument parameter (which starts with $)", ctx.commandLineParam.start);
			return;
		}

		if(ctx.targetList == null) {
			notifyErrorListeners("ifdef assignment needs an lvalue ", ctx.start);
			return;
		}
		String targetListText = ctx.targetList.getText();
		if(targetListText.startsWith("$")) {
			notifyErrorListeners("lhs of ifdef function cannot be a commandline parameters. Use local variable instead", ctx.start);
			return;
		}

		DataIdentifier target = null;
		if(ctx.targetList.dataInfo.expr instanceof DataIdentifier) {
			target = (DataIdentifier) ctx.targetList.dataInfo.expr;
			Expression source = null;
			if(ctx.commandLineParam.dataInfo.expr != null) {
				// Since commandline parameter is set
				// The check of following is done in fillExpressionInfoCommandLineParameters:
				// Command line param cannot be empty string
				// If you want to pass space, please quote it
				source = ctx.commandLineParam.dataInfo.expr;
			}
			else {
				source = ctx.source.info.expr;
			}

			int line = ctx.start.getLine();
			int col = ctx.start.getCharPositionInLine();
			try {
				ctx.info.stmt = new AssignmentStatement(target, source, line, col, line, col);
				setFileLineColumn(ctx.info.stmt, ctx);
			} catch (LanguageException e) {
				notifyErrorListeners("invalid assignment for ifdef function", ctx.targetList.start);
				return;
			}

		}
		else {
			notifyErrorListeners("incorrect lvalue in ifdef function ", ctx.targetList.start);
			return;
		}
	}

	@Override
	public void exitMatrixDataTypeCheck(MatrixDataTypeCheckContext ctx) {
		boolean validMatrixType = ctx.ID().getText().equals("matrix")
								|| ctx.ID().getText().equals("Matrix")
								|| ctx.ID().getText().equals("Scalar")
								|| ctx.ID().getText().equals("scalar");
		if(!validMatrixType	) {
			notifyErrorListeners("incorrect datatype (expected matrix or scalar)", ctx.start);
		}
	}


	// -----------------------------------------------------------------
	// 			Not overridden
	// -----------------------------------------------------------------

	@Override public void visitTerminal(TerminalNode node) {}

	@Override public void visitErrorNode(ErrorNode node) {}

	@Override public void exitEveryRule(ParserRuleContext ctx) {}

	@Override public void enterModIntDivExpression(ModIntDivExpressionContext ctx) {}

	@Override public void enterExternalFunctionDefExpression(ExternalFunctionDefExpressionContext ctx) {}

	@Override public void enterBooleanNotExpression(BooleanNotExpressionContext ctx) {}

	@Override public void enterPowerExpression(PowerExpressionContext ctx) {}

	@Override public void enterInternalFunctionDefExpression(InternalFunctionDefExpressionContext ctx) {}

	@Override public void enterBuiltinFunctionExpression(BuiltinFunctionExpressionContext ctx) {}

	@Override public void enterConstIntIdExpression(ConstIntIdExpressionContext ctx) {}

	@Override public void enterAtomicExpression(AtomicExpressionContext ctx) {}

	@Override public void enterIfdefAssignmentStatement(IfdefAssignmentStatementContext ctx) {}

	@Override public void enterConstStringIdExpression(ConstStringIdExpressionContext ctx) {}

	@Override public void enterConstTrueExpression(ConstTrueExpressionContext ctx) {}

	@Override public void enterParForStatement(ParForStatementContext ctx) {}

	@Override public void enterUnaryExpression(UnaryExpressionContext ctx) {}

	@Override public void enterImportStatement(ImportStatementContext ctx) {}

	@Override public void enterPathStatement(PathStatementContext ctx) {}

	@Override public void enterWhileStatement(WhileStatementContext ctx) {}

	@Override public void enterCommandlineParamExpression(CommandlineParamExpressionContext ctx) {}

	@Override public void enterFunctionCallAssignmentStatement(FunctionCallAssignmentStatementContext ctx) {}

	@Override public void enterAddSubExpression(AddSubExpressionContext ctx) {}

	@Override public void enterIfStatement(IfStatementContext ctx) {}

	@Override public void enterConstDoubleIdExpression(ConstDoubleIdExpressionContext ctx) {}

	@Override public void enterMatrixMulExpression(MatrixMulExpressionContext ctx) {}

	@Override public void enterMatrixDataTypeCheck(MatrixDataTypeCheckContext ctx) {}

	@Override public void enterCommandlinePositionExpression(CommandlinePositionExpressionContext ctx) {}

	@Override public void enterIterablePredicateColonExpression(IterablePredicateColonExpressionContext ctx) {}

	@Override public void enterAssignmentStatement(AssignmentStatementContext ctx) {}

	@Override public void enterValueType(ValueTypeContext ctx) {}

	@Override public void exitValueType(ValueTypeContext ctx) {}

	@Override public void enterMl_type(Ml_typeContext ctx) {}

	@Override public void exitMl_type(Ml_typeContext ctx) {}

	@Override public void enterBooleanAndExpression(BooleanAndExpressionContext ctx) {}

	@Override public void enterForStatement(ForStatementContext ctx) {}

	@Override public void enterRelationalExpression(RelationalExpressionContext ctx) {}

	@Override public void enterTypedArgNoAssign(TypedArgNoAssignContext ctx) {}

	@Override public void exitTypedArgNoAssign(TypedArgNoAssignContext ctx) {}

	@Override public void enterStrictParameterizedExpression(StrictParameterizedExpressionContext ctx) {}

	@Override public void exitStrictParameterizedExpression(StrictParameterizedExpressionContext ctx) {}

	@Override public void enterMultDivExpression(MultDivExpressionContext ctx) {}

	@Override public void enterConstFalseExpression(ConstFalseExpressionContext ctx) {}

	@Override public void enterStrictParameterizedKeyValueString(StrictParameterizedKeyValueStringContext ctx) {}

	@Override public void exitStrictParameterizedKeyValueString(StrictParameterizedKeyValueStringContext ctx) {}

	@Override public void enterProgramroot(ProgramrootContext ctx) {}

	@Override public void exitProgramroot(ProgramrootContext ctx) {}

	@Override public void enterDataIdExpression(DataIdExpressionContext ctx) {}

	@Override public void enterIndexedExpression(IndexedExpressionContext ctx) {}

	@Override public void enterParameterizedExpression(ParameterizedExpressionContext ctx) {}

	@Override public void exitParameterizedExpression(ParameterizedExpressionContext ctx) {}

	@Override public void enterFunctionCallMultiAssignmentStatement(FunctionCallMultiAssignmentStatementContext ctx) {}

	@Override public void enterIterablePredicateSeqExpression(IterablePredicateSeqExpressionContext ctx) {}

	@Override public void enterSimpleDataIdentifierExpression(SimpleDataIdentifierExpressionContext ctx) {}

	@Override public void enterBooleanOrExpression(BooleanOrExpressionContext ctx) {}

	@Override
	public void enterMultiIdExpression(MultiIdExpressionContext ctx) { }

	@Override
	public void exitMultiIdExpression(MultiIdExpressionContext ctx) {
		ArrayList<Expression> values = new ArrayList<Expression>();
		for(ExpressionContext elem : ctx.targetList) {
			values.add(elem.info.expr);
		}
		ctx.info.expr = new ExpressionList(values);
	}

}<|MERGE_RESOLUTION|>--- conflicted
+++ resolved
@@ -449,18 +449,15 @@
 			else
 				paramExpression = orderConvolutionParams(paramExpression, 1, ctx);
 		}
-<<<<<<< HEAD
-
+		
 		castAsScalarDeprecationCheck(functionName, ctx);
-=======
->>>>>>> e6389313
+
 		
 		boolean hasLHS = ctx.targetList != null;
 		functionCallAssignmentStatementHelper(ctx, printStatements, outputStatements, hasLHS ? ctx.targetList.dataInfo.expr : null, ctx.info, ctx.name,
 	 			hasLHS ? ctx.targetList.start : null, namespace, functionName, paramExpression, hasLHS);
 	}
 
-<<<<<<< HEAD
 	// TODO: remove this when castAsScalar has been removed from DML/PYDML
 	private void castAsScalarDeprecationCheck(String functionName, ParserRuleContext ctx) {
 		if ("castAsScalar".equalsIgnoreCase(functionName)) {
@@ -468,8 +465,6 @@
 		}
 	}
 
-=======
->>>>>>> e6389313
 	private ArrayList<ParameterExpression> orderConvolutionParams(ArrayList<ParameterExpression> paramExpression, 
 			int skip, ParserRuleContext ctx) {
 		ArrayList<ParameterExpression> newParams = new ArrayList<ParameterExpression>();
@@ -494,53 +489,6 @@
 				notifyErrorListeners("Incorrect parameters. Expected " + orderedParams[i] + " to be expanded.", ctx.start);
 			}
 		}
-<<<<<<< HEAD
-=======
-
-		return newParams;
-	}
-
-	private ArrayList<ParameterExpression>  replaceListParams(ArrayList<ParameterExpression> paramExpression,
-			String inputVarName, String outputVarName, ParserRuleContext ctx, int startIndex) {
-		ArrayList<ParameterExpression> newParamExpression = new ArrayList<ParameterExpression>();
-		int i = startIndex;
-		int j = 1; // Assumption: sequential ordering pool_size1, pool_size2 
-		for (ParameterExpression expr : paramExpression) {
-			if(expr.getName() != null && expr.getName().equals(inputVarName + j)) {
-				newParamExpression.add(new ParameterExpression(outputVarName + i, expr.getExpr()));
-				i++; j++;
-			}
-			else {
-				newParamExpression.add(expr);
-			}
-		}
-		return newParamExpression;
-	}
-
-	private ArrayList<ParameterExpression> expandListParams(ArrayList<ParameterExpression> paramExpression, 
-			HashSet<String> paramsToExpand, ParserRuleContext ctx) {
-		ArrayList<ParameterExpression> newParamExpressions = new ArrayList<ParameterExpression>();
-		for(ParameterExpression expr : paramExpression) {
-			if(paramsToExpand.contains(expr.getName())) {
-				if(expr.getExpr() instanceof ExpressionList) {
-					int i = 1;
-					for(Expression e : ((ExpressionList)expr.getExpr()).getValue()) {
-						newParamExpressions.add(new ParameterExpression(expr.getName() + i, e));
-						i++;
-					}
-				}
-			}
-			else if(expr.getExpr() instanceof ExpressionList) {
-				notifyErrorListeners("the parameter " + expr.getName() + " cannot be list or is not supported for the given function", ctx.start);
-			}
-			else {
-				newParamExpressions.add(expr);
-			}
-		}
-		return newParamExpressions;
-	}
-			  
->>>>>>> e6389313
 
 		return newParams;
 	}
