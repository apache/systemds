/*
 * Licensed to the Apache Software Foundation (ASF) under one
 * or more contributor license agreements.  See the NOTICE file
 * distributed with this work for additional information
 * regarding copyright ownership.  The ASF licenses this file
 * to you under the Apache License, Version 2.0 (the
 * "License"); you may not use this file except in compliance
 * with the License.  You may obtain a copy of the License at
 *
 *   http://www.apache.org/licenses/LICENSE-2.0
 *
 * Unless required by applicable law or agreed to in writing,
 * software distributed under the License is distributed on an
 * "AS IS" BASIS, WITHOUT WARRANTIES OR CONDITIONS OF ANY
 * KIND, either express or implied.  See the License for the
 * specific language governing permissions and limitations
 * under the License.
 */

package org.apache.sysml.runtime.controlprogram.paramserv;

import java.io.IOException;
import java.util.ArrayList;
import java.util.HashSet;
import java.util.LinkedList;
import java.util.List;
import java.util.stream.Collectors;
import java.util.stream.IntStream;

import org.apache.commons.lang.StringUtils;
import org.apache.spark.Partitioner;
import org.apache.spark.api.java.JavaPairRDD;
import org.apache.sysml.conf.ConfigurationManager;
import org.apache.sysml.hops.Hop;
import org.apache.sysml.hops.MultiThreadedHop;
import org.apache.sysml.hops.OptimizerUtils;
import org.apache.sysml.hops.recompile.Recompiler;
import org.apache.sysml.parser.DMLProgram;
import org.apache.sysml.parser.DMLTranslator;
import org.apache.sysml.parser.Expression;
import org.apache.sysml.parser.Statement;
import org.apache.sysml.parser.StatementBlock;
import org.apache.sysml.runtime.DMLRuntimeException;
import org.apache.sysml.runtime.controlprogram.ForProgramBlock;
import org.apache.sysml.runtime.controlprogram.FunctionProgramBlock;
import org.apache.sysml.runtime.controlprogram.IfProgramBlock;
import org.apache.sysml.runtime.controlprogram.LocalVariableMap;
import org.apache.sysml.runtime.controlprogram.ParForProgramBlock;
import org.apache.sysml.runtime.controlprogram.Program;
import org.apache.sysml.runtime.controlprogram.ProgramBlock;
import org.apache.sysml.runtime.controlprogram.WhileProgramBlock;
import org.apache.sysml.runtime.controlprogram.caching.CacheableData;
import org.apache.sysml.runtime.controlprogram.caching.FrameObject;
import org.apache.sysml.runtime.controlprogram.caching.MatrixObject;
import org.apache.sysml.runtime.controlprogram.context.ExecutionContext;
import org.apache.sysml.runtime.controlprogram.context.ExecutionContextFactory;
import org.apache.sysml.runtime.controlprogram.context.SparkExecutionContext;
import org.apache.sysml.runtime.controlprogram.paramserv.spark.DataPartitionerSparkAggregator;
import org.apache.sysml.runtime.controlprogram.paramserv.spark.DataPartitionerSparkMapper;
import org.apache.sysml.runtime.controlprogram.parfor.ProgramConverter;
import org.apache.sysml.runtime.functionobjects.Plus;
import org.apache.sysml.runtime.instructions.cp.Data;
import org.apache.sysml.runtime.instructions.cp.ListObject;
import org.apache.sysml.runtime.matrix.MatrixCharacteristics;
import org.apache.sysml.runtime.matrix.MetaDataFormat;
import org.apache.sysml.runtime.matrix.data.InputInfo;
import org.apache.sysml.runtime.matrix.data.MatrixBlock;
import org.apache.sysml.runtime.matrix.data.MatrixIndexes;
import org.apache.sysml.runtime.matrix.data.OutputInfo;
import org.apache.sysml.runtime.matrix.operators.BinaryOperator;

import scala.Tuple2;

public class ParamservUtils {

	public static final String PS_FUNC_PREFIX = "_ps_";

	public static long SEED = -1; // Used for generating permutation

	/**
	 * Deep copy the list object
	 *
	 * @param lo list object
	 * @return a new copied list object
	 */
	public static ListObject copyList(ListObject lo) {
		if (lo.getLength() == 0) {
			return lo;
		}
		List<Data> newData = IntStream.range(0, lo.getLength()).mapToObj(i -> {
			Data oldData = lo.slice(i);
			if (oldData instanceof MatrixObject) {
				MatrixObject mo = (MatrixObject) oldData;
				return sliceMatrix(mo, 1, mo.getNumRows());
			} else if (oldData instanceof ListObject || oldData instanceof FrameObject) {
				throw new DMLRuntimeException("Copy list: does not support list or frame.");
			} else {
				return oldData;
			}
		}).collect(Collectors.toList());
		return new ListObject(newData, lo.getNames());
	}

	public static void cleanupListObject(ExecutionContext ec, String lName) {
		ListObject lo = (ListObject) ec.removeVariable(lName);
		cleanupListObject(lo);
	}

	public static void cleanupListObject(ListObject lo) {
		lo.getData().forEach(ParamservUtils::cleanupData);
	}

	public static void cleanupData(Data data) {
		if (!(data instanceof CacheableData))
			return;
		CacheableData<?> cd = (CacheableData<?>) data;
		cd.enableCleanup(true);
		cd.clearData();
	}

	public static MatrixObject newMatrixObject(MatrixBlock mb) {
		MatrixObject result = new MatrixObject(Expression.ValueType.DOUBLE, OptimizerUtils.getUniqueTempFileName(),
			new MetaDataFormat(new MatrixCharacteristics(-1, -1, ConfigurationManager.getBlocksize(),
			ConfigurationManager.getBlocksize()), OutputInfo.BinaryBlockOutputInfo, InputInfo.BinaryBlockInputInfo));
		result.acquireModify(mb);
		result.release();
		return result;
	}

	/**
	 * Slice the matrix
	 *
	 * @param mo input matrix
	 * @param rl low boundary
	 * @param rh high boundary
	 * @return new sliced matrix
	 */
	public static MatrixObject sliceMatrix(MatrixObject mo, long rl, long rh) {
		MatrixBlock mb = mo.acquireRead();
		MatrixObject result = newMatrixObject(sliceMatrixBlock(mb, rl, rh));
		result.enableCleanup(false);
		mo.release();
		return result;
	}

	/**
	 * Slice the matrix block and return a matrix block
	 * (used in spark)
	 *
	 * @param mb input matrix
	 * @param rl low boundary
	 * @param rh high boundary
	 * @return new sliced matrix block
	 */
	public static MatrixBlock sliceMatrixBlock(MatrixBlock mb, long rl, long rh) {
		return mb.slice((int) rl - 1, (int) rh - 1);
	}

	public static MatrixBlock generatePermutation(int numEntries, long seed) {
		// Create a sequence and sample w/o replacement
		// (no need to materialize the sequence because ctable only uses its meta data)
		MatrixBlock seq = new MatrixBlock(numEntries, 1, false);
		MatrixBlock sample = MatrixBlock.sampleOperations(numEntries, numEntries, false, seed);

		// Combine the sequence and sample as a table
		return seq.ctableSeqOperations(sample, 1.0,
			new MatrixBlock(numEntries, numEntries, true));
	}

	public static String[] getCompleteFuncName(String funcName, String prefix) {
		String[] keys = DMLProgram.splitFunctionKey(funcName);
		String ns = (keys.length==2) ? keys[0] : null;
		String name = (keys.length==2) ? keys[1] : keys[0];
		return StringUtils.isEmpty(prefix) ? 
			new String[]{ns, name} : new String[]{ns, name};
	}

	public static List<ExecutionContext> createExecutionContexts(ExecutionContext ec, LocalVariableMap varsMap,
		String updFunc, String aggFunc, int workerNum, int k) {

		FunctionProgramBlock updPB = getFunctionBlock(ec, updFunc);
		FunctionProgramBlock aggPB = getFunctionBlock(ec, aggFunc);

		Program prog = ec.getProgram();

		// 1. Recompile the internal program blocks
		recompileProgramBlocks(k, prog.getProgramBlocks());
		// 2. Recompile the imported function blocks
		prog.getFunctionProgramBlocks().forEach((fname, fvalue) -> recompileProgramBlocks(k, fvalue.getChildBlocks()));

		// 3. Copy function for workers
		List<ExecutionContext> workerECs = IntStream.range(0, workerNum)
			.mapToObj(i -> {
				FunctionProgramBlock newUpdFunc = copyFunction(updFunc, updPB);
				FunctionProgramBlock newAggFunc = copyFunction(aggFunc, aggPB);
				Program newProg = new Program();
				putFunction(newProg, newUpdFunc);
				putFunction(newProg, newAggFunc);
				return ExecutionContextFactory.createContext(new LocalVariableMap(varsMap), newProg);
			})
			.collect(Collectors.toList());

		// 4. Copy function for agg service
		FunctionProgramBlock newAggFunc = copyFunction(aggFunc, aggPB);
		Program newProg = new Program();
		putFunction(newProg, newAggFunc);
		ExecutionContext aggEC = ExecutionContextFactory.createContext(new LocalVariableMap(varsMap), newProg);

		List<ExecutionContext> result = new ArrayList<>(workerECs);
		result.add(aggEC);
		return result;
	}

	private static FunctionProgramBlock copyFunction(String funcName, FunctionProgramBlock fpb) {
		FunctionProgramBlock copiedFunc = ProgramConverter.createDeepCopyFunctionProgramBlock(fpb, new HashSet<>(), new HashSet<>());
		String[] cfn = getCompleteFuncName(funcName, ParamservUtils.PS_FUNC_PREFIX);
		copiedFunc._namespace = cfn[0];
		copiedFunc._functionName = cfn[1];
		return copiedFunc;
	}

	private static void putFunction(Program prog, FunctionProgramBlock fpb) {
		prog.addFunctionProgramBlock(fpb._namespace, fpb._functionName, fpb);
		prog.addProgramBlock(fpb);
	}

	private static void recompileProgramBlocks(int k, ArrayList<ProgramBlock> pbs) {
		// Reset the visit status from root
		for (ProgramBlock pb : pbs)
			DMLTranslator.resetHopsDAGVisitStatus(pb.getStatementBlock());

		// Should recursively assign the level of parallelism
		// and recompile the program block
		try {
			rAssignParallelism(pbs, k, false);
		} catch (IOException e) {
			throw new DMLRuntimeException(e);
		}
	}

	private static boolean rAssignParallelism(ArrayList<ProgramBlock> pbs, int k, boolean recompiled) throws IOException {
		for (ProgramBlock pb : pbs) {
			if (pb instanceof ParForProgramBlock) {
				ParForProgramBlock pfpb = (ParForProgramBlock) pb;
				pfpb.setDegreeOfParallelism(k);
				recompiled |= rAssignParallelism(pfpb.getChildBlocks(), 1, recompiled);
			} else if (pb instanceof ForProgramBlock) {
				recompiled |= rAssignParallelism(((ForProgramBlock) pb).getChildBlocks(), k, recompiled);
			} else if (pb instanceof WhileProgramBlock) {
				recompiled |= rAssignParallelism(((WhileProgramBlock) pb).getChildBlocks(), k, recompiled);
			} else if (pb instanceof FunctionProgramBlock) {
				recompiled |= rAssignParallelism(((FunctionProgramBlock) pb).getChildBlocks(), k, recompiled);
			} else if (pb instanceof IfProgramBlock) {
				IfProgramBlock ipb = (IfProgramBlock) pb;
				recompiled |= rAssignParallelism(ipb.getChildBlocksIfBody(), k, recompiled);
				if (ipb.getChildBlocksElseBody() != null)
					recompiled |= rAssignParallelism(ipb.getChildBlocksElseBody(), k, recompiled);
			} else {
				StatementBlock sb = pb.getStatementBlock();
				for (Hop hop : sb.getHops())
					recompiled |= rAssignParallelism(hop, k, recompiled);
			}
			// Recompile the program block
			if (recompiled) {
				Recompiler.recompileProgramBlockInstructions(pb);
			}
		}
		return recompiled;
	}

	private static boolean rAssignParallelism(Hop hop, int k, boolean recompiled) {
		if (hop.isVisited()) {
			return recompiled;
		}
		if (hop instanceof MultiThreadedHop) {
			// Reassign the level of parallelism
			MultiThreadedHop mhop = (MultiThreadedHop) hop;
			mhop.setMaxNumThreads(k);
			recompiled = true;
		}
		ArrayList<Hop> inputs = hop.getInput();
		for (Hop h : inputs) {
			recompiled |= rAssignParallelism(h, k, recompiled);
		}
		hop.setVisited();
		return recompiled;
	}

	private static FunctionProgramBlock getFunctionBlock(ExecutionContext ec, String funcName) {
		String[] cfn = getCompleteFuncName(funcName, null);
		String ns = cfn[0];
		String fname = cfn[1];
		return ec.getProgram().getFunctionProgramBlock(ns, fname);
	}
<<<<<<< HEAD

	public static MatrixBlock cbindMatrix(MatrixBlock left, MatrixBlock right) {
		return left.append(right, new MatrixBlock());
	}

	/**
	 * Assemble the matrix of features and labels according to the rowID
	 *
	 * @param numRows row size of the data
	 * @param featuresRDD indexed features matrix block
	 * @param labelsRDD indexed labels matrix block
	 * @return Assembled rdd with rowID as key while matrix of features and labels as value (rowID -> features, labels)
	 */
	public static JavaPairRDD<Long, Tuple2<MatrixBlock, MatrixBlock>> assembleTrainingData(long numRows, JavaPairRDD<MatrixIndexes, MatrixBlock> featuresRDD, JavaPairRDD<MatrixIndexes, MatrixBlock> labelsRDD) {
		JavaPairRDD<Long, MatrixBlock> fRDD = groupMatrix(numRows, featuresRDD);
		JavaPairRDD<Long, MatrixBlock> lRDD = groupMatrix(numRows, labelsRDD);
		//TODO Add an additional physical operator which broadcasts the labels directly (broadcast join with features) if certain memory budgets are satisfied
		return fRDD.join(lRDD);
	}

	private static JavaPairRDD<Long, MatrixBlock> groupMatrix(long numRows, JavaPairRDD<MatrixIndexes, MatrixBlock> rdd) {
		//TODO could use join and aggregation to avoid unnecessary shuffle introduced by reduceByKey
		return rdd.mapToPair(input -> new Tuple2<>(input._1.getRowIndex(), new Tuple2<>(input._1.getColumnIndex(), input._2)))
				  .aggregateByKey(new LinkedList<Tuple2<Long, MatrixBlock>>(), new Partitioner() {
					  private static final long serialVersionUID = -7032660778344579236L;

					  @Override
					  public int getPartition(Object rblkID) {
						  return Math.toIntExact((Long) rblkID);
					  }

					  @Override
					  public int numPartitions() {
						  return Math.toIntExact(numRows);
					  }
				  }, (list, input) -> {
					  list.add(input);
					  return list;
				  }, (l1, l2) -> {
					  l1.addAll(l2);
					  l1.sort((o1, o2) -> o1._1.compareTo(o2._1));
					  return l1;
				  })
				  .mapToPair(input -> {
					LinkedList<Tuple2<Long, MatrixBlock>> list = input._2;
					MatrixBlock result = list.get(0)._2;
					  for (int i = 1; i < list.size(); i++) {
						  result = ParamservUtils.cbindMatrix(result, list.get(i)._2);
					  }
					return new Tuple2<>(input._1, result);
				});
	}

	@SuppressWarnings("unchecked")
	public static JavaPairRDD<Integer, Tuple2<MatrixBlock, MatrixBlock>> doPartitionOnSpark(SparkExecutionContext sec, MatrixObject features, MatrixObject labels, Statement.PSScheme scheme, int workerNum) {
		// Get input RDD
		JavaPairRDD<MatrixIndexes, MatrixBlock> featuresRDD = (JavaPairRDD<MatrixIndexes, MatrixBlock>)
				sec.getRDDHandleForMatrixObject(features, InputInfo.BinaryBlockInputInfo);
		JavaPairRDD<MatrixIndexes, MatrixBlock> labelsRDD = (JavaPairRDD<MatrixIndexes, MatrixBlock>)
				sec.getRDDHandleForMatrixObject(labels, InputInfo.BinaryBlockInputInfo);

		DataPartitionerSparkMapper mapper = new DataPartitionerSparkMapper(scheme, workerNum, sec, (int) features.getNumRows());
		return ParamservUtils.assembleTrainingData(features.getNumRows(), featuresRDD, labelsRDD)    // Combine features and labels into a pair (rowBlockID => (features, labels))
							 .flatMapToPair(mapper)        // Do the data partitioning on spark (workerID => (rowBlockID, (single row features, single row labels))
							 .aggregateByKey(new LinkedList<Tuple2<Long, Tuple2<MatrixBlock, MatrixBlock>>>(),
									 // Aggregate the partitioned matrix according to rowID for each worker
									 // i.e. (workerID => ordered list[(rowBlockID, (single row features, single row labels)]
									 new Partitioner() {
										 private static final long serialVersionUID = -7937781374718031224L;

										 @Override
										 public int getPartition(Object workerID) {
											 return (int) workerID;
										 }

										 @Override
										 public int numPartitions() {
											 return workerNum;
										 }
									 }, (list, input) -> {
										 list.add(input);
										 return list;
									 }, (l1, l2) -> {
										 l1.addAll(l2);
										 // Sort the rows of matrix according to the rowID
										 l1.sort((o1, o2) -> o1._1.compareTo(o2._1));
										 return l1;
									 })
							 .mapToPair(new DataPartitionerSparkAggregator(features.getNumColumns(), labels.getNumColumns())); //Row-wise bind the features and labels (workerID => (features, labels))
	}

=======
	
	public static ListObject accrueGradients(ListObject accGradients, ListObject gradients) {
		return accrueGradients(accGradients, gradients, false);
	}
	
	public static ListObject accrueGradients(ListObject accGradients, ListObject gradients, boolean par) {
		if (accGradients == null)
			return ParamservUtils.copyList(gradients);
		IntStream range = IntStream.range(0, accGradients.getLength());
		(par ? range.parallel() : range).forEach(i -> {
			MatrixBlock mb1 = ((MatrixObject) accGradients.getData().get(i)).acquireRead();
			MatrixBlock mb2 = ((MatrixObject) gradients.getData().get(i)).acquireRead();
			mb1.binaryOperationsInPlace(new BinaryOperator(Plus.getPlusFnObject()), mb2);
			((MatrixObject) accGradients.getData().get(i)).release();
			((MatrixObject) gradients.getData().get(i)).release();
		});
		return accGradients;
	}
>>>>>>> 58ab1276
}<|MERGE_RESOLUTION|>--- conflicted
+++ resolved
@@ -292,7 +292,6 @@
 		String fname = cfn[1];
 		return ec.getProgram().getFunctionProgramBlock(ns, fname);
 	}
-<<<<<<< HEAD
 
 	public static MatrixBlock cbindMatrix(MatrixBlock left, MatrixBlock right) {
 		return left.append(right, new MatrixBlock());
@@ -383,8 +382,6 @@
 									 })
 							 .mapToPair(new DataPartitionerSparkAggregator(features.getNumColumns(), labels.getNumColumns())); //Row-wise bind the features and labels (workerID => (features, labels))
 	}
-
-=======
 	
 	public static ListObject accrueGradients(ListObject accGradients, ListObject gradients) {
 		return accrueGradients(accGradients, gradients, false);
@@ -403,5 +400,4 @@
 		});
 		return accGradients;
 	}
->>>>>>> 58ab1276
 }