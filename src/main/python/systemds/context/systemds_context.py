--- conflicted
+++ resolved
@@ -34,12 +34,6 @@
 import numpy as np
 from py4j.java_gateway import GatewayParameters, JavaGateway
 from py4j.protocol import Py4JNetworkError
-<<<<<<< HEAD
-
-from systemds.matrix import full, seq, federated, Matrix, rand, rev, order, t, OperationNode
-from systemds.utils.helpers import get_module_dir
-=======
->>>>>>> 205c67aa
 from systemds.utils.consts import VALID_INPUT_TYPES
 from systemds.utils.helpers import get_module_dir
 
@@ -142,107 +136,6 @@
 
     def close(self):
         """Close the connection to the java process and do necessary cleanup."""
-<<<<<<< HEAD
-
-        global PROCESS_LOCK
-        global PROCESS
-        global ACTIVE_PROCESS_CONNECTIONS
-        self._java_gateway.shutdown()
-        PROCESS_LOCK.acquire()
-        # check if no other thread is connected to the process, if it was started as a subprocess
-        if PROCESS is not None and ACTIVE_PROCESS_CONNECTIONS == 1:
-            # stop the process by sending a new line (it will shutdown on its own)
-            PROCESS.communicate(input=b'\n')
-            PROCESS.wait()
-            PROCESS = None
-            ACTIVE_PROCESS_CONNECTIONS = 0
-        PROCESS_LOCK.release()
-
-    def matrix(self, mat: Union[np.array, os.PathLike], *args: Sequence[VALID_INPUT_TYPES],
-               **kwargs: Dict[str, VALID_INPUT_TYPES]) -> 'Matrix':
-        """ Create matrix.
-
-        :param mat: Matrix given by numpy array or path to matrix file
-        :param args: additional arguments
-        :param kwargs: additional named arguments
-        :return: the OperationNode representing this operation
-        """
-        return Matrix(self, mat, *args, **kwargs)
-
-    def federated(self, addresses: Iterable[str], ranges: Iterable[Tuple[Iterable[int], Iterable[int]]],
-                  *args: Sequence[VALID_INPUT_TYPES], **kwargs: Dict[str, VALID_INPUT_TYPES]) -> 'OperationNode':
-        """Create federated matrix object.
-    
-        :param addresses: addresses of the federated workers
-        :param ranges: for each federated worker a pair of begin and end index of their held matrix
-        :param args: unnamed params
-        :param kwargs: named params
-        :return: the OperationNode representing this operation
-        """
-        return federated(self, addresses, ranges, *args, **kwargs)
-
-    def full(self, shape: Tuple[int, int], value: Union[float, int]) -> 'OperationNode':
-        """Generates a matrix completely filled with a value
-
-        :param shape: shape (rows and cols) of the matrix
-        :param value: the value to fill all cells with
-        :return: the OperationNode representing this operation
-        """
-        return full(self, shape, value)
-
-    def seq(self, start: Union[float, int], stop: Union[float, int] = None,
-            step: Union[float, int] = 1) -> 'OperationNode':
-        """Create a single column vector with values from `start` to `stop` and an increment of `step`.
-        If no stop is defined and only one parameter is given, then start will be 0 and the parameter will be
-        interpreted as stop.
-
-        :param start: the starting value
-        :param stop: the maximum value
-        :param step: the step size
-        :return: the OperationNode representing this operation
-        """
-        return seq(self, start, stop, step)
-
-    def rand(self, rows: int, cols: int, min: Union[float, int] = None,
-             max: Union[float, int] = None, pdf: str = "uniform",
-             sparsity: Union[float, int] = None, seed: Union[float, int] = None,
-             lambd: Union[float, int] = 1) -> 'OperationNode':
-        """Generates a matrix filled with random values
-
-        :param rows: number of rows
-        :param cols: number of cols
-        :param min: min value for cells
-        :param max: max value for cells
-        :param pdf: "uniform"/"normal"/"poison" distribution
-        :param sparsity: fraction of non-zero cells
-        :param seed: random seed
-        :param lambd: lamda value for "poison" distribution
-        :return:
-        """
-        available_pdfs = ["uniform", "normal", "poisson"]
-        if rows < 0:
-            raise ValueError("In rand statement, can only assign rows a long (integer) value >= 0 "
-                            "-- attempted to assign value: {r}".format(r=rows))
-        if cols < 0:
-            raise ValueError("In rand statement, can only assign cols a long (integer) value >= 0 "
-                            "-- attempted to assign value: {c}".format(c=cols))
-        if pdf not in available_pdfs:
-            raise ValueError("The pdf passed is invalid! given: {g}, expected: {e}".format(g=pdf, e=available_pdfs))
-
-        return rand(self, rows, cols, min, max, pdf, sparsity, seed, lambd)
-
-    def rev(self, mat: Matrix) -> 'OperationNode':
-        return rev(self, mat)
-
-    def order(self, mat: Matrix, by: int = 0, decreasing: bool = False,
-              index_return: bool = False) -> 'OperationNode':
-
-        return order(self, mat, by, decreasing, index_return)
-
-    def t(self, mat: Matrix) -> 'OperationNode':
-
-        return t(self, mat)
-=======
         process : Popen = self.java_gateway.java_process
         self.java_gateway.shutdown()
         # Send SigTerm
@@ -267,5 +160,4 @@
         s.listen(1)
         port = s.getsockname()[1]
         s.close()
-        return port
->>>>>>> 205c67aa
+        return port