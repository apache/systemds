# -------------------------------------------------------------
#
# Licensed to the Apache Software Foundation (ASF) under one
# or more contributor license agreements.  See the NOTICE file
# distributed with this work for additional information
# regarding copyright ownership.  The ASF licenses this file
# to you under the Apache License, Version 2.0 (the
# "License"); you may not use this file except in compliance
# with the License.  You may obtain a copy of the License at
#
#   http://www.apache.org/licenses/LICENSE-2.0
#
# Unless required by applicable law or agreed to in writing,
# software distributed under the License is distributed on an
# "AS IS" BASIS, WITHOUT WARRANTIES OR CONDITIONS OF ANY
# KIND, either express or implied.  See the License for the
# specific language governing permissions and limitations
# under the License.
#
<<<<<<< HEAD
#-------------------------------------------------------------

__all__ = ['Matrix', 'federated', 'full', 'seq', 'rand', 'rev', 'order', 't']
=======
# -------------------------------------------------------------
>>>>>>> 205c67aa

import os
from typing import Dict, Optional, Sequence, Tuple, Union

import numpy as np
from py4j.java_gateway import JavaObject, JVMView
from systemds.context import SystemDSContext
from systemds.operator import OperationNode
from systemds.utils.consts import VALID_INPUT_TYPES
from systemds.utils.converters import numpy_to_matrix_block

# TODO maybe instead of having a new class we could have a function `matrix` instead, adding behavior to
#  `OperationNode` would be necessary


class Matrix(OperationNode):
    _np_array: Optional[np.array]

    def __init__(self, sds_context: 'SystemDSContext', mat: Union[np.array, os.PathLike],
                 *args: Sequence[VALID_INPUT_TYPES],
                 **kwargs: Dict[str, VALID_INPUT_TYPES]) -> None:
        """Generate DAGNode representing matrix with data either given by a numpy array, which will be sent to SystemDS
        on need, or a path pointing to a matrix.

        :param mat: the numpy array or path to matrix file
        :param args: unnamed parameters
        :param kwargs: named parameters
        """
        if isinstance(mat, str):
            unnamed_params = [f'\'{mat}\'']
            named_params = {}
            self._np_array = None
        else:
            # TODO better alternative than format string?
            unnamed_params = ['\'./tmp/{file_name}\'']
            named_params = {'rows': -1, 'cols': -1}
            self._np_array = mat
        unnamed_params.extend(args)
        named_params.update(kwargs)
        super().__init__(sds_context, 'read', unnamed_params,
                         named_params, is_python_local_data=self._is_numpy())

    def pass_python_data_to_prepared_script(self, jvm: JVMView, var_name: str, prepared_script: JavaObject) -> None:
        assert self.is_python_local_data, 'Can only pass data to prepared script if it is python local!'
        if self._is_numpy():
            prepared_script.setMatrix(var_name, numpy_to_matrix_block(
                jvm, self._np_array), True)  # True for reuse

    def code_line(self, var_name: str, unnamed_input_vars: Sequence[str],
                  named_input_vars: Dict[str, str]) -> str:
        code_line = super().code_line(var_name, unnamed_input_vars, named_input_vars)
        if self._is_numpy():
            code_line = code_line.format(file_name=var_name)
        return code_line

    def compute(self, verbose: bool = False, lineage: bool = False) -> Union[np.array]:
        if self._is_numpy():
            if verbose:
                print('[Numpy Array - No Compilation necessary]')
            return self._np_array
        else:
            return super().compute(verbose, lineage)

    def _is_numpy(self) -> bool:
<<<<<<< HEAD
        return self._np_array is not None


def federated(sds_context: 'SystemDSContext', addresses: Iterable[str],
              ranges: Iterable[Tuple[Iterable[int], Iterable[int]]], *args,
              **kwargs) -> OperationNode:
    """Create federated matrix object.

    :param sds_context: the SystemDS context
    :param addresses: addresses of the federated workers
    :param ranges: for each federated worker a pair of begin and end index of their held matrix
    :param args: unnamed params
    :param kwargs: named params
    :return: the OperationNode representing this operation
    """
    addresses_str = 'list(' + ','.join(map(lambda s: f'"{s}"', addresses)) + ')'
    ranges_str = 'list('
    for begin, end in ranges:
        ranges_str += f'list({",".join(map(str, begin))}), list({",".join(map(str, end))}),'
    ranges_str = ranges_str[:-1]
    ranges_str += ')'
    named_params = {'addresses': addresses_str, 'ranges': ranges_str}
    named_params.update(kwargs)
    return OperationNode(sds_context, 'federated', args, named_params)


def full(sds_context: 'SystemDSContext', shape: Tuple[int, int], value: Union[float, int]) -> OperationNode:
    """Generates a matrix completely filled with a value

    :param sds_context: SystemDS context
    :param shape: shape (rows and cols) of the matrix TODO tensor
    :param value: the value to fill all cells with
    :return: the OperationNode representing this operation
    """
    unnamed_input_nodes = [value]
    named_input_nodes = {'rows': shape[0], 'cols': shape[1]}
    return OperationNode(sds_context, 'matrix', unnamed_input_nodes, named_input_nodes)


def seq(sds_context: 'SystemDSContext', start: Union[float, int], stop: Union[float, int] = None,
        step: Union[float, int] = 1) -> OperationNode:
    """Create a single column vector with values from `start` to `stop` and an increment of `step`.
    If no stop is defined and only one parameter is given, then start will be 0 and the parameter will be interpreted as
    stop.

    :param sds_context: SystemDS context
    :param start: the starting value
    :param stop: the maximum value
    :param step: the step size
    :return: the OperationNode representing this operation
    """
    if stop is None:
        stop = start
        start = 0
    unnamed_input_nodes = [start, stop, step]
    return OperationNode(sds_context, 'seq', unnamed_input_nodes)


def rand(sds_context: 'SystemDSContext', rows: int, cols: int, min: Union[float, int] = None, max: Union[float, int] = None, pdf: str = "uniform",
         sparsity: Union[float, int] = None, seed: Union[float, int] = None,
         lambd: Union[float, int] = 1) -> OperationNode:
    """Generates a matrix filled with random values

    :param rows: number of rows
    :param cols: number of cols
    :param min: min value for cells
    :param max: max value for cells
    :param pdf: "uniform"/"normal"/"poison" distribution
    :param sparsity: fraction of non-zero cells
    :param seed: random seed
    :param lambd: lamda value for "poison" distribution
    :return:
    """
    pdf = '\"' + pdf + '\"'
    named_input_nodes = {'rows': rows, 'cols': cols, 'pdf': pdf, 'lambda': lambd}
    if min is not None:
        named_input_nodes['min'] = min
    if max is not None:
        named_input_nodes['max'] = max
    if sparsity is not None:
        named_input_nodes['sparsity'] = sparsity
    if seed is not None:
        named_input_nodes['seed'] = seed

    return OperationNode(sds_context, 'rand', [], named_input_nodes=named_input_nodes)


def rev(sds_context: 'SystemDSContext', mat: Matrix) -> 'OperationNode':
    return OperationNode(sds_context, 'rev', [mat])


def order(sds_context: 'SystemDSContext', mat: Matrix, by: int = 1, decreasing: bool = False, index_return: bool = False) -> 'OperationNode':
    named_input_nodes = {'target': mat, 'by': by, 'decreasing': 'FALSE', 'index.return': 'FALSE'}

    return OperationNode(sds_context, 'order', [], named_input_nodes=named_input_nodes)


def t(sds_context: 'SystemDSContext', mat: Matrix) -> 'OperationNode':
    return OperationNode(sds_context, 't', [mat])
=======
        return self._np_array is not None
>>>>>>> 205c67aa
<|MERGE_RESOLUTION|>--- conflicted
+++ resolved
@@ -1,4 +1,4 @@
-# -------------------------------------------------------------
+#-------------------------------------------------------------
 #
 # Licensed to the Apache Software Foundation (ASF) under one
 # or more contributor license agreements.  See the NOTICE file
@@ -17,13 +17,8 @@
 # specific language governing permissions and limitations
 # under the License.
 #
-<<<<<<< HEAD
-#-------------------------------------------------------------
+# -------------------------------------------------------------
 
-__all__ = ['Matrix', 'federated', 'full', 'seq', 'rand', 'rev', 'order', 't']
-=======
-# -------------------------------------------------------------
->>>>>>> 205c67aa
 
 import os
 from typing import Dict, Optional, Sequence, Tuple, Union
@@ -88,106 +83,4 @@
             return super().compute(verbose, lineage)
 
     def _is_numpy(self) -> bool:
-<<<<<<< HEAD
-        return self._np_array is not None
-
-
-def federated(sds_context: 'SystemDSContext', addresses: Iterable[str],
-              ranges: Iterable[Tuple[Iterable[int], Iterable[int]]], *args,
-              **kwargs) -> OperationNode:
-    """Create federated matrix object.
-
-    :param sds_context: the SystemDS context
-    :param addresses: addresses of the federated workers
-    :param ranges: for each federated worker a pair of begin and end index of their held matrix
-    :param args: unnamed params
-    :param kwargs: named params
-    :return: the OperationNode representing this operation
-    """
-    addresses_str = 'list(' + ','.join(map(lambda s: f'"{s}"', addresses)) + ')'
-    ranges_str = 'list('
-    for begin, end in ranges:
-        ranges_str += f'list({",".join(map(str, begin))}), list({",".join(map(str, end))}),'
-    ranges_str = ranges_str[:-1]
-    ranges_str += ')'
-    named_params = {'addresses': addresses_str, 'ranges': ranges_str}
-    named_params.update(kwargs)
-    return OperationNode(sds_context, 'federated', args, named_params)
-
-
-def full(sds_context: 'SystemDSContext', shape: Tuple[int, int], value: Union[float, int]) -> OperationNode:
-    """Generates a matrix completely filled with a value
-
-    :param sds_context: SystemDS context
-    :param shape: shape (rows and cols) of the matrix TODO tensor
-    :param value: the value to fill all cells with
-    :return: the OperationNode representing this operation
-    """
-    unnamed_input_nodes = [value]
-    named_input_nodes = {'rows': shape[0], 'cols': shape[1]}
-    return OperationNode(sds_context, 'matrix', unnamed_input_nodes, named_input_nodes)
-
-
-def seq(sds_context: 'SystemDSContext', start: Union[float, int], stop: Union[float, int] = None,
-        step: Union[float, int] = 1) -> OperationNode:
-    """Create a single column vector with values from `start` to `stop` and an increment of `step`.
-    If no stop is defined and only one parameter is given, then start will be 0 and the parameter will be interpreted as
-    stop.
-
-    :param sds_context: SystemDS context
-    :param start: the starting value
-    :param stop: the maximum value
-    :param step: the step size
-    :return: the OperationNode representing this operation
-    """
-    if stop is None:
-        stop = start
-        start = 0
-    unnamed_input_nodes = [start, stop, step]
-    return OperationNode(sds_context, 'seq', unnamed_input_nodes)
-
-
-def rand(sds_context: 'SystemDSContext', rows: int, cols: int, min: Union[float, int] = None, max: Union[float, int] = None, pdf: str = "uniform",
-         sparsity: Union[float, int] = None, seed: Union[float, int] = None,
-         lambd: Union[float, int] = 1) -> OperationNode:
-    """Generates a matrix filled with random values
-
-    :param rows: number of rows
-    :param cols: number of cols
-    :param min: min value for cells
-    :param max: max value for cells
-    :param pdf: "uniform"/"normal"/"poison" distribution
-    :param sparsity: fraction of non-zero cells
-    :param seed: random seed
-    :param lambd: lamda value for "poison" distribution
-    :return:
-    """
-    pdf = '\"' + pdf + '\"'
-    named_input_nodes = {'rows': rows, 'cols': cols, 'pdf': pdf, 'lambda': lambd}
-    if min is not None:
-        named_input_nodes['min'] = min
-    if max is not None:
-        named_input_nodes['max'] = max
-    if sparsity is not None:
-        named_input_nodes['sparsity'] = sparsity
-    if seed is not None:
-        named_input_nodes['seed'] = seed
-
-    return OperationNode(sds_context, 'rand', [], named_input_nodes=named_input_nodes)
-
-
-def rev(sds_context: 'SystemDSContext', mat: Matrix) -> 'OperationNode':
-    return OperationNode(sds_context, 'rev', [mat])
-
-
-def order(sds_context: 'SystemDSContext', mat: Matrix, by: int = 1, decreasing: bool = False, index_return: bool = False) -> 'OperationNode':
-    named_input_nodes = {'target': mat, 'by': by, 'decreasing': 'FALSE', 'index.return': 'FALSE'}
-
-    return OperationNode(sds_context, 'order', [], named_input_nodes=named_input_nodes)
-
-
-def t(sds_context: 'SystemDSContext', mat: Matrix) -> 'OperationNode':
-    return OperationNode(sds_context, 't', [mat])
-=======
-        return self._np_array is not None
->>>>>>> 205c67aa
+        return self._np_array is not None