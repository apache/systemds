# -------------------------------------------------------------
#
# Licensed to the Apache Software Foundation (ASF) under one
# or more contributor license agreements.  See the NOTICE file
# distributed with this work for additional information
# regarding copyright ownership.  The ASF licenses this file
# to you under the Apache License, Version 2.0 (the
# "License"); you may not use this file except in compliance
# with the License.  You may obtain a copy of the License at
#
#   http://www.apache.org/licenses/LICENSE-2.0
#
# Unless required by applicable law or agreed to in writing,
# software distributed under the License is distributed on an
# "AS IS" BASIS, WITHOUT WARRANTIES OR CONDITIONS OF ANY
# KIND, either express or implied.  See the License for the
# specific language governing permissions and limitations
# under the License.
#
# -------------------------------------------------------------
from typing import List

from systemds.scuro.models.model import Model
import numpy as np
from sklearn.model_selection import KFold

class Task:
<<<<<<< HEAD
    def __init__(self, name: str, model: Model, labels, train_indices: List, val_indices: List, kfold=5):
=======
    def __init__(
        self, name: str, model: Model, labels, train_indices: List, val_indices: List
    ):
>>>>>>> d0f0837d
        """
        Parent class for the prediction task that is performed on top of the aligned representation
        :param name: Name of the task
        :param model: ML-Model to run
        :param labels: Labels used for prediction
        :param train_indices: Indices to extract training data
        :param val_indices: Indices to extract validation data
        :param kfold: Number of crossvalidation runs
        """
        self.name = name
        self.model = model
        self.labels = labels
        self.train_indices = train_indices
        self.val_indices = val_indices
        self.kfold = kfold
        self.counter = 0

    def get_train_test_split(self, data):
        X_train = [data[i] for i in self.train_indices]
        y_train = [self.labels[i] for i in self.train_indices]
        X_test = [data[i] for i in self.val_indices]
        y_test = [self.labels[i] for i in self.val_indices]

        return X_train, y_train, X_test, y_test

    def run(self, data):
        """
        The run method needs to be implemented by every task class
        It handles the training and validation procedures for the specific task
        :param data: The aligned data used in the prediction process
        :return: the validation accuracy
        """
<<<<<<< HEAD
        self.counter += 1
        skf = KFold(n_splits=self.kfold, shuffle=True, random_state=11)
        train_scores = []
        test_scores = []
        fold = 0
        X, y, X_test, y_test = self.get_train_test_split(data)

        for train, test in skf.split(X, y):
            train_X = np.array(X)[train]
            train_y = np.array(y)[train]

            train_score = self.model.fit(train_X, train_y, X_test, y_test)
            train_scores.append(train_score)

            test_score = self.model.test(X_test, y_test)
            test_scores.append(test_score)

            fold += 1

        return [np.mean(train_scores), np.mean(test_scores)]
    
=======
        pass
>>>>>>> d0f0837d
<|MERGE_RESOLUTION|>--- conflicted
+++ resolved
@@ -25,13 +25,8 @@
 from sklearn.model_selection import KFold
 
 class Task:
-<<<<<<< HEAD
-    def __init__(self, name: str, model: Model, labels, train_indices: List, val_indices: List, kfold=5):
-=======
-    def __init__(
-        self, name: str, model: Model, labels, train_indices: List, val_indices: List
-    ):
->>>>>>> d0f0837d
+    def __init__(self, name: str, model: Model, labels, train_indices: List, val_indices: List, kfold=5
+                 ):
         """
         Parent class for the prediction task that is performed on top of the aligned representation
         :param name: Name of the task
@@ -64,7 +59,6 @@
         :param data: The aligned data used in the prediction process
         :return: the validation accuracy
         """
-<<<<<<< HEAD
         self.counter += 1
         skf = KFold(n_splits=self.kfold, shuffle=True, random_state=11)
         train_scores = []
@@ -84,8 +78,4 @@
 
             fold += 1
 
-        return [np.mean(train_scores), np.mean(test_scores)]
-    
-=======
-        pass
->>>>>>> d0f0837d
+        return [np.mean(train_scores), np.mean(test_scores)]