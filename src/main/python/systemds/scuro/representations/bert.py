--- conflicted
+++ resolved
@@ -37,11 +37,7 @@
 
 class Bert(UnimodalRepresentation):
     def __init__(self, avg_layers=None, output_file=None):
-<<<<<<< HEAD
-        super().__init__('Bert')
-=======
         super().__init__("Bert")
->>>>>>> d0f0837d
 
         self.avg_layers = avg_layers
         self.output_file = output_file
@@ -59,13 +55,8 @@
             with open(filepath, "r") as file:
                 data = file.readlines()
 
-<<<<<<< HEAD
-        model_name = 'bert-base-uncased'
+        model_name = "bert-base-uncased"
         tokenizer = BertTokenizer.from_pretrained(model_name, clean_up_tokenization_spaces=True)
-=======
-        model_name = "bert-base-uncased"
-        tokenizer = BertTokenizer.from_pretrained(model_name)
->>>>>>> d0f0837d
 
         if self.avg_layers is not None:
             model = BertModel.from_pretrained(model_name, output_hidden_states=True)
@@ -98,12 +89,8 @@
                 cls_embedding = torch.mean(torch.stack(cls_embedding), dim=0)
             else:
                 cls_embedding = outputs.last_hidden_state[:, 0, :].squeeze().numpy()
-<<<<<<< HEAD
             embeddings.append(cls_embedding.numpy())
-=======
-            embeddings.append(cls_embedding)
 
->>>>>>> d0f0837d
         embeddings = np.array(embeddings)
         return embeddings.reshape((embeddings.shape[0], embeddings.shape[-1]))
 
