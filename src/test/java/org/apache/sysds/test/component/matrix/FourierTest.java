--- conflicted
+++ resolved
@@ -193,26 +193,27 @@
     }
 
     @Test
-<<<<<<< HEAD
     public void simple2dTest2SecondPart() {
         // ComplexDouble(15, -15) is the second (expected[1]) entry of simpleTest
         // this tests the col computation in fft2d for simple2dTest2
 
         ComplexDouble[] in = new ComplexDouble[2];
         in[0] = new ComplexDouble(15, -15);
-        in[1] =  new ComplexDouble(15, -15);
+        in[1] = new ComplexDouble(15, -15);
 
         ComplexDouble[] expected = new ComplexDouble[2];
         expected[0] = new ComplexDouble(30, -30);
-        expected[1] =  new ComplexDouble(0, 0);
+        expected[1] = new ComplexDouble(0, 0);
 
         ComplexDouble[] res = fft(in);
-        for(ComplexDouble elem : res){
+        for (ComplexDouble elem : res) {
             System.out.println(elem);
         }
 
         assertArrayEquals(expected, res);
-=======
+    }
+
+    @Test
     public void testSimpleIfft1d() {
         double[] original = {1, -2, 3, -4};
         ComplexDouble[] complexInput = new ComplexDouble[original.length];
@@ -253,7 +254,6 @@
     // Helper method for asserting equality with a tolerance
     private static void assertEquals(String message, double expected, double actual, double tolerance) {
         assertTrue(message + " - Expected: " + expected + ", Actual: " + actual, Math.abs(expected - actual) <= tolerance);
->>>>>>> e46c73b0
     }
 
 }