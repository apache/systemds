--- conflicted
+++ resolved
@@ -19,11 +19,6 @@
 
 package org.apache.sysds.test.functions.federated.algorithms;
 
-<<<<<<< HEAD
-import com.sun.tools.javac.util.List;
-import org.junit.Test;
-=======
->>>>>>> f9e60f2c
 import org.apache.sysds.common.Types;
 import org.apache.sysds.common.Types.ExecMode;
 import org.apache.sysds.runtime.instructions.InstructionUtils;
@@ -59,28 +54,18 @@
 	}
 
 	@Test
-<<<<<<< HEAD
-	public void federatedLmPipelineContinguous4Workers() { federatedLmPipeline(Types.ExecMode.SINGLE_NODE, true, TEST_NAME2); }
-	
-=======
 	public void federatedLmPipelineContinguous4Workers() {
 		federatedLmPipeline(Types.ExecMode.SINGLE_NODE, true, TEST_NAME2);
 	}
 
->>>>>>> f9e60f2c
 	@Test
 	public void federatedLmPipelineSampled() {
 		federatedLmPipeline(Types.ExecMode.SINGLE_NODE, false, TEST_NAME1);
 	}
 
-	@Test
-<<<<<<< HEAD
-	public void federatedLmPipelineSampled4Workers() { federatedLmPipeline(Types.ExecMode.SINGLE_NODE, false, TEST_NAME2); }
-=======
 	public void federatedLmPipelineSampled4Workers() {
 		federatedLmPipeline(Types.ExecMode.SINGLE_NODE, false, TEST_NAME2);
 	}
->>>>>>> f9e60f2c
 
 	public void federatedLmPipeline(ExecMode execMode, boolean contSplits, String TEST_NAME) {
 		ExecMode oldExec = setExecMode(execMode);
@@ -102,14 +87,6 @@
 
 			// We have two matrices handled by a single federated worker
 			int quarterRows = TEST_NAME.equals(TEST_NAME2) ? rows / 4 : rows / 2;
-<<<<<<< HEAD
-			List<Integer> k =  TEST_NAME.equals(TEST_NAME2) ? List.of(quarterRows-1, quarterRows, 2*quarterRows-1, 2*quarterRows, 3*quarterRows-1, 3*quarterRows, rows-1) :
-				List.of(quarterRows-1, quarterRows, rows-1, 0, 0, 0, 0);
-			writeInputMatrixWithMTD("X1", X.slice(0, k.get(0)), false);
-			writeInputMatrixWithMTD("X2", X.slice(k.get(1), k.get(2)), false);
-			writeInputMatrixWithMTD("X3", X.slice(k.get(3), k.get(4)), false);
-			writeInputMatrixWithMTD("X4", X.slice(k.get(5), k.get(6)), false);
-=======
 			int[] k = TEST_NAME.equals(TEST_NAME2) ? new int[] {quarterRows - 1, quarterRows, 2 * quarterRows - 1,
 				2 * quarterRows, 3 * quarterRows - 1, 3 * quarterRows,
 				rows - 1} : new int[] {quarterRows - 1, quarterRows, rows - 1, 0, 0, 0, 0};
@@ -117,7 +94,6 @@
 			writeInputMatrixWithMTD("X2", X.slice(k[1], k[2]), false);
 			writeInputMatrixWithMTD("X3", X.slice(k[3], k[4]), false);
 			writeInputMatrixWithMTD("X4", X.slice(k[5], k[6]), false);
->>>>>>> f9e60f2c
 			writeInputMatrixWithMTD("Y", y, false);
 
 			// empty script name because we don't execute any script, just start the worker
@@ -127,17 +103,10 @@
 			int port3 = getRandomAvailablePort();
 			int port4 = getRandomAvailablePort();
 			Thread t1 = startLocalFedWorkerThread(port1, FED_WORKER_WAIT_S);
-<<<<<<< HEAD
-			Thread t2 = startLocalFedWorkerThread(port2);
-			Thread t3 = startLocalFedWorkerThread(port3);
-			Thread t4 = startLocalFedWorkerThread(port4);
-	
-=======
 			Thread t2 = startLocalFedWorkerThread(port2, FED_WORKER_WAIT_S);
 			Thread t3 = startLocalFedWorkerThread(port3, FED_WORKER_WAIT_S);
 			Thread t4 = startLocalFedWorkerThread(port4);
 
->>>>>>> f9e60f2c
 			TestConfiguration config = availableTestConfigurations.get(TEST_NAME);
 			loadTestConfiguration(config);
 
@@ -152,12 +121,7 @@
 			programArgs = new String[] {"-nvargs", "in_X1=" + TestUtils.federatedAddress(port1, input("X1")),
 				"in_X2=" + TestUtils.federatedAddress(port2, input("X2")),
 				"in_X3=" + TestUtils.federatedAddress(port3, input("X3")),
-<<<<<<< HEAD
-				"in_X4=" + TestUtils.federatedAddress(port4, input("X4")),
-				"rows=" + rows, "cols=" + (cols+1),
-=======
 				"in_X4=" + TestUtils.federatedAddress(port4, input("X4")), "rows=" + rows, "cols=" + (cols + 1),
->>>>>>> f9e60f2c
 				"in_Y=" + input("Y"), "cont=" + String.valueOf(contSplits).toUpperCase(), "out=" + output("Z")};
 			runTest(true, false, null, -1);
 
