--- conflicted
+++ resolved
@@ -37,10 +37,7 @@
 
 	private static final int rows = 1000;
 	private static final int cols = 1;
-<<<<<<< HEAD
-=======
 	private static final double eps = 1e-8;
->>>>>>> 8f5a42c0
 
 	@Override
 	public void setUp() {
@@ -91,15 +88,9 @@
 			// Compare matrices
 			long expect = Math.round(0.5 * rows);
 			HashMap<CellIndex, Double> dmlfile1 = readDMLScalarFromOutputDir("R1");
-<<<<<<< HEAD
-			Assert.assertEquals(expect, dmlfile1.get(new CellIndex(1, 1)), expect * 0.01);
-			HashMap<CellIndex, Double> dmlfile2 = readDMLScalarFromOutputDir("R2");
-			Assert.assertEquals(expect, dmlfile2.get(new CellIndex(1, 1)), expect * 0.01);
-=======
 			Assert.assertEquals(expect, dmlfile1.get(new CellIndex(1, 1)), eps);
 			HashMap<CellIndex, Double> dmlfile2 = readDMLScalarFromOutputDir("R2");
 			Assert.assertEquals(expect, dmlfile2.get(new CellIndex(1, 1)), eps);
->>>>>>> 8f5a42c0
 		} finally {
 			OptimizerUtils.ALLOW_ALGEBRAIC_SIMPLIFICATION = oldFlag;
 		}
@@ -123,15 +114,9 @@
 
 			long expect = Math.round(500); // Expected value for 0.5 + 0.5
 			HashMap<CellIndex, Double> dmlfile3 = readDMLScalarFromOutputDir("R3");
-<<<<<<< HEAD
-			Assert.assertEquals(expect, dmlfile3.get(new CellIndex(1,1)), expect*0.01);
-			HashMap<CellIndex, Double> dmlfile4 = readDMLScalarFromOutputDir("R4");
-			Assert.assertEquals(expect, dmlfile4.get(new CellIndex(1,1)), expect*0.01);
-=======
 			Assert.assertEquals(expect, dmlfile3.get(new CellIndex(1,1)), eps);
 			HashMap<CellIndex, Double> dmlfile4 = readDMLScalarFromOutputDir("R4");
 			Assert.assertEquals(expect, dmlfile4.get(new CellIndex(1,1)), eps);
->>>>>>> 8f5a42c0
 		}
 		finally {
 			OptimizerUtils.ALLOW_ALGEBRAIC_SIMPLIFICATION = oldFlag;
