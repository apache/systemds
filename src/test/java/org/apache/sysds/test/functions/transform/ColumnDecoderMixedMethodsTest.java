/*
 * Licensed to the Apache Software Foundation (ASF) under one
 * or more contributor license agreements.  See the NOTICE file
 * distributed with this work for additional information
 * regarding copyright ownership.  The ASF licenses this file
 * to you under the Apache License, Version 2.0 (the
 * "License"); you may not use this file except in compliance
 * with the License.  You may obtain a copy of the License at
 *
 *   http://www.apache.org/licenses/LICENSE-2.0
 *
 * Unless required by applicable law or agreed to in writing,
 * software distributed under the License is distributed on an
 * "AS IS" BASIS, WITHOUT WARRANTIES OR CONDITIONS OF ANY
 * KIND, either express or implied.  See the License for the
 * specific language governing permissions and limitations
 * under the License.
 */

package org.apache.sysds.test.functions.transform;

import org.apache.sysds.common.Types.ValueType;
import org.apache.sysds.runtime.frame.data.FrameBlock;
import org.apache.sysds.runtime.matrix.data.MatrixBlock;
import org.apache.sysds.runtime.transform.decode.ColumnDecoder;
import org.apache.sysds.runtime.transform.decode.ColumnDecoderFactory;
import org.apache.sysds.runtime.transform.decode.Decoder;
import org.apache.sysds.runtime.transform.decode.DecoderFactory;
import org.apache.sysds.runtime.transform.encode.EncoderFactory;
import org.apache.sysds.runtime.transform.encode.MultiColumnEncoder;
import org.apache.sysds.runtime.util.DataConverter;
import org.apache.sysds.test.AutomatedTestBase;
import org.apache.sysds.test.TestUtils;
import org.junit.Test;

public class ColumnDecoderMixedMethodsTest extends AutomatedTestBase {
    @Override
    public void setUp() {
        TestUtils.clearAssertionInformation();
    }

    @Test
    public void testColumnDecoderMixedMethods() {
        try {
<<<<<<< HEAD
            int rows = 1000000;
            double[][] arr = new double[rows][3];
=======
            int rows = 50;
            double[][] arr = new double[rows][2];
>>>>>>> b8c4f888
            for (int i = 0; i < rows; i++) {
                arr[i][0] = 2*i + 1;     // bin column
                arr[i][1] = 101 + i;     // recode column
                //arr[i][2] = (i % 4) + 2; // dummy column
                //arr[i][3] = 2*i + 1;     // pass through column
                //arr[i][4] = 100 + i;     // bin column
                //arr[i][5] = (i % 2) + 1; // recode
            }
            MatrixBlock mb = DataConverter.convertToMatrixBlock(arr);
            FrameBlock data = DataConverter.convertToFrameBlock(mb);
            //String spec = "{ids:true,bin:[{id:1, method:equi-width, numbins:4},{id:3, method:equi-width, numbins:4}]}";//, dummycode:[6]
            String spec = "{ids:true, bin:[{id:1, method:equi-width, numbins:4}], recode:[2]}";

            // recode:[1,3],
            MultiColumnEncoder enc = EncoderFactory.createEncoder(spec, data.getColumnNames(), data.getNumColumns(), null);
            MatrixBlock encoded = enc.encode(data);
            FrameBlock meta = enc.getMetaData(new FrameBlock(data.getNumColumns(), ValueType.STRING));

            Decoder dec = DecoderFactory.createDecoder(spec, data.getColumnNames(), data.getSchema(), meta, encoded.getNumColumns());
            FrameBlock expected = new FrameBlock(data.getSchema());
            long t1 = System.nanoTime();
            dec.decode(encoded, expected,5);
            long t2 = System.nanoTime();
            System.out.println("Decoder time: " + (t2 - t1) / 1e6 + " ms");

            ColumnDecoder cdec = ColumnDecoderFactory.createDecoder(spec, data.getColumnNames(), data.getSchema(), meta);
            FrameBlock actual = new FrameBlock(data.getSchema());

            //long t3 = System.nanoTime();
            cdec.columnDecode(encoded, actual);
            //long t4 = System.nanoTime();
            //System.out.println("ColumnDecoder time: " + (t4 - t3) / 1e6 + " ms");
            //System.out.println(expected);
            //System.out.println(actual);
            TestUtils.compareFrames(expected, actual, false);
        }
        catch(Exception ex) {
            throw new RuntimeException(ex);
        }
    }
}<|MERGE_RESOLUTION|>--- conflicted
+++ resolved
@@ -42,13 +42,8 @@
     @Test
     public void testColumnDecoderMixedMethods() {
         try {
-<<<<<<< HEAD
-            int rows = 1000000;
-            double[][] arr = new double[rows][3];
-=======
             int rows = 50;
             double[][] arr = new double[rows][2];
->>>>>>> b8c4f888
             for (int i = 0; i < rows; i++) {
                 arr[i][0] = 2*i + 1;     // bin column
                 arr[i][1] = 101 + i;     // recode column
@@ -80,9 +75,9 @@
             //long t3 = System.nanoTime();
             cdec.columnDecode(encoded, actual);
             //long t4 = System.nanoTime();
+            System.out.println(expected);
+            System.out.println(actual);
             //System.out.println("ColumnDecoder time: " + (t4 - t3) / 1e6 + " ms");
-            //System.out.println(expected);
-            //System.out.println(actual);
             TestUtils.compareFrames(expected, actual, false);
         }
         catch(Exception ex) {
