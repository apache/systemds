/*
 * Licensed to the Apache Software Foundation (ASF) under one
 * or more contributor license agreements.  See the NOTICE file
 * distributed with this work for additional information
 * regarding copyright ownership.  The ASF licenses this file
 * to you under the Apache License, Version 2.0 (the
 * "License"); you may not use this file except in compliance
 * with the License.  You may obtain a copy of the License at
 * 
 *   http://www.apache.org/licenses/LICENSE-2.0
 * 
 * Unless required by applicable law or agreed to in writing,
 * software distributed under the License is distributed on an
 * "AS IS" BASIS, WITHOUT WARRANTIES OR CONDITIONS OF ANY
 * KIND, either express or implied.  See the License for the
 * specific language governing permissions and limitations
 * under the License.
 */

package org.apache.sysml.test.integration.functions.estim;

import org.junit.Test;
import org.apache.sysml.runtime.matrix.operators.BinaryOperator;
import org.apache.commons.lang.NotImplementedException;
import org.apache.sysml.hops.estim.EstimatorBasicAvg;
import org.apache.sysml.hops.estim.EstimatorBasicWorst;
import org.apache.sysml.hops.estim.EstimatorBitsetMM;
import org.apache.sysml.hops.estim.EstimatorDensityMap;
import org.apache.sysml.hops.estim.EstimatorMatrixHistogram;
import org.apache.sysml.hops.estim.EstimatorSample;
import org.apache.sysml.hops.estim.SparsityEstimator;
import org.apache.sysml.hops.estim.SparsityEstimator.OpCode;
import org.apache.sysml.runtime.functionobjects.Multiply;
import org.apache.sysml.runtime.functionobjects.Plus;
import org.apache.sysml.runtime.matrix.data.MatrixBlock;
import org.apache.sysml.test.integration.AutomatedTestBase;
import org.apache.sysml.test.utils.TestUtils;

/**
 * this is the basic operation check for all estimators with single operations
 */
public class OpElemWTest extends AutomatedTestBase 
{
	private final static int m = 1600;
	private final static int n = 700;
	private final static double[] sparsity = new double[]{0.2, 0.6};
	private final static OpCode mult = OpCode.MULT;
	private final static OpCode plus = OpCode.PLUS;
//	private final static OpCode rbind = OpCode.RBIND;
//	private final static OpCode cbind = OpCode.CBIND;
//	private final static OpCode eqzero = OpCode.EQZERO;
//	private final static OpCode diag = OpCode.DIAG;
//	private final static OpCode neqzero = OpCode.NEQZERO;
//	private final static OpCode trans = OpCode.TRANS;
//	private final static OpCode reshape = OpCode.RESHAPE;

	@Override
	public void setUp() {
		//do  nothing
	}
	//Average Case
	@Test
	public void testAvgMult() {
		runSparsityEstimateTest(new EstimatorBasicAvg(), m, n, sparsity, mult);
	}
	
	@Test
	public void testAvgPlus() {
		runSparsityEstimateTest(new EstimatorBasicAvg(), m, n, sparsity, plus);
	}
	
	//Worst Case
	@Test
	public void testWorstMult() {
		runSparsityEstimateTest(new EstimatorBasicWorst(), m, n, sparsity, mult);
	}
	
	@Test
	public void testWorstPlus() {
		runSparsityEstimateTest(new EstimatorBasicWorst(), m, n, sparsity, plus);
	}
	
	//DensityMap
	@Test
	public void testDMMult() {
		runSparsityEstimateTest(new EstimatorDensityMap(), m, n, sparsity, mult);
	}
	
	@Test
	public void testDMPlus() {
		runSparsityEstimateTest(new EstimatorDensityMap(), m, n, sparsity, plus);
	}
	
	//MNC
	@Test
	public void testMNCMult() {
		runSparsityEstimateTest(new EstimatorMatrixHistogram(), m, n, sparsity, mult);
	}
	
	@Test
	public void testMNCPlus() {
		runSparsityEstimateTest(new EstimatorMatrixHistogram(), m, n, sparsity, plus);
	}
	
	//Bitset
	@Test
	public void testBitsetCasemult() {
		runSparsityEstimateTest(new EstimatorBitsetMM(), m, n, sparsity, mult);
	}
	
	@Test
	public void testBitsetCaseplus() {
		runSparsityEstimateTest(new EstimatorBitsetMM(), m, n, sparsity, plus);
	}
	/*
	//Layered Graph
	@Test
	public void testLGCasemult() {
		runSparsityEstimateTest(new EstimatorLayeredGraph(), m, k, n, sparsity, mult);
	}
		
	@Test
	public void testLGCaseplus() {
		runSparsityEstimateTest(new EstimatorLayeredGraph(), m, k, n, sparsity, plus);
	}*/
	
	//Sample
	@Test
	public void testSampleCasemult() {
		runSparsityEstimateTest(new EstimatorSample(), m, n, sparsity, mult);
	}
		
	@Test
	public void testSampleCaseplus() {
		runSparsityEstimateTest(new EstimatorSample(), m, n, sparsity, plus);
	}
	
	
	private void runSparsityEstimateTest(SparsityEstimator estim, int m, int n, double[] sp, OpCode op) {
		MatrixBlock m1 = MatrixBlock.randOperations(m, n, sp[0], 1, 1, "uniform", 3);
		MatrixBlock m2 = MatrixBlock.randOperations(m, n, sp[1], 1, 1, "uniform", 7);
		MatrixBlock m3 = new MatrixBlock();
		BinaryOperator bOp;
		double est = 0;
		switch(op) {
			case MULT:
				bOp = new BinaryOperator(Multiply.getMultiplyFnObject());
				m1.binaryOperations(bOp, m2, m3);
				est = estim.estim(m1, m2, op);
<<<<<<< HEAD
				System.out.println(est);
				System.out.println(m3.getSparsity());
=======
				System.out.println(m3.getSparsity());
				System.out.println(est);
>>>>>>> 1e851ef6
				break;
			case PLUS:
				bOp = new BinaryOperator(Plus.getPlusFnObject());
				m1.binaryOperations(bOp, m2, m3);
				est = estim.estim(m1, m2, op);
<<<<<<< HEAD
				System.out.println(est);
				System.out.println(m3.getSparsity());
=======
				System.out.println(m3.getSparsity());
				System.out.println(est);
>>>>>>> 1e851ef6
				break;
			default:
				throw new NotImplementedException();
		}
		//compare estimated and real sparsity
		TestUtils.compareScalars(est, m3.getSparsity(), (estim instanceof EstimatorBasicWorst) ? 5e-1 : (estim instanceof EstimatorSample) ? 1e-1 : 1e-3);
	}
}<|MERGE_RESOLUTION|>--- conflicted
+++ resolved
@@ -147,25 +147,15 @@
 				bOp = new BinaryOperator(Multiply.getMultiplyFnObject());
 				m1.binaryOperations(bOp, m2, m3);
 				est = estim.estim(m1, m2, op);
-<<<<<<< HEAD
-				System.out.println(est);
-				System.out.println(m3.getSparsity());
-=======
 				System.out.println(m3.getSparsity());
 				System.out.println(est);
->>>>>>> 1e851ef6
 				break;
 			case PLUS:
 				bOp = new BinaryOperator(Plus.getPlusFnObject());
 				m1.binaryOperations(bOp, m2, m3);
 				est = estim.estim(m1, m2, op);
-<<<<<<< HEAD
 				System.out.println(est);
 				System.out.println(m3.getSparsity());
-=======
-				System.out.println(m3.getSparsity());
-				System.out.println(est);
->>>>>>> 1e851ef6
 				break;
 			default:
 				throw new NotImplementedException();
